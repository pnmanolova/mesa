--- conflicted
+++ resolved
@@ -110,35 +110,7 @@
 
 void i915_destroy_state( struct i915_context *i915 )
 {
-<<<<<<< HEAD
-   intelScreenPrivate *screen = i915->intel.intelScreen;
-
-   /* Zero all state */
-   memset(&i915->state, 0, sizeof(i915->state));
-
-
-   {
-      I915_STATECHANGE(i915, I915_UPLOAD_CTX);
-      /* Probably don't want to upload all this stuff every time one 
-       * piece changes.
-       */
-      i915->state.Ctx[I915_CTXREG_LI] = (_3DSTATE_LOAD_STATE_IMMEDIATE_1 |
-                                         I1_LOAD_S(2) |
-                                         I1_LOAD_S(4) |
-                                         I1_LOAD_S(5) | I1_LOAD_S(6) | (3));
-      i915->state.Ctx[I915_CTXREG_LIS2] = 0;
-      i915->state.Ctx[I915_CTXREG_LIS4] = 0;
-      i915->state.Ctx[I915_CTXREG_LIS5] = 0;
-
-      if (screen->cpp == 2)     /* XXX FBO fix */
-         i915->state.Ctx[I915_CTXREG_LIS5] |= S5_COLOR_DITHER_ENABLE;
-
-
-      i915->state.Ctx[I915_CTXREG_LIS6] = (S6_COLOR_WRITE_ENABLE |
-                                           (2 << S6_TRISTRIP_PV_SHIFT));
-=======
    struct intel_context *intel = &i915->intel;
->>>>>>> a8627ac1
 
    if (intel->driver_state.atoms) {
       _mesa_free(intel->driver_state.atoms);
