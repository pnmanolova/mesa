/**************************************************************************
 * 
 * Copyright 2006 Tungsten Graphics, Inc., Cedar Park, Texas.
 * All Rights Reserved.
 * 
 * Permission is hereby granted, free of charge, to any person obtaining a
 * copy of this software and associated documentation files (the
 * "Software"), to deal in the Software without restriction, including
 * without limitation the rights to use, copy, modify, merge, publish,
 * distribute, sub license, and/or sell copies of the Software, and to
 * permit persons to whom the Software is furnished to do so, subject to
 * the following conditions:
 * 
 * The above copyright notice and this permission notice (including the
 * next paragraph) shall be included in all copies or substantial portions
 * of the Software.
 * 
 * THE SOFTWARE IS PROVIDED "AS IS", WITHOUT WARRANTY OF ANY KIND, EXPRESS
 * OR IMPLIED, INCLUDING BUT NOT LIMITED TO THE WARRANTIES OF
 * MERCHANTABILITY, FITNESS FOR A PARTICULAR PURPOSE AND NON-INFRINGEMENT.
 * IN NO EVENT SHALL TUNGSTEN GRAPHICS AND/OR ITS SUPPLIERS BE LIABLE FOR
 * ANY CLAIM, DAMAGES OR OTHER LIABILITY, WHETHER IN AN ACTION OF CONTRACT,
 * TORT OR OTHERWISE, ARISING FROM, OUT OF OR IN CONNECTION WITH THE
 * SOFTWARE OR THE USE OR OTHER DEALINGS IN THE SOFTWARE.
 * 
 **************************************************************************/

#include "intel_context.h"
#include "intel_mipmap_tree.h"
#include "intel_regions.h"
#include "intel_tex_layout.h"
#include "intel_chipset.h"
#ifndef I915
#include "brw_state.h"
#endif
#include "main/enums.h"

#define FILE_DEBUG_FLAG DEBUG_MIPTREE


static GLenum
target_to_target(GLenum target)
{
   switch (target) {
   case GL_TEXTURE_CUBE_MAP_POSITIVE_X_ARB:
   case GL_TEXTURE_CUBE_MAP_NEGATIVE_X_ARB:
   case GL_TEXTURE_CUBE_MAP_POSITIVE_Y_ARB:
   case GL_TEXTURE_CUBE_MAP_NEGATIVE_Y_ARB:
   case GL_TEXTURE_CUBE_MAP_POSITIVE_Z_ARB:
   case GL_TEXTURE_CUBE_MAP_NEGATIVE_Z_ARB:
      return GL_TEXTURE_CUBE_MAP_ARB;
   default:
      return target;
   }
}


static struct intel_mipmap_tree *
intel_miptree_create_internal(struct intel_context *intel,
			      GLenum target,
			      GLenum internal_format,
			      GLuint first_level,
			      GLuint last_level,
			      GLuint width0,
			      GLuint height0,
			      GLuint depth0, GLuint cpp, GLuint compress_byte,
			      uint32_t tiling)
{
   GLboolean ok;
   struct intel_mipmap_tree *mt = calloc(sizeof(*mt), 1);

   DBG("%s target %s format %s level %d..%d <-- %p\n", __FUNCTION__,
       _mesa_lookup_enum_by_nr(target),
       _mesa_lookup_enum_by_nr(internal_format), 
       first_level, last_level, mt);

   mt->target = target_to_target(target);
   mt->internal_format = internal_format;
   mt->first_level = first_level;
   mt->last_level = last_level;
   mt->width0 = width0;
   mt->height0 = height0;
   mt->depth0 = depth0;
   mt->cpp = compress_byte ? compress_byte : cpp;
   mt->compressed = compress_byte ? 1 : 0;
   mt->refcount = 1; 
   mt->pitch = 0;

#ifdef I915
   if (IS_945(intel->intelScreen->deviceID))
      ok = i945_miptree_layout(intel, mt, tiling);
   else
      ok = i915_miptree_layout(intel, mt, tiling);
#else
   ok = brw_miptree_layout(intel, mt, tiling);
#endif

   if (!ok) {
      free(mt);
      DBG("%s not okay - returning NULL\n", __FUNCTION__);
      return NULL;
   }

   return mt;
}


struct intel_mipmap_tree *
intel_miptree_create(struct intel_context *intel,
		     GLenum target,
		     GLenum base_format,
		     GLenum internal_format,
		     GLuint first_level,
		     GLuint last_level,
		     GLuint width0,
		     GLuint height0,
		     GLuint depth0, GLuint cpp, GLuint compress_byte,
		     GLboolean expect_accelerated_upload)
{
   struct intel_mipmap_tree *mt;
   uint32_t tiling;

   if (intel->use_texture_tiling && compress_byte == 0 &&
       intel->intelScreen->kernel_exec_fencing) {
      if (IS_965(intel->intelScreen->deviceID) &&
	  (base_format == GL_DEPTH_COMPONENT ||
	   base_format == GL_DEPTH_STENCIL_EXT))
	 tiling = I915_TILING_Y;
      else
	 tiling = I915_TILING_X;
   } else
      tiling = I915_TILING_NONE;

   mt = intel_miptree_create_internal(intel, target, internal_format,
				      first_level, last_level, width0,
				      height0, depth0, cpp, compress_byte,
				      tiling);
   /*
    * pitch == 0 || height == 0  indicates the null texture
    */
   if (!mt || !mt->pitch || !mt->total_height)
      return NULL;

   mt->region = intel_region_alloc(intel,
				   tiling,
				   mt->cpp,
				   mt->pitch,
				   mt->total_height,
				   mt->pitch,
				   expect_accelerated_upload);

   if (!mt->region) {
       free(mt);
       return NULL;
   }

   return mt;
}


struct intel_mipmap_tree *
intel_miptree_create_for_region(struct intel_context *intel,
				GLenum target,
				GLenum internal_format,
				GLuint first_level,
				GLuint last_level,
				struct intel_region *region,
				GLuint depth0,
				GLuint compress_byte)
{
   struct intel_mipmap_tree *mt;

   mt = intel_miptree_create_internal(intel, target, internal_format,
				      first_level, last_level,
				      region->width, region->height, 1,
				      region->cpp, compress_byte,
				      I915_TILING_NONE);
   if (!mt)
      return mt;
#if 0
   if (mt->pitch != region->pitch) {
      fprintf(stderr,
	      "region pitch (%d) doesn't match mipmap tree pitch (%d)\n",
	      region->pitch, mt->pitch);
      free(mt);
      return NULL;
   }
#else
   /* The mipmap tree pitch is aligned to 64 bytes to make sure render
    * to texture works, but we don't need that for texturing from a
    * pixmap.  Just override it here. */
   mt->pitch = region->pitch;
#endif

   intel_region_reference(&mt->region, region);

   return mt;
}


/**
 * intel_miptree_pitch_align:
 *
 * @intel: intel context pointer
 *
 * @mt: the miptree to compute pitch alignment for
 *
 * @pitch: the natural pitch value
 *
 * Given @pitch, compute a larger value which accounts for
 * any necessary alignment required by the device
 */
int intel_miptree_pitch_align (struct intel_context *intel,
			       struct intel_mipmap_tree *mt,
			       uint32_t tiling,
			       int pitch)
{
#ifdef I915
   GLcontext *ctx = &intel->ctx;
#endif

   if (!mt->compressed) {
      int pitch_align;

      if (intel->ttm) {
	 /* XXX: Align pitch to multiple of 64 bytes for now to allow
	  * render-to-texture to work in all cases. This should probably be
	  * replaced at some point by some scheme to only do this when really
	  * necessary.
	  */
	 pitch_align = 64;
      } else {
	 pitch_align = 4;
      }

      if (tiling == I915_TILING_X)
	 pitch_align = 512;
      else if (tiling == I915_TILING_Y)
	 pitch_align = 128;

      pitch = ALIGN(pitch * mt->cpp, pitch_align);

#ifdef I915
      /* XXX: At least the i915 seems very upset when the pitch is a multiple
       * of 1024 and sometimes 512 bytes - performance can drop by several
       * times. Go to the next multiple of the required alignment for now.
       */
      if (!(pitch & 511) && 
	 (pitch + pitch_align) < (1 << ctx->Const.MaxTextureLevels))
	 pitch += pitch_align;
#endif

      pitch /= mt->cpp;
   }
   return pitch;
}


void
intel_miptree_reference(struct intel_mipmap_tree **dst,
                        struct intel_mipmap_tree *src)
{
   src->refcount++;
   *dst = src;
   DBG("%s %p refcount now %d\n", __FUNCTION__, src, src->refcount);
}


void
intel_miptree_release(struct intel_context *intel,
                      struct intel_mipmap_tree **mt)
{
   if (!*mt)
      return;

   DBG("%s %p refcount will be %d\n", __FUNCTION__, *mt, (*mt)->refcount - 1);
   if (--(*mt)->refcount <= 0) {
      GLuint i;

      DBG("%s deleting %p\n", __FUNCTION__, *mt);

#ifndef I915
      /* Free up cached binding tables holding a reference on our buffer, to
       * avoid excessive memory consumption.
       *
       * This isn't as aggressive as we could be, as we'd like to do
       * it from any time we free the last ref on a region.  But intel_region.c
       * is context-agnostic.  Perhaps our constant state cache should be, as
       * well.
       */
      brw_state_cache_bo_delete(&brw_context(&intel->ctx)->surface_cache,
				(*mt)->region->buffer);
#endif

      intel_region_release(&((*mt)->region));

      for (i = 0; i < MAX_TEXTURE_LEVELS; i++) {
	 free((*mt)->level[i].x_offset);
	 free((*mt)->level[i].y_offset);
      }

      free(*mt);
   }
   *mt = NULL;
}


/**
 * Can the image be pulled into a unified mipmap tree?  This mirrors
 * the completeness test in a lot of ways.
 *
 * Not sure whether I want to pass gl_texture_image here.
 */
GLboolean
intel_miptree_match_image(struct intel_mipmap_tree *mt,
                          struct gl_texture_image *image,
                          GLuint face, GLuint level)
{
   /* Images with borders are never pulled into mipmap trees. 
    */
   if (image->Border ||
       ((image->_BaseFormat == GL_DEPTH_COMPONENT) &&
        ((image->TexObject->WrapS == GL_CLAMP_TO_BORDER) ||
         (image->TexObject->WrapT == GL_CLAMP_TO_BORDER)))) 
      return GL_FALSE;

   if (image->InternalFormat != mt->internal_format ||
       image->IsCompressed != mt->compressed)
      return GL_FALSE;

   if (!image->IsCompressed &&
       !mt->compressed &&
       image->TexFormat->TexelBytes != mt->cpp)
      return GL_FALSE;

   /* Test image dimensions against the base level image adjusted for
    * minification.  This will also catch images not present in the
    * tree, changed targets, etc.
    */
   if (image->Width != mt->level[level].width ||
       image->Height != mt->level[level].height ||
       image->Depth != mt->level[level].depth)
      return GL_FALSE;

   return GL_TRUE;
}


void
intel_miptree_set_level_info(struct intel_mipmap_tree *mt,
			     GLuint level,
			     GLuint nr_images,
			     GLuint x, GLuint y,
			     GLuint w, GLuint h, GLuint d)
{
   mt->level[level].width = w;
   mt->level[level].height = h;
   mt->level[level].depth = d;
   mt->level[level].level_offset = (x + y * mt->pitch) * mt->cpp;
   mt->level[level].level_x = x;
   mt->level[level].level_y = y;
   mt->level[level].nr_images = nr_images;

   DBG("%s level %d size: %d,%d,%d offset %d,%d (0x%x)\n", __FUNCTION__,
       level, w, h, d, x, y, mt->level[level].level_offset);

   assert(nr_images);
   assert(!mt->level[level].x_offset);

   mt->level[level].x_offset = malloc(nr_images * sizeof(GLuint));
   mt->level[level].x_offset[0] = mt->level[level].level_x;
   mt->level[level].y_offset = malloc(nr_images * sizeof(GLuint));
   mt->level[level].y_offset[0] = mt->level[level].level_y;
}


void
intel_miptree_set_image_offset(struct intel_mipmap_tree *mt,
			       GLuint level, GLuint img,
			       GLuint x, GLuint y)
{
   if (img == 0 && level == 0)
      assert(x == 0 && y == 0);

   assert(img < mt->level[level].nr_images);

   mt->level[level].x_offset[img] = mt->level[level].level_x + x;
   mt->level[level].y_offset[img] = mt->level[level].level_y + y;

   DBG("%s level %d img %d pos %d,%d\n",
       __FUNCTION__, level, img,
       mt->level[level].x_offset[img], mt->level[level].y_offset[img]);
}


void
<<<<<<< HEAD
intel_miptree_set_image_offset(struct intel_mipmap_tree *mt,
			       GLuint level, GLuint img,
			       GLuint x, GLuint y)
{
    intel_miptree_set_image_offset_ex(mt, level, img, x, y, 0);
}


/**
 * Return offset to the start of a 2D slice of a texture (a mipmap level,
 * cube face, 3D Z slice).
 * \param mt  the texture object/miptree
 * \param face  cube map face in [0,5] or zero for non-cube textures
 * \param level  mipmap level
 * \param zslice  Z slice of a 3D texture, or zero for non-3D textures
 */
GLuint
intel_miptree_image_offset(const struct intel_mipmap_tree *mt,
                           GLuint face, GLuint level, GLuint zslice)
{
   GLuint offset = mt->level[level].level_offset;

   if (mt->target == GL_TEXTURE_CUBE_MAP_ARB)
      offset += mt->level[level].image_offset[face];
   else if (mt->target == GL_TEXTURE_3D)
      offset += mt->level[level].image_offset[zslice];

   return offset;
}


=======
intel_miptree_get_image_offset(struct intel_mipmap_tree *mt,
			       GLuint level, GLuint face, GLuint depth,
			       GLuint *x, GLuint *y)
{
   if (mt->target == GL_TEXTURE_CUBE_MAP_ARB) {
      *x = mt->level[level].x_offset[face];
      *y = mt->level[level].y_offset[face];
   } else if (mt->target == GL_TEXTURE_3D) {
      *x = mt->level[level].x_offset[depth];
      *y = mt->level[level].y_offset[depth];
   } else {
      *x = mt->level[level].x_offset[0];
      *y = mt->level[level].y_offset[0];
   }
}

>>>>>>> 2d17dbfb
/**
 * Map a teximage in a mipmap tree.
 * \param row_stride  returns row stride in bytes
 * \param image_stride  returns image stride in bytes (for 3D textures).
 * \param image_offsets pointer to array of pixel offsets from the returned
 *	  pointer to each depth image
 * \return address of mapping
 */
GLubyte *
intel_miptree_image_map(struct intel_context * intel,
                        struct intel_mipmap_tree * mt,
                        GLuint face,
                        GLuint level,
                        GLuint * row_stride, GLuint * image_offsets)
{
   GLuint x, y;
   DBG("%s \n", __FUNCTION__);

   if (row_stride)
      *row_stride = mt->pitch * mt->cpp;

   if (mt->target == GL_TEXTURE_3D) {
      int i;

      for (i = 0; i < mt->level[level].depth; i++) {

	 intel_miptree_get_image_offset(mt, level, face, i,
					&x, &y);
	 image_offsets[i] = x + y * mt->pitch;
      }

      return intel_region_map(intel, mt->region);
   } else {
      assert(mt->level[level].depth == 1);
      intel_miptree_get_image_offset(mt, level, face, 0,
				     &x, &y);
      image_offsets[0] = 0;

<<<<<<< HEAD
   return (intel_region_map(intel, mt->region) +
           intel_miptree_image_offset(mt, face, level, 0));
=======
      return intel_region_map(intel, mt->region) +
	 (x + y * mt->pitch) * mt->cpp;
   }
>>>>>>> 2d17dbfb
}


void
intel_miptree_image_unmap(struct intel_context *intel,
                          struct intel_mipmap_tree *mt)
{
   DBG("%s\n", __FUNCTION__);
   intel_region_unmap(intel, mt->region);
}


/**
 * Upload data for a particular image.
 */
void
intel_miptree_image_data(struct intel_context *intel,
			 struct intel_mipmap_tree *dst,
			 GLuint face,
			 GLuint level,
			 void *src,
			 GLuint src_row_pitch,
			 GLuint src_image_pitch)
{
<<<<<<< HEAD
   const GLuint depth = dst->level[level].depth;
=======
   GLuint depth = dst->level[level].depth;
>>>>>>> 2d17dbfb
   GLuint i;

   DBG("%s: %d/%d\n", __FUNCTION__, face, level);
   for (i = 0; i < depth; i++) {
<<<<<<< HEAD
      GLuint dst_offset = intel_miptree_image_offset(dst, face, level, i);
      GLuint height = dst->level[level].height;

      if (dst->compressed)
=======
      GLuint dst_x, dst_y, height;

      intel_miptree_get_image_offset(dst, level, face, i, &dst_x, &dst_y);

      height = dst->level[level].height;
      if(dst->compressed)
>>>>>>> 2d17dbfb
	 height = (height + 3) / 4;

      intel_region_data(intel,
<<<<<<< HEAD
			dst->region,
			dst_offset,
			0, 0,                             /* dstx, dsty */
=======
			dst->region, 0, dst_x, dst_y,
>>>>>>> 2d17dbfb
			src,
			src_row_pitch,
			0, 0,                             /* source x, y */
			dst->level[level].width, height); /* width, height */

      src = (char *)src + src_image_pitch * dst->cpp;
   }
}


/**
 * Copy mipmap image between trees
 */
void
intel_miptree_image_copy(struct intel_context *intel,
                         struct intel_mipmap_tree *dst,
                         GLuint face, GLuint level,
                         struct intel_mipmap_tree *src)
{
   GLuint width = src->level[level].width;
   GLuint height = src->level[level].height;
   GLuint depth = src->level[level].depth;
<<<<<<< HEAD
=======
   GLuint src_x, src_y, dst_x, dst_y;
>>>>>>> 2d17dbfb
   GLuint i;
   GLboolean success;

   if (dst->compressed) {
       GLuint align_w, align_h;

       intel_get_texture_alignment_unit(dst->internal_format,
                                        &align_w, &align_h);
       height = (height + 3) / 4;
       width = ALIGN(width, align_w);
   }

   for (i = 0; i < depth; i++) {
<<<<<<< HEAD
      GLuint dst_offset = intel_miptree_image_offset(dst, face, level, i);
      GLuint src_offset = intel_miptree_image_offset(src, face, level, i);

      success = intel_region_copy(intel,
				  dst->region, dst_offset,
				  0, 0,
				  src->region, src_offset,
				  0, 0, width, height, GL_COPY);
=======
      intel_miptree_get_image_offset(src, level, face, i, &src_x, &src_y);
      intel_miptree_get_image_offset(dst, level, face, i, &dst_x, &dst_y);
      success = intel_region_copy(intel,
				  dst->region, 0, dst_x, dst_y,
				  src->region, 0, src_x, src_y, width, height,
				  GL_COPY);
>>>>>>> 2d17dbfb
      if (!success) {
	 GLubyte *src_ptr, *dst_ptr;

	 src_ptr = intel_region_map(intel, src->region);
	 dst_ptr = intel_region_map(intel, dst->region);

<<<<<<< HEAD
	 _mesa_copy_rect(dst_ptr + dst_offset,
			 dst->cpp,
			 dst->pitch,
			 0, 0, width, height,
			 src_ptr + src_offset,
=======
	 _mesa_copy_rect(dst_ptr + dst->cpp * (dst_x + dst_y * dst->pitch),
			 dst->cpp,
			 dst->pitch,
			 0, 0, width, height,
			 src_ptr + src->cpp * (src_x + src_y * src->pitch),
>>>>>>> 2d17dbfb
			 src->pitch,
			 0, 0);
	 intel_region_unmap(intel, src->region);
	 intel_region_unmap(intel, dst->region);
      }
   }
}<|MERGE_RESOLUTION|>--- conflicted
+++ resolved
@@ -394,39 +394,6 @@
 
 
 void
-<<<<<<< HEAD
-intel_miptree_set_image_offset(struct intel_mipmap_tree *mt,
-			       GLuint level, GLuint img,
-			       GLuint x, GLuint y)
-{
-    intel_miptree_set_image_offset_ex(mt, level, img, x, y, 0);
-}
-
-
-/**
- * Return offset to the start of a 2D slice of a texture (a mipmap level,
- * cube face, 3D Z slice).
- * \param mt  the texture object/miptree
- * \param face  cube map face in [0,5] or zero for non-cube textures
- * \param level  mipmap level
- * \param zslice  Z slice of a 3D texture, or zero for non-3D textures
- */
-GLuint
-intel_miptree_image_offset(const struct intel_mipmap_tree *mt,
-                           GLuint face, GLuint level, GLuint zslice)
-{
-   GLuint offset = mt->level[level].level_offset;
-
-   if (mt->target == GL_TEXTURE_CUBE_MAP_ARB)
-      offset += mt->level[level].image_offset[face];
-   else if (mt->target == GL_TEXTURE_3D)
-      offset += mt->level[level].image_offset[zslice];
-
-   return offset;
-}
-
-
-=======
 intel_miptree_get_image_offset(struct intel_mipmap_tree *mt,
 			       GLuint level, GLuint face, GLuint depth,
 			       GLuint *x, GLuint *y)
@@ -443,7 +410,6 @@
    }
 }
 
->>>>>>> 2d17dbfb
 /**
  * Map a teximage in a mipmap tree.
  * \param row_stride  returns row stride in bytes
@@ -482,14 +448,9 @@
 				     &x, &y);
       image_offsets[0] = 0;
 
-<<<<<<< HEAD
-   return (intel_region_map(intel, mt->region) +
-           intel_miptree_image_offset(mt, face, level, 0));
-=======
       return intel_region_map(intel, mt->region) +
 	 (x + y * mt->pitch) * mt->cpp;
    }
->>>>>>> 2d17dbfb
 }
 
 
@@ -514,38 +475,21 @@
 			 GLuint src_row_pitch,
 			 GLuint src_image_pitch)
 {
-<<<<<<< HEAD
    const GLuint depth = dst->level[level].depth;
-=======
-   GLuint depth = dst->level[level].depth;
->>>>>>> 2d17dbfb
    GLuint i;
 
    DBG("%s: %d/%d\n", __FUNCTION__, face, level);
    for (i = 0; i < depth; i++) {
-<<<<<<< HEAD
-      GLuint dst_offset = intel_miptree_image_offset(dst, face, level, i);
-      GLuint height = dst->level[level].height;
-
-      if (dst->compressed)
-=======
       GLuint dst_x, dst_y, height;
 
       intel_miptree_get_image_offset(dst, level, face, i, &dst_x, &dst_y);
 
       height = dst->level[level].height;
       if(dst->compressed)
->>>>>>> 2d17dbfb
 	 height = (height + 3) / 4;
 
       intel_region_data(intel,
-<<<<<<< HEAD
-			dst->region,
-			dst_offset,
-			0, 0,                             /* dstx, dsty */
-=======
 			dst->region, 0, dst_x, dst_y,
->>>>>>> 2d17dbfb
 			src,
 			src_row_pitch,
 			0, 0,                             /* source x, y */
@@ -568,10 +512,7 @@
    GLuint width = src->level[level].width;
    GLuint height = src->level[level].height;
    GLuint depth = src->level[level].depth;
-<<<<<<< HEAD
-=======
    GLuint src_x, src_y, dst_x, dst_y;
->>>>>>> 2d17dbfb
    GLuint i;
    GLboolean success;
 
@@ -585,42 +526,23 @@
    }
 
    for (i = 0; i < depth; i++) {
-<<<<<<< HEAD
-      GLuint dst_offset = intel_miptree_image_offset(dst, face, level, i);
-      GLuint src_offset = intel_miptree_image_offset(src, face, level, i);
-
-      success = intel_region_copy(intel,
-				  dst->region, dst_offset,
-				  0, 0,
-				  src->region, src_offset,
-				  0, 0, width, height, GL_COPY);
-=======
       intel_miptree_get_image_offset(src, level, face, i, &src_x, &src_y);
       intel_miptree_get_image_offset(dst, level, face, i, &dst_x, &dst_y);
       success = intel_region_copy(intel,
 				  dst->region, 0, dst_x, dst_y,
 				  src->region, 0, src_x, src_y, width, height,
 				  GL_COPY);
->>>>>>> 2d17dbfb
       if (!success) {
 	 GLubyte *src_ptr, *dst_ptr;
 
 	 src_ptr = intel_region_map(intel, src->region);
 	 dst_ptr = intel_region_map(intel, dst->region);
 
-<<<<<<< HEAD
-	 _mesa_copy_rect(dst_ptr + dst_offset,
-			 dst->cpp,
-			 dst->pitch,
-			 0, 0, width, height,
-			 src_ptr + src_offset,
-=======
 	 _mesa_copy_rect(dst_ptr + dst->cpp * (dst_x + dst_y * dst->pitch),
 			 dst->cpp,
 			 dst->pitch,
 			 0, 0, width, height,
 			 src_ptr + src->cpp * (src_x + src_y * src->pitch),
->>>>>>> 2d17dbfb
 			 src->pitch,
 			 0, 0);
 	 intel_region_unmap(intel, src->region);
