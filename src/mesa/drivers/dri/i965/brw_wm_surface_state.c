--- conflicted
+++ resolved
@@ -140,12 +140,7 @@
 }
 
 static
-<<<<<<< HEAD
-void brw_update_texture_surface( GLcontext *ctx, 
-				 GLuint unit )
-=======
 void brw_update_texture_surface( GLcontext *ctx, GLuint unit )
->>>>>>> 3ecdae82
 {
    struct brw_context *brw = brw_context(ctx);
    struct gl_texture_object *tObj = brw->attribs.Texture->Unit[unit]._Current;
@@ -155,11 +150,7 @@
 
    memset(&surf, 0, sizeof(surf));
 
-<<<<<<< HEAD
-   surf.ss0.mipmap_layout_mode = BRW_SURFACE_MIPMAPLAYOUT_BELOW;   
-=======
    surf.ss0.mipmap_layout_mode = BRW_SURFACE_MIPMAPLAYOUT_BELOW;
->>>>>>> 3ecdae82
    surf.ss0.surface_type = translate_tex_target(tObj->Target);
    surf.ss0.surface_format = translate_tex_format(firstImage->TexFormat->MesaFormat);
 
@@ -167,14 +158,8 @@
     */
 /*    surf.ss0.data_return_format = BRW_SURFACERETURNFORMAT_S1; */
 
-<<<<<<< HEAD
    /* Updated in emit_reloc */
    surf.ss1.base_addr = intelObj->mt->region->buffer->offset;
-=======
-   /* BRW_NEW_LOCK */
-   surf.ss1.base_addr = bmBufferOffset(intel,
-					intelObj->mt->region->buffer);
->>>>>>> 3ecdae82
 
    surf.ss2.mip_count = intelObj->lastLevel - intelObj->firstLevel;
    surf.ss2.width = firstImage->Width - 1;
@@ -255,16 +240,9 @@
       /* _NEW_TEXTURE, BRW_NEW_TEXDATA 
        */
       if (texUnit->_ReallyEnabled &&
-<<<<<<< HEAD
-	  intel_finalize_mipmap_tree(intel,texUnit->_Current)) {
-
-	 brw_update_texture_surface(ctx, i);
-
-=======
 	  intel_finalize_mipmap_tree(intel,texUnit->_Current))
       {
 	 brw_update_texture_surface(ctx, i);
->>>>>>> 3ecdae82
 	 brw->wm.nr_surfaces = i+2;
       }
       else if( texUnit->_ReallyEnabled &&
