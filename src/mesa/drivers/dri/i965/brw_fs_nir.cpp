--- conflicted
+++ resolved
@@ -2420,7 +2420,7 @@
       fs_reg offset_reg;
       nir_const_value *const_offset = nir_src_as_const_value(instr->src[0]);
       if (const_offset) {
-         offset_reg = brw_imm_ud(instr->const_index[0] + const_offset->u[0]);
+         offset_reg = brw_imm_ud(instr->const_index[0] + const_offset->u32[0]);
       } else {
          offset_reg = vgrf(glsl_type::uint_type);
          bld.ADD(offset_reg,
@@ -2464,7 +2464,7 @@
 
          nir_const_value *const_offset = nir_src_as_const_value(instr->src[1]);
          if (const_offset) {
-            offset_reg = brw_imm_ud(instr->const_index[0] + const_offset->u[0] +
+            offset_reg = brw_imm_ud(instr->const_index[0] + const_offset->u32[0] +
                                     4 * first_component);
          } else {
             offset_reg = vgrf(glsl_type::uint_type);
@@ -2695,17 +2695,12 @@
       nir_const_value *const_offset = nir_src_as_const_value(instr->src[0]);
       if (const_offset) {
          /* Offsets are in bytes but they should always be multiples of 4 */
-<<<<<<< HEAD
-         assert(const_offset->u[0] % 4 == 0);
-         src.reg_offset = const_offset->u[0] / 4;
+         assert(const_offset->u32[0] % 4 == 0);
+         src.reg_offset = const_offset->u32[0] / 4;
 
          for (unsigned j = 0; j < instr->num_components; j++) {
             bld.MOV(offset(dest, bld, j), offset(src, bld, j));
          }
-=======
-         assert(const_offset->u32[0] % 4 == 0);
-         src.reg_offset = const_offset->u32[0] / 4;
->>>>>>> 22b343a8
       } else {
          fs_reg indirect = retype(get_nir_src(instr->src[0]),
                                   BRW_REGISTER_TYPE_UD);
@@ -2831,85 +2826,6 @@
       break;
    }
 
-<<<<<<< HEAD
-=======
-   case nir_intrinsic_load_shared: {
-      assert(devinfo->gen >= 7);
-
-      fs_reg surf_index = brw_imm_ud(GEN7_BTI_SLM);
-
-      /* Get the offset to read from */
-      fs_reg offset_reg;
-      nir_const_value *const_offset = nir_src_as_const_value(instr->src[0]);
-      if (const_offset) {
-         offset_reg = brw_imm_ud(instr->const_index[0] + const_offset->u32[0]);
-      } else {
-         offset_reg = vgrf(glsl_type::uint_type);
-         bld.ADD(offset_reg,
-                 retype(get_nir_src(instr->src[0]), BRW_REGISTER_TYPE_UD),
-                 brw_imm_ud(instr->const_index[0]));
-      }
-
-      /* Read the vector */
-      fs_reg read_result = emit_untyped_read(bld, surf_index, offset_reg,
-                                             1 /* dims */,
-                                             instr->num_components,
-                                             BRW_PREDICATE_NONE);
-      read_result.type = dest.type;
-      for (int i = 0; i < instr->num_components; i++)
-         bld.MOV(offset(dest, bld, i), offset(read_result, bld, i));
-
-      break;
-   }
-
-   case nir_intrinsic_store_shared: {
-      assert(devinfo->gen >= 7);
-
-      /* Block index */
-      fs_reg surf_index = brw_imm_ud(GEN7_BTI_SLM);
-
-      /* Value */
-      fs_reg val_reg = get_nir_src(instr->src[0]);
-
-      /* Writemask */
-      unsigned writemask = instr->const_index[1];
-
-      /* Combine groups of consecutive enabled channels in one write
-       * message. We use ffs to find the first enabled channel and then ffs on
-       * the bit-inverse, down-shifted writemask to determine the length of
-       * the block of enabled bits.
-       */
-      while (writemask) {
-         unsigned first_component = ffs(writemask) - 1;
-         unsigned length = ffs(~(writemask >> first_component)) - 1;
-         fs_reg offset_reg;
-
-         nir_const_value *const_offset = nir_src_as_const_value(instr->src[1]);
-         if (const_offset) {
-            offset_reg = brw_imm_ud(instr->const_index[0] + const_offset->u32[0] +
-                                    4 * first_component);
-         } else {
-            offset_reg = vgrf(glsl_type::uint_type);
-            bld.ADD(offset_reg,
-                    retype(get_nir_src(instr->src[1]), BRW_REGISTER_TYPE_UD),
-                    brw_imm_ud(instr->const_index[0] + 4 * first_component));
-         }
-
-         emit_untyped_write(bld, surf_index, offset_reg,
-                            offset(val_reg, bld, first_component),
-                            1 /* dims */, length,
-                            BRW_PREDICATE_NONE);
-
-         /* Clear the bits in the writemask that we just wrote, then try
-          * again to see if more channels are left.
-          */
-         writemask &= (15 << (first_component + length));
-      }
-
-      break;
-   }
-
->>>>>>> 22b343a8
    case nir_intrinsic_load_input: {
       fs_reg src;
       if (stage == MESA_SHADER_VERTEX) {
