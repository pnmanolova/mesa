/*
 Copyright (C) Intel Corp.  2006.  All Rights Reserved.
 Intel funded Tungsten Graphics (http://www.tungstengraphics.com) to
 develop this 3D driver.
 
 Permission is hereby granted, free of charge, to any person obtaining
 a copy of this software and associated documentation files (the
 "Software"), to deal in the Software without restriction, including
 without limitation the rights to use, copy, modify, merge, publish,
 distribute, sublicense, and/or sell copies of the Software, and to
 permit persons to whom the Software is furnished to do so, subject to
 the following conditions:
 
 The above copyright notice and this permission notice (including the
 next paragraph) shall be included in all copies or substantial
 portions of the Software.
 
 THE SOFTWARE IS PROVIDED "AS IS", WITHOUT WARRANTY OF ANY KIND,
 EXPRESS OR IMPLIED, INCLUDING BUT NOT LIMITED TO THE WARRANTIES OF
 MERCHANTABILITY, FITNESS FOR A PARTICULAR PURPOSE AND NONINFRINGEMENT.
 IN NO EVENT SHALL THE COPYRIGHT OWNER(S) AND/OR ITS SUPPLIERS BE
 LIABLE FOR ANY CLAIM, DAMAGES OR OTHER LIABILITY, WHETHER IN AN ACTION
 OF CONTRACT, TORT OR OTHERWISE, ARISING FROM, OUT OF OR IN CONNECTION
 WITH THE SOFTWARE OR THE USE OR OTHER DEALINGS IN THE SOFTWARE.
 
 **********************************************************************/
 /*
  * Authors:
  *   Keith Whitwell <keith@tungstengraphics.com>
  */
               

#include "main/macros.h"
#include "brw_context.h"
#include "brw_wm.h"

/* Not quite sure how correct this is - need to understand horiz
 * vs. vertical strides a little better.
 */
static INLINE struct brw_reg sechalf( struct brw_reg reg )
{
   if (reg.vstride)
      reg.nr++;
   return reg;
}


/* Payload R0:
 *
 * R0.0 -- pixel mask, one bit for each of 4 pixels in 4 tiles,
 *         corresponding to each of the 16 execution channels.
 * R0.1..8 -- ?
 * R1.0 -- triangle vertex 0.X
 * R1.1 -- triangle vertex 0.Y
 * R1.2 -- tile 0 x,y coords (2 packed uwords)
 * R1.3 -- tile 1 x,y coords (2 packed uwords)
 * R1.4 -- tile 2 x,y coords (2 packed uwords)
 * R1.5 -- tile 3 x,y coords (2 packed uwords)
 * R1.6 -- ?
 * R1.7 -- ?
 * R1.8 -- ?
 */

void emit_pixel_xy(struct brw_wm_compile *c,
		   const struct brw_reg *dst,
		   GLuint mask)
{
   struct brw_compile *p = &c->func;
   struct brw_reg r1 = brw_vec1_grf(1, 0);
   struct brw_reg r1_uw = retype(r1, BRW_REGISTER_TYPE_UW);
   struct brw_reg dst0_uw, dst1_uw;

   brw_push_insn_state(p);
   brw_set_compression_control(p, BRW_COMPRESSION_NONE);

   if (c->dispatch_width == 16) {
      dst0_uw = vec16(retype(dst[0], BRW_REGISTER_TYPE_UW));
      dst1_uw = vec16(retype(dst[1], BRW_REGISTER_TYPE_UW));
   } else {
      dst0_uw = vec8(retype(dst[0], BRW_REGISTER_TYPE_UW));
      dst1_uw = vec8(retype(dst[1], BRW_REGISTER_TYPE_UW));
   }

   /* Calculate pixel centers by adding 1 or 0 to each of the
    * micro-tile coordinates passed in r1.
    */
   if (mask & WRITEMASK_X) {
      brw_ADD(p,
	      dst0_uw,
	      stride(suboffset(r1_uw, 4), 2, 4, 0),
	      brw_imm_v(0x10101010));
   }

   if (mask & WRITEMASK_Y) {
      brw_ADD(p,
	      dst1_uw,
	      stride(suboffset(r1_uw,5), 2, 4, 0),
	      brw_imm_v(0x11001100));
   }
   brw_pop_insn_state(p);
}


void emit_delta_xy(struct brw_compile *p,
		   const struct brw_reg *dst,
		   GLuint mask,
		   const struct brw_reg *arg0)
{
   struct brw_reg r1 = brw_vec1_grf(1, 0);

   /* Calc delta X,Y by subtracting origin in r1 from the pixel
    * centers.
    */
   if (mask & WRITEMASK_X) {
      brw_ADD(p,
	      dst[0],
	      retype(arg0[0], BRW_REGISTER_TYPE_UW),
	      negate(r1));
   }

   if (mask & WRITEMASK_Y) {
      brw_ADD(p,
	      dst[1],
	      retype(arg0[1], BRW_REGISTER_TYPE_UW),
	      negate(suboffset(r1,1)));

   }
}

void emit_wpos_xy(struct brw_wm_compile *c,
		  const struct brw_reg *dst,
		  GLuint mask,
		  const struct brw_reg *arg0)
{
   struct brw_compile *p = &c->func;

   /* Calculate the pixel offset from window bottom left into destination
    * X and Y channels.
    */
   if (mask & WRITEMASK_X) {
      /* X' = X - origin */
      brw_ADD(p,
	      dst[0],
	      retype(arg0[0], BRW_REGISTER_TYPE_W),
	      brw_imm_d(0 - c->key.origin_x));
   }

   if (mask & WRITEMASK_Y) {
      /* Y' = height - (Y - origin_y) = height + origin_y - Y */
      brw_ADD(p,
	      dst[1],
	      negate(retype(arg0[1], BRW_REGISTER_TYPE_W)),
	      brw_imm_d(c->key.origin_y + c->key.drawable_height - 1));
   }
}


void emit_pixel_w(struct brw_wm_compile *c,
		  const struct brw_reg *dst,
		  GLuint mask,
		  const struct brw_reg *arg0,
		  const struct brw_reg *deltas)
{
   struct brw_compile *p = &c->func;

   /* Don't need this if all you are doing is interpolating color, for
    * instance.
    */
   if (mask & WRITEMASK_W) {      
      struct brw_reg interp3 = brw_vec1_grf(arg0[0].nr+1, 4);

      /* Calc 1/w - just linterp wpos[3] optimized by putting the
       * result straight into a message reg.
       */
      brw_LINE(p, brw_null_reg(), interp3, deltas[0]);
      brw_MAC(p, brw_message_reg(2), suboffset(interp3, 1), deltas[1]);

      /* Calc w */
      if (c->dispatch_width == 16) {
	 brw_math_16(p, dst[3],
		     BRW_MATH_FUNCTION_INV,
		     BRW_MATH_SATURATE_NONE,
		     2, brw_null_reg(),
		     BRW_MATH_PRECISION_FULL);
      } else {
	 brw_math(p, dst[3],
		  BRW_MATH_FUNCTION_INV,
		  BRW_MATH_SATURATE_NONE,
		  2, brw_null_reg(),
		  BRW_MATH_DATA_VECTOR,
		  BRW_MATH_PRECISION_FULL);
      }
   }
}


void emit_linterp(struct brw_compile *p,
		  const struct brw_reg *dst,
		  GLuint mask,
		  const struct brw_reg *arg0,
		  const struct brw_reg *deltas)
{
   struct brw_reg interp[4];
   GLuint nr = arg0[0].nr;
   GLuint i;

   interp[0] = brw_vec1_grf(nr, 0);
   interp[1] = brw_vec1_grf(nr, 4);
   interp[2] = brw_vec1_grf(nr+1, 0);
   interp[3] = brw_vec1_grf(nr+1, 4);

   for (i = 0; i < 4; i++) {
      if (mask & (1<<i)) {
	 brw_LINE(p, brw_null_reg(), interp[i], deltas[0]);
	 brw_MAC(p, dst[i], suboffset(interp[i],1), deltas[1]);
      }
   }
}


void emit_pinterp(struct brw_compile *p,
		  const struct brw_reg *dst,
		  GLuint mask,
		  const struct brw_reg *arg0,
		  const struct brw_reg *deltas,
		  const struct brw_reg *w)
{
   struct brw_reg interp[4];
   GLuint nr = arg0[0].nr;
   GLuint i;

   interp[0] = brw_vec1_grf(nr, 0);
   interp[1] = brw_vec1_grf(nr, 4);
   interp[2] = brw_vec1_grf(nr+1, 0);
   interp[3] = brw_vec1_grf(nr+1, 4);

   for (i = 0; i < 4; i++) {
      if (mask & (1<<i)) {
	 brw_LINE(p, brw_null_reg(), interp[i], deltas[0]);
	 brw_MAC(p, dst[i], suboffset(interp[i],1), deltas[1]);
      }
   }
   for (i = 0; i < 4; i++) {
      if (mask & (1<<i)) {
	 brw_MUL(p, dst[i], dst[i], w[3]);
      }
   }
}


void emit_cinterp(struct brw_compile *p,
		  const struct brw_reg *dst,
		  GLuint mask,
		  const struct brw_reg *arg0)
{
   struct brw_reg interp[4];
   GLuint nr = arg0[0].nr;
   GLuint i;

   interp[0] = brw_vec1_grf(nr, 0);
   interp[1] = brw_vec1_grf(nr, 4);
   interp[2] = brw_vec1_grf(nr+1, 0);
   interp[3] = brw_vec1_grf(nr+1, 4);

   for (i = 0; i < 4; i++) {
      if (mask & (1<<i)) {
         brw_MOV(p, dst[i], suboffset(interp[i],3));	/* TODO: optimize away like other moves */
      }
   }
}

/* Sets the destination channels to 1.0 or 0.0 according to glFrontFacing. */
void emit_frontfacing(struct brw_compile *p,
		      const struct brw_reg *dst,
		      GLuint mask)
{
   struct brw_reg r1_6ud = retype(brw_vec1_grf(1, 6), BRW_REGISTER_TYPE_UD);
   GLuint i;

   if (!(mask & WRITEMASK_XYZW))
      return;

   for (i = 0; i < 4; i++) {
      if (mask & (1<<i)) {
	 brw_MOV(p, dst[i], brw_imm_f(0.0));
      }
   }

   /* bit 31 is "primitive is back face", so checking < (1 << 31) gives
    * us front face
    */
   brw_CMP(p, brw_null_reg(), BRW_CONDITIONAL_L, r1_6ud, brw_imm_ud(1 << 31));
   for (i = 0; i < 4; i++) {
      if (mask & (1<<i)) {
	 brw_MOV(p, dst[i], brw_imm_f(1.0));
      }
   }
   brw_set_predicate_control_flag_value(p, 0xff);
}

/* For OPCODE_DDX and OPCODE_DDY, per channel of output we've got input
 * looking like:
 *
 * arg0: ss0.tl ss0.tr ss0.bl ss0.br ss1.tl ss1.tr ss1.bl ss1.br
 *
 * and we're trying to produce:
 *
 *           DDX                     DDY
 * dst: (ss0.tr - ss0.tl)     (ss0.tl - ss0.bl)
 *      (ss0.tr - ss0.tl)     (ss0.tr - ss0.br)
 *      (ss0.br - ss0.bl)     (ss0.tl - ss0.bl)
 *      (ss0.br - ss0.bl)     (ss0.tr - ss0.br)
 *      (ss1.tr - ss1.tl)     (ss1.tl - ss1.bl)
 *      (ss1.tr - ss1.tl)     (ss1.tr - ss1.br)
 *      (ss1.br - ss1.bl)     (ss1.tl - ss1.bl)
 *      (ss1.br - ss1.bl)     (ss1.tr - ss1.br)
 *
 * and add another set of two more subspans if in 16-pixel dispatch mode.
 *
 * For DDX, it ends up being easy: width = 2, horiz=0 gets us the same result
 * for each pair, and vertstride = 2 jumps us 2 elements after processing a
 * pair. But for DDY, it's harder, as we want to produce the pairs swizzled
 * between each other.  We could probably do it like ddx and swizzle the right
 * order later, but bail for now and just produce
 * ((ss0.tl - ss0.bl)x4 (ss1.tl - ss1.bl)x4)
 */
void emit_ddxy(struct brw_compile *p,
	       const struct brw_reg *dst,
	       GLuint mask,
	       GLboolean is_ddx,
	       const struct brw_reg *arg0)
{
   int i;
   struct brw_reg src0, src1;

   if (mask & SATURATE)
      brw_set_saturate(p, 1);
   for (i = 0; i < 4; i++ ) {
      if (mask & (1<<i)) {
	 if (is_ddx) {
	    src0 = brw_reg(arg0[i].file, arg0[i].nr, 1,
			   BRW_REGISTER_TYPE_F,
			   BRW_VERTICAL_STRIDE_2,
			   BRW_WIDTH_2,
			   BRW_HORIZONTAL_STRIDE_0,
			   BRW_SWIZZLE_XYZW, WRITEMASK_XYZW);
	    src1 = brw_reg(arg0[i].file, arg0[i].nr, 0,
			   BRW_REGISTER_TYPE_F,
			   BRW_VERTICAL_STRIDE_2,
			   BRW_WIDTH_2,
			   BRW_HORIZONTAL_STRIDE_0,
			   BRW_SWIZZLE_XYZW, WRITEMASK_XYZW);
	 } else {
	    src0 = brw_reg(arg0[i].file, arg0[i].nr, 0,
			   BRW_REGISTER_TYPE_F,
			   BRW_VERTICAL_STRIDE_4,
			   BRW_WIDTH_4,
			   BRW_HORIZONTAL_STRIDE_0,
			   BRW_SWIZZLE_XYZW, WRITEMASK_XYZW);
	    src1 = brw_reg(arg0[i].file, arg0[i].nr, 2,
			   BRW_REGISTER_TYPE_F,
			   BRW_VERTICAL_STRIDE_4,
			   BRW_WIDTH_4,
			   BRW_HORIZONTAL_STRIDE_0,
			   BRW_SWIZZLE_XYZW, WRITEMASK_XYZW);
	 }
	 brw_ADD(p, dst[i], src0, negate(src1));
      }
   }
   if (mask & SATURATE)
      brw_set_saturate(p, 0);
}

void emit_alu1(struct brw_compile *p,
	       struct brw_instruction *(*func)(struct brw_compile *,
					       struct brw_reg,
					       struct brw_reg),
	       const struct brw_reg *dst,
	       GLuint mask,
	       const struct brw_reg *arg0)
{
   GLuint i;

   if (mask & SATURATE)
      brw_set_saturate(p, 1);

   for (i = 0; i < 4; i++) {
      if (mask & (1<<i)) {
	 func(p, dst[i], arg0[i]);
      }
   }

   if (mask & SATURATE)
      brw_set_saturate(p, 0);
}


void emit_alu2(struct brw_compile *p,
	       struct brw_instruction *(*func)(struct brw_compile *,
					       struct brw_reg,
					       struct brw_reg,
					       struct brw_reg),
	       const struct brw_reg *dst,
	       GLuint mask,
	       const struct brw_reg *arg0,
	       const struct brw_reg *arg1)
{
   GLuint i;

   if (mask & SATURATE)
      brw_set_saturate(p, 1);

   for (i = 0; i < 4; i++) {
      if (mask & (1<<i)) {
	 func(p, dst[i], arg0[i], arg1[i]);
      }
   }

   if (mask & SATURATE)
      brw_set_saturate(p, 0);
}


void emit_mad(struct brw_compile *p,
	      const struct brw_reg *dst,
	      GLuint mask,
	      const struct brw_reg *arg0,
	      const struct brw_reg *arg1,
	      const struct brw_reg *arg2)
{
   GLuint i;

   for (i = 0; i < 4; i++) {
      if (mask & (1<<i)) {
	 brw_MUL(p, dst[i], arg0[i], arg1[i]);

	 brw_set_saturate(p, (mask & SATURATE) ? 1 : 0);
	 brw_ADD(p, dst[i], dst[i], arg2[i]);
	 brw_set_saturate(p, 0);
      }
   }
}

void emit_lrp(struct brw_compile *p,
	      const struct brw_reg *dst,
	      GLuint mask,
	      const struct brw_reg *arg0,
	      const struct brw_reg *arg1,
	      const struct brw_reg *arg2)
{
   GLuint i;

   /* Uses dst as a temporary:
    */
   for (i = 0; i < 4; i++) {
      if (mask & (1<<i)) {	
	 /* Can I use the LINE instruction for this? 
	  */
	 brw_ADD(p, dst[i], negate(arg0[i]), brw_imm_f(1.0));
	 brw_MUL(p, brw_null_reg(), dst[i], arg2[i]);

	 brw_set_saturate(p, (mask & SATURATE) ? 1 : 0);
	 brw_MAC(p, dst[i], arg0[i], arg1[i]);
	 brw_set_saturate(p, 0);
      }
   }
}

void emit_sop(struct brw_compile *p,
	      const struct brw_reg *dst,
	      GLuint mask,
	      GLuint cond,
	      const struct brw_reg *arg0,
	      const struct brw_reg *arg1)
{
   GLuint i;

   for (i = 0; i < 4; i++) {
      if (mask & (1<<i)) {	
	 brw_push_insn_state(p);
	 brw_CMP(p, brw_null_reg(), cond, arg0[i], arg1[i]);
	 brw_set_predicate_control(p, BRW_PREDICATE_NONE);
	 brw_MOV(p, dst[i], brw_imm_f(0));
	 brw_set_predicate_control(p, BRW_PREDICATE_NORMAL);
	 brw_MOV(p, dst[i], brw_imm_f(1.0));
	 brw_pop_insn_state(p);
      }
   }
}

static void emit_slt( struct brw_compile *p, 
		      const struct brw_reg *dst,
		      GLuint mask,
		      const struct brw_reg *arg0,
		      const struct brw_reg *arg1 )
{
   emit_sop(p, dst, mask, BRW_CONDITIONAL_L, arg0, arg1);
}

static void emit_sle( struct brw_compile *p, 
		      const struct brw_reg *dst,
		      GLuint mask,
		      const struct brw_reg *arg0,
		      const struct brw_reg *arg1 )
{
   emit_sop(p, dst, mask, BRW_CONDITIONAL_LE, arg0, arg1);
}

static void emit_sgt( struct brw_compile *p, 
		      const struct brw_reg *dst,
		      GLuint mask,
		      const struct brw_reg *arg0,
		      const struct brw_reg *arg1 )
{
   emit_sop(p, dst, mask, BRW_CONDITIONAL_G, arg0, arg1);
}

static void emit_sge( struct brw_compile *p, 
		      const struct brw_reg *dst,
		      GLuint mask,
		      const struct brw_reg *arg0,
		      const struct brw_reg *arg1 )
{
   emit_sop(p, dst, mask, BRW_CONDITIONAL_GE, arg0, arg1);
}

static void emit_seq( struct brw_compile *p, 
		      const struct brw_reg *dst,
		      GLuint mask,
		      const struct brw_reg *arg0,
		      const struct brw_reg *arg1 )
{
   emit_sop(p, dst, mask, BRW_CONDITIONAL_EQ, arg0, arg1);
}

static void emit_sne( struct brw_compile *p, 
		      const struct brw_reg *dst,
		      GLuint mask,
		      const struct brw_reg *arg0,
		      const struct brw_reg *arg1 )
{
   emit_sop(p, dst, mask, BRW_CONDITIONAL_NEQ, arg0, arg1);
}

static void emit_cmp( struct brw_compile *p, 
		      const struct brw_reg *dst,
		      GLuint mask,
		      const struct brw_reg *arg0,
		      const struct brw_reg *arg1,
		      const struct brw_reg *arg2 )
{
   GLuint i;

   for (i = 0; i < 4; i++) {
      if (mask & (1<<i)) {	
	 brw_set_saturate(p, (mask & SATURATE) ? 1 : 0);
	 brw_MOV(p, dst[i], arg2[i]);
	 brw_set_saturate(p, 0);

	 brw_CMP(p, brw_null_reg(), BRW_CONDITIONAL_L, arg0[i], brw_imm_f(0));

	 brw_set_saturate(p, (mask & SATURATE) ? 1 : 0);
	 brw_MOV(p, dst[i], arg1[i]);
	 brw_set_saturate(p, 0);
	 brw_set_predicate_control_flag_value(p, 0xff);
      }
   }
}

void emit_max(struct brw_compile *p,
	      const struct brw_reg *dst,
	      GLuint mask,
	      const struct brw_reg *arg0,
	      const struct brw_reg *arg1)
{
   GLuint i;

   for (i = 0; i < 4; i++) {
      if (mask & (1<<i)) {	
	 brw_set_saturate(p, (mask & SATURATE) ? 1 : 0);
	 brw_MOV(p, dst[i], arg0[i]);
	 brw_set_saturate(p, 0);

	 brw_CMP(p, brw_null_reg(), BRW_CONDITIONAL_L, arg0[i], arg1[i]);

	 brw_set_saturate(p, (mask & SATURATE) ? 1 : 0);
	 brw_MOV(p, dst[i], arg1[i]);
	 brw_set_saturate(p, 0);
	 brw_set_predicate_control_flag_value(p, 0xff);
      }
   }
}

void emit_min(struct brw_compile *p,
	      const struct brw_reg *dst,
	      GLuint mask,
	      const struct brw_reg *arg0,
	      const struct brw_reg *arg1)
{
   GLuint i;

   for (i = 0; i < 4; i++) {
      if (mask & (1<<i)) {	
	 brw_set_saturate(p, (mask & SATURATE) ? 1 : 0);
	 brw_MOV(p, dst[i], arg1[i]);
	 brw_set_saturate(p, 0);

	 brw_CMP(p, brw_null_reg(), BRW_CONDITIONAL_L, arg0[i], arg1[i]);

	 brw_set_saturate(p, (mask & SATURATE) ? 1 : 0);
	 brw_MOV(p, dst[i], arg0[i]);
	 brw_set_saturate(p, 0);
	 brw_set_predicate_control_flag_value(p, 0xff);
      }
   }
}


void emit_dp3(struct brw_compile *p,
	      const struct brw_reg *dst,
	      GLuint mask,
	      const struct brw_reg *arg0,
	      const struct brw_reg *arg1)
{
   int dst_chan = _mesa_ffs(mask & WRITEMASK_XYZW) - 1;

   if (!(mask & WRITEMASK_XYZW))
      return; /* Do not emit dead code */

   assert(is_power_of_two(mask & WRITEMASK_XYZW));

   brw_MUL(p, brw_null_reg(), arg0[0], arg1[0]);
   brw_MAC(p, brw_null_reg(), arg0[1], arg1[1]);

   brw_set_saturate(p, (mask & SATURATE) ? 1 : 0);
   brw_MAC(p, dst[dst_chan], arg0[2], arg1[2]);
   brw_set_saturate(p, 0);
}


void emit_dp4(struct brw_compile *p,
	      const struct brw_reg *dst,
	      GLuint mask,
	      const struct brw_reg *arg0,
	      const struct brw_reg *arg1)
{
   int dst_chan = _mesa_ffs(mask & WRITEMASK_XYZW) - 1;

   if (!(mask & WRITEMASK_XYZW))
      return; /* Do not emit dead code */

   assert(is_power_of_two(mask & WRITEMASK_XYZW));

   brw_MUL(p, brw_null_reg(), arg0[0], arg1[0]);
   brw_MAC(p, brw_null_reg(), arg0[1], arg1[1]);
   brw_MAC(p, brw_null_reg(), arg0[2], arg1[2]);

   brw_set_saturate(p, (mask & SATURATE) ? 1 : 0);
   brw_MAC(p, dst[dst_chan], arg0[3], arg1[3]);
   brw_set_saturate(p, 0);
}


void emit_dph(struct brw_compile *p,
	      const struct brw_reg *dst,
	      GLuint mask,
	      const struct brw_reg *arg0,
	      const struct brw_reg *arg1)
{
   const int dst_chan = _mesa_ffs(mask & WRITEMASK_XYZW) - 1;

   if (!(mask & WRITEMASK_XYZW))
      return; /* Do not emit dead code */

   assert(is_power_of_two(mask & WRITEMASK_XYZW));

   brw_MUL(p, brw_null_reg(), arg0[0], arg1[0]);
   brw_MAC(p, brw_null_reg(), arg0[1], arg1[1]);
   brw_MAC(p, dst[dst_chan], arg0[2], arg1[2]);

   brw_set_saturate(p, (mask & SATURATE) ? 1 : 0);
   brw_ADD(p, dst[dst_chan], dst[dst_chan], arg1[3]);
   brw_set_saturate(p, 0);
}


void emit_xpd(struct brw_compile *p,
	      const struct brw_reg *dst,
	      GLuint mask,
	      const struct brw_reg *arg0,
	      const struct brw_reg *arg1)
{
   GLuint i;

<<<<<<< HEAD
   assert(!(mask & WRITEMASK_W) == WRITEMASK_X);
=======
   assert((mask & WRITEMASK_W) != WRITEMASK_W);
>>>>>>> 674c7631
   
   for (i = 0 ; i < 3; i++) {
      if (mask & (1<<i)) {
	 GLuint i2 = (i+2)%3;
	 GLuint i1 = (i+1)%3;

	 brw_MUL(p, brw_null_reg(), negate(arg0[i2]), arg1[i1]);

	 brw_set_saturate(p, (mask & SATURATE) ? 1 : 0);
	 brw_MAC(p, dst[i], arg0[i1], arg1[i2]);
	 brw_set_saturate(p, 0);
      }
   }
}


void emit_math1(struct brw_wm_compile *c,
		GLuint function,
		const struct brw_reg *dst,
		GLuint mask,
		const struct brw_reg *arg0)
{
   struct brw_compile *p = &c->func;
   int dst_chan = _mesa_ffs(mask & WRITEMASK_XYZW) - 1;
   GLuint saturate = ((mask & SATURATE) ?
		      BRW_MATH_SATURATE_SATURATE :
		      BRW_MATH_SATURATE_NONE);

   if (!(mask & WRITEMASK_XYZW))
      return; /* Do not emit dead code */

   assert(is_power_of_two(mask & WRITEMASK_XYZW));

   /* If compressed, this will write message reg 2,3 from arg0.x's 16
    * channels.
    */
   brw_MOV(p, brw_message_reg(2), arg0[0]);

   /* Send two messages to perform all 16 operations:
    */
   brw_push_insn_state(p);
   brw_set_compression_control(p, BRW_COMPRESSION_NONE);
   brw_math(p,
	    dst[dst_chan],
	    function,
	    saturate,
	    2,
	    brw_null_reg(),
	    BRW_MATH_DATA_VECTOR,
	    BRW_MATH_PRECISION_FULL);

   if (c->dispatch_width == 16) {
      brw_set_compression_control(p, BRW_COMPRESSION_2NDHALF);
      brw_math(p,
	       offset(dst[dst_chan],1),
	       function,
	       saturate,
	       3,
	       brw_null_reg(),
	       BRW_MATH_DATA_VECTOR,
	       BRW_MATH_PRECISION_FULL);
   }
   brw_pop_insn_state(p);
}


void emit_math2(struct brw_wm_compile *c,
		GLuint function,
		const struct brw_reg *dst,
		GLuint mask,
		const struct brw_reg *arg0,
		const struct brw_reg *arg1)
{
   struct brw_compile *p = &c->func;
   int dst_chan = _mesa_ffs(mask & WRITEMASK_XYZW) - 1;
   GLuint saturate = ((mask & SATURATE) ?
		      BRW_MATH_SATURATE_SATURATE :
		      BRW_MATH_SATURATE_NONE);

   if (!(mask & WRITEMASK_XYZW))
      return; /* Do not emit dead code */

   assert(is_power_of_two(mask & WRITEMASK_XYZW));

   brw_push_insn_state(p);

   brw_set_compression_control(p, BRW_COMPRESSION_NONE);
   brw_MOV(p, brw_message_reg(2), arg0[0]);
   if (c->dispatch_width == 16) {
      brw_set_compression_control(p, BRW_COMPRESSION_2NDHALF);
      brw_MOV(p, brw_message_reg(4), sechalf(arg0[0]));
   }

   brw_set_compression_control(p, BRW_COMPRESSION_NONE);
   brw_MOV(p, brw_message_reg(3), arg1[0]);
   if (c->dispatch_width == 16) {
      brw_set_compression_control(p, BRW_COMPRESSION_2NDHALF);
      brw_MOV(p, brw_message_reg(5), sechalf(arg1[0]));
   }

   brw_set_compression_control(p, BRW_COMPRESSION_NONE);
   brw_math(p, 
	    dst[dst_chan],
	    function,
	    saturate,
	    2,
	    brw_null_reg(),
	    BRW_MATH_DATA_VECTOR,
	    BRW_MATH_PRECISION_FULL);

   /* Send two messages to perform all 16 operations:
    */
   if (c->dispatch_width == 16) {
      brw_set_compression_control(p, BRW_COMPRESSION_2NDHALF);
      brw_math(p,
	       offset(dst[dst_chan],1),
	       function,
	       saturate,
	       4,
	       brw_null_reg(),
	       BRW_MATH_DATA_VECTOR,
	       BRW_MATH_PRECISION_FULL);
   }
   brw_pop_insn_state(p);
}


void emit_tex(struct brw_wm_compile *c,
	      struct brw_reg *dst,
	      GLuint dst_flags,
	      struct brw_reg *arg,
	      struct brw_reg depth_payload,
	      GLuint tex_idx,
	      GLuint sampler,
	      GLboolean shadow)
{
   struct brw_compile *p = &c->func;
   struct intel_context *intel = &p->brw->intel;
   struct brw_reg dst_retyped;
   GLuint cur_mrf = 2, response_length;
   GLuint i, nr_texcoords;
   GLuint emit;
   GLuint msg_type;
   GLuint mrf_per_channel;
   GLuint simd_mode;

   if (c->dispatch_width == 16) {
      mrf_per_channel = 2;
      response_length = 8;
      dst_retyped = retype(vec16(dst[0]), BRW_REGISTER_TYPE_UW);
      simd_mode = BRW_SAMPLER_SIMD_MODE_SIMD16;
   } else {
      mrf_per_channel = 1;
      response_length = 4;
      dst_retyped = retype(vec8(dst[0]), BRW_REGISTER_TYPE_UW);
      simd_mode = BRW_SAMPLER_SIMD_MODE_SIMD8;
   }

   /* How many input regs are there?
    */
   switch (tex_idx) {
   case TEXTURE_1D_INDEX:
      emit = WRITEMASK_X;
      nr_texcoords = 1;
      break;
   case TEXTURE_2D_INDEX:
   case TEXTURE_RECT_INDEX:
      emit = WRITEMASK_XY;
      nr_texcoords = 2;
      break;
   case TEXTURE_3D_INDEX:
   case TEXTURE_CUBE_INDEX:
      emit = WRITEMASK_XYZ;
      nr_texcoords = 3;
      break;
   default:
      /* unexpected target */
      abort();
   }

   /* Pre-Ironlake, the 8-wide sampler always took u,v,r. */
   if (!intel->is_ironlake && c->dispatch_width == 8)
      nr_texcoords = 3;

   /* For shadow comparisons, we have to supply u,v,r. */
   if (shadow)
      nr_texcoords = 3;

   /* Emit the texcoords. */
   for (i = 0; i < nr_texcoords; i++) {
      if (emit & (1<<i))
	 brw_MOV(p, brw_message_reg(cur_mrf), arg[i]);
      else
	 brw_MOV(p, brw_message_reg(cur_mrf), brw_imm_f(0));
      cur_mrf += mrf_per_channel;
   }

   /* Fill in the shadow comparison reference value. */
   if (shadow) {
      if (intel->is_ironlake) {
	 /* Fill in the cube map array index value. */
	 brw_MOV(p, brw_message_reg(cur_mrf), brw_imm_f(0));
	 cur_mrf += mrf_per_channel;
      } else if (c->dispatch_width == 8) {
	 /* Fill in the LOD bias value. */
	 brw_MOV(p, brw_message_reg(cur_mrf), brw_imm_f(0));
	 cur_mrf += mrf_per_channel;
      }
      brw_MOV(p, brw_message_reg(cur_mrf), arg[2]);
      cur_mrf += mrf_per_channel;
   }

   if (intel->is_ironlake) {
      if (shadow)
	 msg_type = BRW_SAMPLER_MESSAGE_SAMPLE_COMPARE_IGDNG;
      else
	 msg_type = BRW_SAMPLER_MESSAGE_SAMPLE_IGDNG;
   } else {
      /* Note that G45 and older determines shadow compare and dispatch width
       * from message length for most messages.
       */
      if (c->dispatch_width == 16 && shadow)
	 msg_type = BRW_SAMPLER_MESSAGE_SIMD16_SAMPLE_COMPARE;
      else
	 msg_type = BRW_SAMPLER_MESSAGE_SIMD16_SAMPLE;
   }

   brw_SAMPLE(p,
	      dst_retyped,
	      1,
	      retype(depth_payload, BRW_REGISTER_TYPE_UW),
              SURF_INDEX_TEXTURE(sampler),
	      sampler,
	      dst_flags & WRITEMASK_XYZW,
	      msg_type,
	      response_length,
	      cur_mrf - 1,
	      0,
	      1,
	      simd_mode);
}


void emit_txb(struct brw_wm_compile *c,
	      struct brw_reg *dst,
	      GLuint dst_flags,
	      struct brw_reg *arg,
	      struct brw_reg depth_payload,
	      GLuint tex_idx,
	      GLuint sampler)
{
   struct brw_compile *p = &c->func;
   struct intel_context *intel = &p->brw->intel;
   GLuint msgLength;
   GLuint msg_type;
   GLuint mrf_per_channel;
   GLuint response_length;
   struct brw_reg dst_retyped;

   /* The G45 and older chipsets don't support 8-wide dispatch for LOD biased
    * samples, so we'll use the 16-wide instruction, leave the second halves
    * undefined, and trust the execution mask to keep the undefined pixels
    * from mattering.
    */
   if (c->dispatch_width == 16 || !intel->is_ironlake) {
      if (intel->is_ironlake)
	 msg_type = BRW_SAMPLER_MESSAGE_SAMPLE_BIAS_IGDNG;
      else
	 msg_type = BRW_SAMPLER_MESSAGE_SIMD16_SAMPLE_BIAS;
      mrf_per_channel = 2;
      dst_retyped = retype(vec16(dst[0]), BRW_REGISTER_TYPE_UW);
      response_length = 8;
   } else {
      msg_type = BRW_SAMPLER_MESSAGE_SAMPLE_BIAS_IGDNG;
      mrf_per_channel = 1;
      dst_retyped = retype(vec8(dst[0]), BRW_REGISTER_TYPE_UW);
      response_length = 4;
   }

   /* Shadow ignored for txb. */
   switch (tex_idx) {
   case TEXTURE_1D_INDEX:
      brw_MOV(p, brw_message_reg(2 + 0 * mrf_per_channel), arg[0]);
      brw_MOV(p, brw_message_reg(2 + 1 * mrf_per_channel), brw_imm_f(0));
      brw_MOV(p, brw_message_reg(2 + 2 * mrf_per_channel), brw_imm_f(0));
      break;
   case TEXTURE_2D_INDEX:
   case TEXTURE_RECT_INDEX:
      brw_MOV(p, brw_message_reg(2 + 0 * mrf_per_channel), arg[0]);
      brw_MOV(p, brw_message_reg(2 + 1 * mrf_per_channel), arg[1]);
      brw_MOV(p, brw_message_reg(2 + 2 * mrf_per_channel), brw_imm_f(0));
      break;
   case TEXTURE_3D_INDEX:
   case TEXTURE_CUBE_INDEX:
      brw_MOV(p, brw_message_reg(2 + 0 * mrf_per_channel), arg[0]);
      brw_MOV(p, brw_message_reg(2 + 1 * mrf_per_channel), arg[1]);
      brw_MOV(p, brw_message_reg(2 + 2 * mrf_per_channel), arg[2]);
      break;
   default:
      /* unexpected target */
      abort();
   }

   brw_MOV(p, brw_message_reg(2 + 3 * mrf_per_channel), arg[3]);
   msgLength = 2 + 4 * mrf_per_channel - 1;

   brw_SAMPLE(p, 
	      dst_retyped,
	      1,
	      retype(depth_payload, BRW_REGISTER_TYPE_UW),
              SURF_INDEX_TEXTURE(sampler),
	      sampler,
	      dst_flags & WRITEMASK_XYZW,
	      msg_type,
	      response_length,
	      msgLength,
	      0,	
	      1,
	      BRW_SAMPLER_SIMD_MODE_SIMD16);	
}


static void emit_lit(struct brw_wm_compile *c,
		     const struct brw_reg *dst,
		     GLuint mask,
		     const struct brw_reg *arg0)
{
   struct brw_compile *p = &c->func;

   assert((mask & WRITEMASK_XW) == 0);

   if (mask & WRITEMASK_Y) {
      brw_set_saturate(p, (mask & SATURATE) ? 1 : 0);
      brw_MOV(p, dst[1], arg0[0]);
      brw_set_saturate(p, 0);
   }

   if (mask & WRITEMASK_Z) {
      emit_math2(c, BRW_MATH_FUNCTION_POW,
		 &dst[2],
		 WRITEMASK_X | (mask & SATURATE),
		 &arg0[1],
		 &arg0[3]);
   }

   /* Ordinarily you'd use an iff statement to skip or shortcircuit
    * some of the POW calculations above, but 16-wide iff statements
    * seem to lock c1 hardware, so this is a nasty workaround:
    */
   brw_CMP(p, brw_null_reg(), BRW_CONDITIONAL_LE, arg0[0], brw_imm_f(0));
   {
      if (mask & WRITEMASK_Y) 
	 brw_MOV(p, dst[1], brw_imm_f(0));

      if (mask & WRITEMASK_Z) 
	 brw_MOV(p, dst[2], brw_imm_f(0)); 
   }
   brw_set_predicate_control(p, BRW_PREDICATE_NONE);
}


/* Kill pixel - set execution mask to zero for those pixels which
 * fail.
 */
static void emit_kil( struct brw_wm_compile *c,
		      struct brw_reg *arg0)
{
   struct brw_compile *p = &c->func;
   struct brw_reg r0uw = retype(brw_vec1_grf(0, 0), BRW_REGISTER_TYPE_UW);
   GLuint i;
   
   /* XXX - usually won't need 4 compares!
    */
   for (i = 0; i < 4; i++) {
      brw_push_insn_state(p);
      brw_CMP(p, brw_null_reg(), BRW_CONDITIONAL_GE, arg0[i], brw_imm_f(0));   
      brw_set_predicate_control_flag_value(p, 0xff);
      brw_set_compression_control(p, BRW_COMPRESSION_NONE);
      brw_AND(p, r0uw, brw_flag_reg(), r0uw);
      brw_pop_insn_state(p);
   }
}

/* KIL_NV kills the pixels that are currently executing, not based on a test
 * of the arguments.
 */
static void emit_kil_nv( struct brw_wm_compile *c )
{
   struct brw_compile *p = &c->func;
   struct brw_reg r0uw = retype(brw_vec1_grf(0, 0), BRW_REGISTER_TYPE_UW);

   brw_push_insn_state(p);
   brw_set_mask_control(p, BRW_MASK_DISABLE);
   brw_NOT(p, c->emit_mask_reg, brw_mask_reg(1)); /* IMASK */
   brw_AND(p, r0uw, c->emit_mask_reg, r0uw);
   brw_pop_insn_state(p);
}

static void fire_fb_write( struct brw_wm_compile *c,
			   GLuint base_reg,
			   GLuint nr,
			   GLuint target,
			   GLuint eot )
{
   struct brw_compile *p = &c->func;
   struct brw_reg dst;

   if (c->dispatch_width == 16)
      dst = retype(vec16(brw_null_reg()), BRW_REGISTER_TYPE_UW);
   else
      dst = retype(vec8(brw_null_reg()), BRW_REGISTER_TYPE_UW);

   /* Pass through control information:
    */
/*  mov (8) m1.0<1>:ud   r1.0<8;8,1>:ud   { Align1 NoMask } */
   {
      brw_push_insn_state(p);
      brw_set_mask_control(p, BRW_MASK_DISABLE); /* ? */
      brw_set_compression_control(p, BRW_COMPRESSION_NONE);
      brw_MOV(p, 
	       brw_message_reg(base_reg + 1),
	       brw_vec8_grf(1, 0));
      brw_pop_insn_state(p);
   }

   /* Send framebuffer write message: */
/*  send (16) null.0<1>:uw m0               r0.0<8;8,1>:uw   0x85a04000:ud    { Align1 EOT } */
   brw_fb_WRITE(p,
		dst,
		base_reg,
		retype(brw_vec8_grf(0, 0), BRW_REGISTER_TYPE_UW),
		target,		
		nr,
		0, 
		eot);
}


static void emit_aa( struct brw_wm_compile *c,
		     struct brw_reg *arg1,
		     GLuint reg )
{
   struct brw_compile *p = &c->func;
   GLuint comp = c->key.aa_dest_stencil_reg / 2;
   GLuint off = c->key.aa_dest_stencil_reg % 2;
   struct brw_reg aa = offset(arg1[comp], off);

   brw_push_insn_state(p);
   brw_set_compression_control(p, BRW_COMPRESSION_NONE); /* ?? */
   brw_MOV(p, brw_message_reg(reg), aa);
   brw_pop_insn_state(p);
}


/* Post-fragment-program processing.  Send the results to the
 * framebuffer.
 * \param arg0  the fragment color
 * \param arg1  the pass-through depth value
 * \param arg2  the shader-computed depth value
 */
void emit_fb_write(struct brw_wm_compile *c,
		   struct brw_reg *arg0,
		   struct brw_reg *arg1,
		   struct brw_reg *arg2,
		   GLuint target,
		   GLuint eot)
{
   struct brw_compile *p = &c->func;
   struct brw_context *brw = p->brw;
   GLuint nr = 2;
   GLuint channel;

   /* Reserve a space for AA - may not be needed:
    */
   if (c->key.aa_dest_stencil_reg)
      nr += 1;

   /* I don't really understand how this achieves the color interleave
    * (ie RGBARGBA) in the result:  [Do the saturation here]
    */
   brw_push_insn_state(p);

   for (channel = 0; channel < 4; channel++) {
      if (c->dispatch_width == 16 && brw->has_compr4) {
	 /* By setting the high bit of the MRF register number, we indicate
	  * that we want COMPR4 mode - instead of doing the usual destination
	  * + 1 for the second half we get destination + 4.
	  */
	 brw_MOV(p,
		 brw_message_reg(nr + channel + (1 << 7)),
		 arg0[channel]);
      } else {
	 /*  mov (8) m2.0<1>:ud   r28.0<8;8,1>:ud  { Align1 } */
	 /*  mov (8) m6.0<1>:ud   r29.0<8;8,1>:ud  { Align1 SecHalf } */
	 brw_set_compression_control(p, BRW_COMPRESSION_NONE);
	 brw_MOV(p,
		 brw_message_reg(nr + channel),
		 arg0[channel]);

	 if (c->dispatch_width == 16) {
	    brw_set_compression_control(p, BRW_COMPRESSION_2NDHALF);
	    brw_MOV(p,
		    brw_message_reg(nr + channel + 4),
		    sechalf(arg0[channel]));
	 }
      }
   }
   /* skip over the regs populated above:
    */
   nr += 8;
   brw_pop_insn_state(p);

   if (c->key.source_depth_to_render_target)
   {
      if (c->key.computes_depth) 
	 brw_MOV(p, brw_message_reg(nr), arg2[2]);
      else 
	 brw_MOV(p, brw_message_reg(nr), arg1[1]); /* ? */

      nr += 2;
   }

   if (c->key.dest_depth_reg)
   {
      GLuint comp = c->key.dest_depth_reg / 2;
      GLuint off = c->key.dest_depth_reg % 2;

      if (off != 0) {
         brw_push_insn_state(p);
         brw_set_compression_control(p, BRW_COMPRESSION_NONE);

         brw_MOV(p, brw_message_reg(nr), offset(arg1[comp],1));
         /* 2nd half? */
         brw_MOV(p, brw_message_reg(nr+1), arg1[comp+1]);
         brw_pop_insn_state(p);
      }
      else {
         brw_MOV(p, brw_message_reg(nr), arg1[comp]);
      }
      nr += 2;
   }

   if (!c->key.runtime_check_aads_emit) {
      if (c->key.aa_dest_stencil_reg)
	 emit_aa(c, arg1, 2);

      fire_fb_write(c, 0, nr, target, eot);
   }
   else {
      struct brw_reg v1_null_ud = vec1(retype(brw_null_reg(), BRW_REGISTER_TYPE_UD));
      struct brw_reg ip = brw_ip_reg();
      struct brw_instruction *jmp;
      
      brw_set_compression_control(p, BRW_COMPRESSION_NONE);
      brw_set_conditionalmod(p, BRW_CONDITIONAL_Z);
      brw_AND(p, 
	      v1_null_ud, 
	      get_element_ud(brw_vec8_grf(1,0), 6), 
	      brw_imm_ud(1<<26)); 

      jmp = brw_JMPI(p, ip, ip, brw_imm_w(0));
      {
	 emit_aa(c, arg1, 2);
	 fire_fb_write(c, 0, nr, target, eot);
	 /* note - thread killed in subroutine */
      }
      brw_land_fwd_jump(p, jmp);

      /* ELSE: Shuffle up one register to fill in the hole left for AA:
       */
      fire_fb_write(c, 1, nr-1, target, eot);
   }
}

/**
 * Move a GPR to scratch memory. 
 */
static void emit_spill( struct brw_wm_compile *c,
			struct brw_reg reg,
			GLuint slot )
{
   struct brw_compile *p = &c->func;

   /*
     mov (16) m2.0<1>:ud   r2.0<8;8,1>:ud   { Align1 Compr }
   */
   brw_MOV(p, brw_message_reg(2), reg);

   /*
     mov (1) r0.2<1>:d    0x00000080:d     { Align1 NoMask }
     send (16) null.0<1>:uw m1               r0.0<8;8,1>:uw   0x053003ff:ud    { Align1 }
   */
   brw_dp_WRITE_16(p, 
		   retype(vec16(brw_vec8_grf(0, 0)), BRW_REGISTER_TYPE_UW),
		   slot);
}


/**
 * Load a GPR from scratch memory. 
 */
static void emit_unspill( struct brw_wm_compile *c,
			  struct brw_reg reg,
			  GLuint slot )
{
   struct brw_compile *p = &c->func;

   /* Slot 0 is the undef value.
    */
   if (slot == 0) {
      brw_MOV(p, reg, brw_imm_f(0));
      return;
   }

   /*
     mov (1) r0.2<1>:d    0x000000c0:d     { Align1 NoMask }
     send (16) r110.0<1>:uw m1               r0.0<8;8,1>:uw   0x041243ff:ud    { Align1 }
   */

   brw_dp_READ_16(p,
		  retype(vec16(reg), BRW_REGISTER_TYPE_UW),
		  slot);
}


/**
 * Retrieve up to 4 GEN4 register pairs for the given wm reg:
 * Args with unspill_reg != 0 will be loaded from scratch memory.
 */
static void get_argument_regs( struct brw_wm_compile *c,
			       struct brw_wm_ref *arg[],
			       struct brw_reg *regs )
{
   GLuint i;

   for (i = 0; i < 4; i++) {
      if (arg[i]) {
	 if (arg[i]->unspill_reg)
	    emit_unspill(c,
			 brw_vec8_grf(arg[i]->unspill_reg, 0),
			 arg[i]->value->spill_slot);

	 regs[i] = arg[i]->hw_reg;
      }
      else {
	 regs[i] = brw_null_reg();
      }
   }
}


/**
 * For values that have a spill_slot!=0, write those regs to scratch memory.
 */
static void spill_values( struct brw_wm_compile *c,
			  struct brw_wm_value *values,
			  GLuint nr )
{
   GLuint i;

   for (i = 0; i < nr; i++)
      if (values[i].spill_slot) 
	 emit_spill(c, values[i].hw_reg, values[i].spill_slot);
}


/* Emit the fragment program instructions here.
 */
void brw_wm_emit( struct brw_wm_compile *c )
{
   struct brw_compile *p = &c->func;
   GLuint insn;

   brw_set_compression_control(p, BRW_COMPRESSION_COMPRESSED);

   /* Check if any of the payload regs need to be spilled:
    */
   spill_values(c, c->payload.depth, 4);
   spill_values(c, c->creg, c->nr_creg);
   spill_values(c, c->payload.input_interp, FRAG_ATTRIB_MAX);
   

   for (insn = 0; insn < c->nr_insns; insn++) {

      struct brw_wm_instruction *inst = &c->instruction[insn];
      struct brw_reg args[3][4], dst[4];
      GLuint i, dst_flags;
      
      /* Get argument regs:
       */
      for (i = 0; i < 3; i++) 
	 get_argument_regs(c, inst->src[i], args[i]);

      /* Get dest regs:
       */
      for (i = 0; i < 4; i++)
	 if (inst->dst[i])
	    dst[i] = inst->dst[i]->hw_reg;
	 else
	    dst[i] = brw_null_reg();
      
      /* Flags
       */
      dst_flags = inst->writemask;
      if (inst->saturate) 
	 dst_flags |= SATURATE;

      switch (inst->opcode) {
	 /* Generated instructions for calculating triangle interpolants:
	  */
      case WM_PIXELXY:
	 emit_pixel_xy(c, dst, dst_flags);
	 break;

      case WM_DELTAXY:
	 emit_delta_xy(p, dst, dst_flags, args[0]);
	 break;

      case WM_WPOSXY:
	 emit_wpos_xy(c, dst, dst_flags, args[0]);
	 break;

      case WM_PIXELW:
	 emit_pixel_w(c, dst, dst_flags, args[0], args[1]);
	 break;

      case WM_LINTERP:
	 emit_linterp(p, dst, dst_flags, args[0], args[1]);
	 break;

      case WM_PINTERP:
	 emit_pinterp(p, dst, dst_flags, args[0], args[1], args[2]);
	 break;

      case WM_CINTERP:
	 emit_cinterp(p, dst, dst_flags, args[0]);
	 break;

      case WM_FB_WRITE:
	 emit_fb_write(c, args[0], args[1], args[2], inst->target, inst->eot);
	 break;

      case WM_FRONTFACING:
	 emit_frontfacing(p, dst, dst_flags);
	 break;

	 /* Straightforward arithmetic:
	  */
      case OPCODE_ADD:
	 emit_alu2(p, brw_ADD, dst, dst_flags, args[0], args[1]);
	 break;

      case OPCODE_FRC:
	 emit_alu1(p, brw_FRC, dst, dst_flags, args[0]);
	 break;

      case OPCODE_FLR:
	 emit_alu1(p, brw_RNDD, dst, dst_flags, args[0]);
	 break;

      case OPCODE_DDX:
	 emit_ddxy(p, dst, dst_flags, GL_TRUE, args[0]);
	 break;

      case OPCODE_DDY:
	 emit_ddxy(p, dst, dst_flags, GL_FALSE, args[0]);
	 break;

      case OPCODE_DP3:
	 emit_dp3(p, dst, dst_flags, args[0], args[1]);
	 break;

      case OPCODE_DP4:
	 emit_dp4(p, dst, dst_flags, args[0], args[1]);
	 break;

      case OPCODE_DPH:
	 emit_dph(p, dst, dst_flags, args[0], args[1]);
	 break;

      case OPCODE_TRUNC:
	 emit_alu1(p, brw_RNDZ, dst, dst_flags, args[0]);
	 break;

      case OPCODE_LRP:
	 emit_lrp(p, dst, dst_flags, args[0], args[1], args[2]);
	 break;

      case OPCODE_MAD:	
	 emit_mad(p, dst, dst_flags, args[0], args[1], args[2]);
	 break;

      case OPCODE_MOV:
      case OPCODE_SWZ:
	 emit_alu1(p, brw_MOV, dst, dst_flags, args[0]);
	 break;

      case OPCODE_MUL:
	 emit_alu2(p, brw_MUL, dst, dst_flags, args[0], args[1]);
	 break;

      case OPCODE_XPD:
	 emit_xpd(p, dst, dst_flags, args[0], args[1]);
	 break;

	 /* Higher math functions:
	  */
      case OPCODE_RCP:
	 emit_math1(c, BRW_MATH_FUNCTION_INV, dst, dst_flags, args[0]);
	 break;

      case OPCODE_RSQ:
	 emit_math1(c, BRW_MATH_FUNCTION_RSQ, dst, dst_flags, args[0]);
	 break;

      case OPCODE_SIN:
	 emit_math1(c, BRW_MATH_FUNCTION_SIN, dst, dst_flags, args[0]);
	 break;

      case OPCODE_COS:
	 emit_math1(c, BRW_MATH_FUNCTION_COS, dst, dst_flags, args[0]);
	 break;

      case OPCODE_EX2:
	 emit_math1(c, BRW_MATH_FUNCTION_EXP, dst, dst_flags, args[0]);
	 break;

      case OPCODE_LG2:
	 emit_math1(c, BRW_MATH_FUNCTION_LOG, dst, dst_flags, args[0]);
	 break;

      case OPCODE_SCS:
	 /* There is an scs math function, but it would need some
	  * fixup for 16-element execution.
	  */
	 if (dst_flags & WRITEMASK_X)
	    emit_math1(c, BRW_MATH_FUNCTION_COS, dst, (dst_flags&SATURATE)|WRITEMASK_X, args[0]);
	 if (dst_flags & WRITEMASK_Y)
	    emit_math1(c, BRW_MATH_FUNCTION_SIN, dst+1, (dst_flags&SATURATE)|WRITEMASK_X, args[0]);
	 break;

      case OPCODE_POW:
	 emit_math2(c, BRW_MATH_FUNCTION_POW, dst, dst_flags, args[0], args[1]);
	 break;

	 /* Comparisons:
	  */
      case OPCODE_CMP:
	 emit_cmp(p, dst, dst_flags, args[0], args[1], args[2]);
	 break;

      case OPCODE_MAX:
	 emit_max(p, dst, dst_flags, args[0], args[1]);
	 break;

      case OPCODE_MIN:
	 emit_min(p, dst, dst_flags, args[0], args[1]);
	 break;

      case OPCODE_SLT:
	 emit_slt(p, dst, dst_flags, args[0], args[1]);
	 break;

      case OPCODE_SLE:
	 emit_sle(p, dst, dst_flags, args[0], args[1]);
	break;
      case OPCODE_SGT:
	 emit_sgt(p, dst, dst_flags, args[0], args[1]);
	break;
      case OPCODE_SGE:
	 emit_sge(p, dst, dst_flags, args[0], args[1]);
	 break;
      case OPCODE_SEQ:
	 emit_seq(p, dst, dst_flags, args[0], args[1]);
	break;
      case OPCODE_SNE:
	 emit_sne(p, dst, dst_flags, args[0], args[1]);
	break;

      case OPCODE_LIT:
	 emit_lit(c, dst, dst_flags, args[0]);
	 break;

	 /* Texturing operations:
	  */
      case OPCODE_TEX:
	 emit_tex(c, dst, dst_flags, args[0], c->payload.depth[0].hw_reg,
		  inst->tex_idx, inst->tex_unit,
		  inst->tex_shadow);
	 break;

      case OPCODE_TXB:
	 emit_txb(c, dst, dst_flags, args[0], c->payload.depth[0].hw_reg,
		  inst->tex_idx, inst->tex_unit);
	 break;

      case OPCODE_KIL:
	 emit_kil(c, args[0]);
	 break;

      case OPCODE_KIL_NV:
	 emit_kil_nv(c);
	 break;

      default:
	 _mesa_printf("Unsupported opcode %i (%s) in fragment shader\n",
		      inst->opcode, inst->opcode < MAX_OPCODE ?
				    _mesa_opcode_string(inst->opcode) :
				    "unknown");
      }
      
      for (i = 0; i < 4; i++)
	if (inst->dst[i] && inst->dst[i]->spill_slot) 
	   emit_spill(c, 
		      inst->dst[i]->hw_reg, 
		      inst->dst[i]->spill_slot);
   }

   if (INTEL_DEBUG & DEBUG_WM) {
      int i;

      _mesa_printf("wm-native:\n");
      for (i = 0; i < p->nr_insn; i++)
	 brw_disasm(stderr, &p->store[i]);
      _mesa_printf("\n");
   }
}<|MERGE_RESOLUTION|>--- conflicted
+++ resolved
@@ -692,11 +692,7 @@
 {
    GLuint i;
 
-<<<<<<< HEAD
-   assert(!(mask & WRITEMASK_W) == WRITEMASK_X);
-=======
    assert((mask & WRITEMASK_W) != WRITEMASK_W);
->>>>>>> 674c7631
    
    for (i = 0 ; i < 3; i++) {
       if (mask & (1<<i)) {
