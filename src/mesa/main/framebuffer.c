--- conflicted
+++ resolved
@@ -650,27 +650,6 @@
 }
 
 
-static void
-update_framebuffer(GLcontext *ctx, struct gl_framebuffer *fb)
-{
-   /* Completeness only matters for user-created framebuffers */
-   if (fb->Name != 0) {
-      /* XXX: EXT_framebuffer_blit:
-         framebuffer must still be complete wrt read/draw? */
-      _mesa_test_framebuffer_completeness(ctx, fb);
-      _mesa_update_framebuffer_visual(fb);
-   }
-
-   /* update_color_draw/read_buffers not needed for
-      read/draw only fb, but shouldn't hurt ??? */
-   update_color_draw_buffers(ctx, fb);
-   update_color_read_buffer(ctx, fb);
-   _mesa_update_depth_buffer(ctx, fb, BUFFER_DEPTH);
-   _mesa_update_stencil_buffer(ctx, fb, BUFFER_STENCIL);
-
-   compute_depth_max(fb);
-}
-
 /**
  * Update a gl_framebuffer's derived state.
  *
@@ -690,14 +669,6 @@
 static void
 update_framebuffer(GLcontext *ctx, struct gl_framebuffer *fb)
 {
-<<<<<<< HEAD
-   struct gl_framebuffer *fb = ctx->DrawBuffer;
-   struct gl_framebuffer *fbread = ctx->ReadBuffer;
-
-   update_framebuffer(ctx, fb);
-   if (fbread != fb)
-      update_framebuffer(ctx, fbread);
-=======
    if (fb->Name == 0) {
       /* This is a window-system framebuffer */
       /* Need to update the FB's GL_DRAW_BUFFER state to match the
@@ -730,7 +701,6 @@
    _mesa_update_stencil_buffer(ctx, fb, BUFFER_STENCIL);
 
    compute_depth_max(fb);
->>>>>>> 53cf87be
 }
 
 
