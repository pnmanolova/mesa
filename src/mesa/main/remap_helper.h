/* DO NOT EDIT - This file generated automatically by remap_helper.py (from Mesa) script */

/*
 * Copyright (C) 2009 Chia-I Wu <olv@0xlab.org>
 * All Rights Reserved.
 * 
 * Permission is hereby granted, free of charge, to any person obtaining a
 * copy of this software and associated documentation files (the "Software"),
 * to deal in the Software without restriction, including without limitation
 * the rights to use, copy, modify, merge, publish, distribute, sub license,
 * and/or sell copies of the Software, and to permit persons to whom the
 * Software is furnished to do so, subject to the following conditions:
 * 
 * The above copyright notice and this permission notice (including the next
 * paragraph) shall be included in all copies or substantial portions of the
 * Software.
 * 
 * THE SOFTWARE IS PROVIDED "AS IS", WITHOUT WARRANTY OF ANY KIND, EXPRESS OR
 * IMPLIED, INCLUDING BUT NOT LIMITED TO THE WARRANTIES OF MERCHANTABILITY,
 * FITNESS FOR A PARTICULAR PURPOSE AND NON-INFRINGEMENT.  IN NO EVENT SHALL
 * Chia-I Wu,
 * AND/OR THEIR SUPPLIERS BE LIABLE FOR ANY CLAIM, DAMAGES OR OTHER LIABILITY,
 * WHETHER IN AN ACTION OF CONTRACT, TORT OR OTHERWISE, ARISING FROM, OUT OF
 * OR IN CONNECTION WITH THE SOFTWARE OR THE USE OR OTHER DEALINGS IN THE
 * SOFTWARE.
 */

#include "glapi/dispatch.h"

struct gl_function_remap {
   GLint func_index;
   GLint dispatch_offset; /* for sanity check */
};

/* this is internal to remap.c */
#ifdef need_MESA_remap_table

static const char _mesa_function_pool[] =
   /* _mesa_function_pool[0]: MapGrid1d (offset 224) */
   "idd\0"
   "glMapGrid1d\0"
   "\0"
   /* _mesa_function_pool[17]: UniformMatrix3fvARB (will be remapped) */
   "iiip\0"
   "glUniformMatrix3fv\0"
   "glUniformMatrix3fvARB\0"
   "\0"
   /* _mesa_function_pool[64]: MapGrid1f (offset 225) */
   "iff\0"
   "glMapGrid1f\0"
   "\0"
   /* _mesa_function_pool[81]: RasterPos4i (offset 82) */
   "iiii\0"
   "glRasterPos4i\0"
   "\0"
   /* _mesa_function_pool[101]: RasterPos4d (offset 78) */
   "dddd\0"
   "glRasterPos4d\0"
   "\0"
   /* _mesa_function_pool[121]: NewList (dynamic) */
   "ii\0"
   "glNewList\0"
   "\0"
   /* _mesa_function_pool[135]: RasterPos4f (offset 80) */
   "ffff\0"
   "glRasterPos4f\0"
   "\0"
   /* _mesa_function_pool[155]: LoadIdentity (offset 290) */
   "\0"
   "glLoadIdentity\0"
   "\0"
   /* _mesa_function_pool[172]: SampleCoverageARB (will be remapped) */
   "fi\0"
   "glSampleCoverage\0"
   "glSampleCoverageARB\0"
   "\0"
   /* _mesa_function_pool[213]: ConvolutionFilter1D (offset 348) */
   "iiiiip\0"
   "glConvolutionFilter1D\0"
   "glConvolutionFilter1DEXT\0"
   "\0"
   /* _mesa_function_pool[268]: BeginQueryARB (will be remapped) */
   "ii\0"
   "glBeginQuery\0"
   "glBeginQueryARB\0"
   "\0"
   /* _mesa_function_pool[301]: RasterPos3dv (offset 71) */
   "p\0"
   "glRasterPos3dv\0"
   "\0"
   /* _mesa_function_pool[319]: PointParameteriNV (will be remapped) */
   "ii\0"
   "glPointParameteri\0"
   "glPointParameteriNV\0"
   "\0"
   /* _mesa_function_pool[361]: GetProgramiv (will be remapped) */
   "iip\0"
   "glGetProgramiv\0"
   "\0"
   /* _mesa_function_pool[381]: MultiTexCoord3sARB (offset 398) */
   "iiii\0"
   "glMultiTexCoord3s\0"
   "glMultiTexCoord3sARB\0"
   "\0"
   /* _mesa_function_pool[426]: SecondaryColor3iEXT (will be remapped) */
   "iii\0"
   "glSecondaryColor3i\0"
   "glSecondaryColor3iEXT\0"
   "\0"
   /* _mesa_function_pool[472]: WindowPos3fMESA (will be remapped) */
   "fff\0"
   "glWindowPos3f\0"
   "glWindowPos3fARB\0"
   "glWindowPos3fMESA\0"
   "\0"
   /* _mesa_function_pool[526]: TexCoord1iv (offset 99) */
   "p\0"
   "glTexCoord1iv\0"
   "\0"
   /* _mesa_function_pool[543]: TexCoord4sv (offset 125) */
   "p\0"
   "glTexCoord4sv\0"
   "\0"
   /* _mesa_function_pool[560]: RasterPos4s (offset 84) */
   "iiii\0"
   "glRasterPos4s\0"
   "\0"
   /* _mesa_function_pool[580]: PixelTexGenParameterfvSGIS (will be remapped) */
   "ip\0"
   "glPixelTexGenParameterfvSGIS\0"
   "\0"
   /* _mesa_function_pool[613]: ActiveTextureARB (offset 374) */
   "i\0"
   "glActiveTexture\0"
   "glActiveTextureARB\0"
   "\0"
   /* _mesa_function_pool[651]: BlitFramebufferEXT (will be remapped) */
   "iiiiiiiiii\0"
   "glBlitFramebuffer\0"
   "glBlitFramebufferEXT\0"
   "\0"
   /* _mesa_function_pool[702]: TexCoord1f (offset 96) */
   "f\0"
   "glTexCoord1f\0"
   "\0"
   /* _mesa_function_pool[718]: TexCoord1d (offset 94) */
   "d\0"
   "glTexCoord1d\0"
   "\0"
   /* _mesa_function_pool[734]: VertexAttrib4ubvNV (will be remapped) */
   "ip\0"
   "glVertexAttrib4ubvNV\0"
   "\0"
   /* _mesa_function_pool[759]: TexCoord1i (offset 98) */
   "i\0"
   "glTexCoord1i\0"
   "\0"
   /* _mesa_function_pool[775]: GetProgramNamedParameterdvNV (will be remapped) */
   "iipp\0"
   "glGetProgramNamedParameterdvNV\0"
   "\0"
   /* _mesa_function_pool[812]: Histogram (offset 367) */
   "iiii\0"
   "glHistogram\0"
   "glHistogramEXT\0"
   "\0"
   /* _mesa_function_pool[845]: TexCoord1s (offset 100) */
   "i\0"
   "glTexCoord1s\0"
   "\0"
   /* _mesa_function_pool[861]: GetMapfv (offset 267) */
   "iip\0"
   "glGetMapfv\0"
   "\0"
   /* _mesa_function_pool[877]: EvalCoord1f (offset 230) */
   "f\0"
   "glEvalCoord1f\0"
   "\0"
   /* _mesa_function_pool[894]: TexImage4DSGIS (dynamic) */
   "iiiiiiiiiip\0"
   "glTexImage4DSGIS\0"
   "\0"
   /* _mesa_function_pool[924]: PolygonStipple (offset 175) */
   "p\0"
   "glPolygonStipple\0"
   "\0"
   /* _mesa_function_pool[944]: WindowPos2dvMESA (will be remapped) */
   "p\0"
   "glWindowPos2dv\0"
   "glWindowPos2dvARB\0"
   "glWindowPos2dvMESA\0"
   "\0"
   /* _mesa_function_pool[999]: ReplacementCodeuiColor3fVertex3fvSUN (dynamic) */
   "ppp\0"
   "glReplacementCodeuiColor3fVertex3fvSUN\0"
   "\0"
   /* _mesa_function_pool[1043]: BlendEquationSeparateEXT (will be remapped) */
   "ii\0"
   "glBlendEquationSeparate\0"
   "glBlendEquationSeparateEXT\0"
   "glBlendEquationSeparateATI\0"
   "\0"
   /* _mesa_function_pool[1125]: ListParameterfSGIX (dynamic) */
   "iif\0"
   "glListParameterfSGIX\0"
   "\0"
   /* _mesa_function_pool[1151]: SecondaryColor3bEXT (will be remapped) */
   "iii\0"
   "glSecondaryColor3b\0"
   "glSecondaryColor3bEXT\0"
   "\0"
   /* _mesa_function_pool[1197]: TexCoord4fColor4fNormal3fVertex4fvSUN (dynamic) */
   "pppp\0"
   "glTexCoord4fColor4fNormal3fVertex4fvSUN\0"
   "\0"
   /* _mesa_function_pool[1243]: GetPixelMapfv (offset 271) */
   "ip\0"
   "glGetPixelMapfv\0"
   "\0"
   /* _mesa_function_pool[1263]: Color3uiv (offset 22) */
   "p\0"
   "glColor3uiv\0"
   "\0"
   /* _mesa_function_pool[1278]: IsEnabled (offset 286) */
   "i\0"
   "glIsEnabled\0"
   "\0"
   /* _mesa_function_pool[1293]: VertexAttrib4svNV (will be remapped) */
   "ip\0"
   "glVertexAttrib4svNV\0"
   "\0"
   /* _mesa_function_pool[1317]: EvalCoord2fv (offset 235) */
   "p\0"
   "glEvalCoord2fv\0"
   "\0"
   /* _mesa_function_pool[1335]: GetBufferSubDataARB (will be remapped) */
   "iiip\0"
   "glGetBufferSubData\0"
   "glGetBufferSubDataARB\0"
   "\0"
   /* _mesa_function_pool[1382]: BufferSubDataARB (will be remapped) */
   "iiip\0"
   "glBufferSubData\0"
   "glBufferSubDataARB\0"
   "\0"
   /* _mesa_function_pool[1423]: TexCoord2fColor4ubVertex3fvSUN (dynamic) */
   "ppp\0"
   "glTexCoord2fColor4ubVertex3fvSUN\0"
   "\0"
   /* _mesa_function_pool[1461]: AttachShader (will be remapped) */
   "ii\0"
   "glAttachShader\0"
   "\0"
   /* _mesa_function_pool[1480]: VertexAttrib2fARB (will be remapped) */
   "iff\0"
   "glVertexAttrib2f\0"
   "glVertexAttrib2fARB\0"
   "\0"
   /* _mesa_function_pool[1522]: GetDebugLogLengthMESA (dynamic) */
   "iii\0"
   "glGetDebugLogLengthMESA\0"
   "\0"
   /* _mesa_function_pool[1551]: GetMapiv (offset 268) */
   "iip\0"
   "glGetMapiv\0"
   "\0"
   /* _mesa_function_pool[1567]: VertexAttrib3fARB (will be remapped) */
   "ifff\0"
   "glVertexAttrib3f\0"
   "glVertexAttrib3fARB\0"
   "\0"
   /* _mesa_function_pool[1610]: Indexubv (offset 316) */
   "p\0"
   "glIndexubv\0"
   "\0"
   /* _mesa_function_pool[1624]: GetQueryivARB (will be remapped) */
   "iip\0"
   "glGetQueryiv\0"
   "glGetQueryivARB\0"
   "\0"
   /* _mesa_function_pool[1658]: TexImage3D (offset 371) */
   "iiiiiiiiip\0"
   "glTexImage3D\0"
   "glTexImage3DEXT\0"
   "\0"
   /* _mesa_function_pool[1699]: ReplacementCodeuiVertex3fvSUN (dynamic) */
   "pp\0"
   "glReplacementCodeuiVertex3fvSUN\0"
   "\0"
   /* _mesa_function_pool[1735]: EdgeFlagPointer (offset 312) */
   "ip\0"
   "glEdgeFlagPointer\0"
   "\0"
   /* _mesa_function_pool[1757]: Color3ubv (offset 20) */
   "p\0"
   "glColor3ubv\0"
   "\0"
   /* _mesa_function_pool[1772]: GetQueryObjectivARB (will be remapped) */
   "iip\0"
   "glGetQueryObjectiv\0"
   "glGetQueryObjectivARB\0"
   "\0"
   /* _mesa_function_pool[1818]: Vertex3dv (offset 135) */
   "p\0"
   "glVertex3dv\0"
   "\0"
   /* _mesa_function_pool[1833]: ReplacementCodeuiTexCoord2fVertex3fvSUN (dynamic) */
   "ppp\0"
   "glReplacementCodeuiTexCoord2fVertex3fvSUN\0"
   "\0"
   /* _mesa_function_pool[1880]: CompressedTexSubImage2DARB (will be remapped) */
   "iiiiiiiip\0"
   "glCompressedTexSubImage2D\0"
   "glCompressedTexSubImage2DARB\0"
   "\0"
   /* _mesa_function_pool[1946]: CombinerOutputNV (will be remapped) */
   "iiiiiiiiii\0"
   "glCombinerOutputNV\0"
   "\0"
   /* _mesa_function_pool[1977]: VertexAttribs3fvNV (will be remapped) */
   "iip\0"
   "glVertexAttribs3fvNV\0"
   "\0"
   /* _mesa_function_pool[2003]: Uniform2fARB (will be remapped) */
   "iff\0"
   "glUniform2f\0"
   "glUniform2fARB\0"
   "\0"
   /* _mesa_function_pool[2035]: LightModeliv (offset 166) */
   "ip\0"
   "glLightModeliv\0"
   "\0"
   /* _mesa_function_pool[2054]: VertexAttrib1svARB (will be remapped) */
   "ip\0"
   "glVertexAttrib1sv\0"
   "glVertexAttrib1svARB\0"
   "\0"
   /* _mesa_function_pool[2097]: VertexAttribs1dvNV (will be remapped) */
   "iip\0"
   "glVertexAttribs1dvNV\0"
   "\0"
   /* _mesa_function_pool[2123]: Uniform2ivARB (will be remapped) */
   "iip\0"
   "glUniform2iv\0"
   "glUniform2ivARB\0"
   "\0"
   /* _mesa_function_pool[2157]: GetImageTransformParameterfvHP (dynamic) */
   "iip\0"
   "glGetImageTransformParameterfvHP\0"
   "\0"
   /* _mesa_function_pool[2195]: Normal3bv (offset 53) */
   "p\0"
   "glNormal3bv\0"
   "\0"
   /* _mesa_function_pool[2210]: TexGeniv (offset 193) */
   "iip\0"
   "glTexGeniv\0"
   "\0"
   /* _mesa_function_pool[2226]: WeightubvARB (dynamic) */
   "ip\0"
   "glWeightubvARB\0"
   "\0"
   /* _mesa_function_pool[2245]: VertexAttrib1fvNV (will be remapped) */
   "ip\0"
   "glVertexAttrib1fvNV\0"
   "\0"
   /* _mesa_function_pool[2269]: Vertex3iv (offset 139) */
   "p\0"
   "glVertex3iv\0"
   "\0"
   /* _mesa_function_pool[2284]: CopyConvolutionFilter1D (offset 354) */
   "iiiii\0"
   "glCopyConvolutionFilter1D\0"
   "glCopyConvolutionFilter1DEXT\0"
   "\0"
   /* _mesa_function_pool[2346]: ReplacementCodeuiNormal3fVertex3fSUN (dynamic) */
   "iffffff\0"
   "glReplacementCodeuiNormal3fVertex3fSUN\0"
   "\0"
   /* _mesa_function_pool[2394]: DeleteSync (will be remapped) */
   "i\0"
   "glDeleteSync\0"
   "\0"
   /* _mesa_function_pool[2410]: FragmentMaterialfvSGIX (dynamic) */
   "iip\0"
   "glFragmentMaterialfvSGIX\0"
   "\0"
   /* _mesa_function_pool[2440]: BlendColor (offset 336) */
   "ffff\0"
   "glBlendColor\0"
   "glBlendColorEXT\0"
   "\0"
   /* _mesa_function_pool[2475]: UniformMatrix4fvARB (will be remapped) */
   "iiip\0"
   "glUniformMatrix4fv\0"
   "glUniformMatrix4fvARB\0"
   "\0"
   /* _mesa_function_pool[2522]: DeleteVertexArraysAPPLE (will be remapped) */
   "ip\0"
   "glDeleteVertexArrays\0"
   "glDeleteVertexArraysAPPLE\0"
   "\0"
   /* _mesa_function_pool[2573]: ReadInstrumentsSGIX (dynamic) */
   "i\0"
   "glReadInstrumentsSGIX\0"
   "\0"
   /* _mesa_function_pool[2598]: CallLists (offset 3) */
   "iip\0"
   "glCallLists\0"
   "\0"
   /* _mesa_function_pool[2615]: UniformMatrix2x4fv (will be remapped) */
   "iiip\0"
   "glUniformMatrix2x4fv\0"
   "\0"
   /* _mesa_function_pool[2642]: Color4ubVertex3fvSUN (dynamic) */
   "pp\0"
   "glColor4ubVertex3fvSUN\0"
   "\0"
   /* _mesa_function_pool[2669]: Normal3iv (offset 59) */
   "p\0"
   "glNormal3iv\0"
   "\0"
   /* _mesa_function_pool[2684]: PassThrough (offset 199) */
   "f\0"
   "glPassThrough\0"
   "\0"
   /* _mesa_function_pool[2701]: FramebufferTextureLayerEXT (will be remapped) */
   "iiiii\0"
   "glFramebufferTextureLayer\0"
   "glFramebufferTextureLayerEXT\0"
   "\0"
   /* _mesa_function_pool[2763]: GetListParameterfvSGIX (dynamic) */
   "iip\0"
   "glGetListParameterfvSGIX\0"
   "\0"
   /* _mesa_function_pool[2793]: Viewport (offset 305) */
   "iiii\0"
   "glViewport\0"
   "\0"
   /* _mesa_function_pool[2810]: VertexAttrib4NusvARB (will be remapped) */
   "ip\0"
   "glVertexAttrib4Nusv\0"
   "glVertexAttrib4NusvARB\0"
   "\0"
   /* _mesa_function_pool[2857]: WindowPos4svMESA (will be remapped) */
   "p\0"
   "glWindowPos4svMESA\0"
   "\0"
   /* _mesa_function_pool[2879]: CreateProgramObjectARB (will be remapped) */
   "\0"
   "glCreateProgramObjectARB\0"
   "\0"
   /* _mesa_function_pool[2906]: FragmentLightModelivSGIX (dynamic) */
   "ip\0"
   "glFragmentLightModelivSGIX\0"
   "\0"
   /* _mesa_function_pool[2937]: UniformMatrix4x3fv (will be remapped) */
   "iiip\0"
   "glUniformMatrix4x3fv\0"
   "\0"
   /* _mesa_function_pool[2964]: PrioritizeTextures (offset 331) */
   "ipp\0"
   "glPrioritizeTextures\0"
   "glPrioritizeTexturesEXT\0"
   "\0"
   /* _mesa_function_pool[3014]: AsyncMarkerSGIX (dynamic) */
   "i\0"
   "glAsyncMarkerSGIX\0"
   "\0"
   /* _mesa_function_pool[3035]: GlobalAlphaFactorubSUN (dynamic) */
   "i\0"
   "glGlobalAlphaFactorubSUN\0"
   "\0"
   /* _mesa_function_pool[3063]: ClearDebugLogMESA (dynamic) */
   "iii\0"
   "glClearDebugLogMESA\0"
   "\0"
   /* _mesa_function_pool[3088]: ResetHistogram (offset 369) */
   "i\0"
   "glResetHistogram\0"
   "glResetHistogramEXT\0"
   "\0"
   /* _mesa_function_pool[3128]: GetProgramNamedParameterfvNV (will be remapped) */
   "iipp\0"
   "glGetProgramNamedParameterfvNV\0"
   "\0"
   /* _mesa_function_pool[3165]: PointParameterfEXT (will be remapped) */
   "if\0"
   "glPointParameterf\0"
   "glPointParameterfARB\0"
   "glPointParameterfEXT\0"
   "glPointParameterfSGIS\0"
   "\0"
   /* _mesa_function_pool[3251]: LoadIdentityDeformationMapSGIX (dynamic) */
   "i\0"
   "glLoadIdentityDeformationMapSGIX\0"
   "\0"
   /* _mesa_function_pool[3287]: GenFencesNV (will be remapped) */
   "ip\0"
   "glGenFencesNV\0"
   "\0"
   /* _mesa_function_pool[3305]: ImageTransformParameterfHP (dynamic) */
   "iif\0"
   "glImageTransformParameterfHP\0"
   "\0"
   /* _mesa_function_pool[3339]: MatrixIndexusvARB (dynamic) */
   "ip\0"
   "glMatrixIndexusvARB\0"
   "\0"
   /* _mesa_function_pool[3363]: DrawElementsBaseVertex (will be remapped) */
   "iiipi\0"
   "glDrawElementsBaseVertex\0"
   "\0"
   /* _mesa_function_pool[3395]: DisableVertexAttribArrayARB (will be remapped) */
   "i\0"
   "glDisableVertexAttribArray\0"
   "glDisableVertexAttribArrayARB\0"
   "\0"
   /* _mesa_function_pool[3455]: TexCoord2sv (offset 109) */
   "p\0"
   "glTexCoord2sv\0"
   "\0"
   /* _mesa_function_pool[3472]: Vertex4dv (offset 143) */
   "p\0"
   "glVertex4dv\0"
   "\0"
   /* _mesa_function_pool[3487]: StencilMaskSeparate (will be remapped) */
   "ii\0"
   "glStencilMaskSeparate\0"
   "\0"
   /* _mesa_function_pool[3513]: ProgramLocalParameter4dARB (will be remapped) */
   "iidddd\0"
   "glProgramLocalParameter4dARB\0"
   "\0"
   /* _mesa_function_pool[3550]: CompressedTexImage3DARB (will be remapped) */
   "iiiiiiiip\0"
   "glCompressedTexImage3D\0"
   "glCompressedTexImage3DARB\0"
   "\0"
   /* _mesa_function_pool[3610]: Color3sv (offset 18) */
   "p\0"
   "glColor3sv\0"
   "\0"
   /* _mesa_function_pool[3624]: GetConvolutionParameteriv (offset 358) */
   "iip\0"
   "glGetConvolutionParameteriv\0"
   "glGetConvolutionParameterivEXT\0"
   "\0"
   /* _mesa_function_pool[3688]: VertexAttrib1fARB (will be remapped) */
   "if\0"
   "glVertexAttrib1f\0"
   "glVertexAttrib1fARB\0"
   "\0"
   /* _mesa_function_pool[3729]: Vertex2dv (offset 127) */
   "p\0"
   "glVertex2dv\0"
   "\0"
   /* _mesa_function_pool[3744]: TestFenceNV (will be remapped) */
   "i\0"
   "glTestFenceNV\0"
   "\0"
   /* _mesa_function_pool[3761]: MultiTexCoord1fvARB (offset 379) */
   "ip\0"
   "glMultiTexCoord1fv\0"
   "glMultiTexCoord1fvARB\0"
   "\0"
   /* _mesa_function_pool[3806]: TexCoord3iv (offset 115) */
   "p\0"
   "glTexCoord3iv\0"
   "\0"
   /* _mesa_function_pool[3823]: ColorFragmentOp2ATI (will be remapped) */
   "iiiiiiiiii\0"
   "glColorFragmentOp2ATI\0"
   "\0"
   /* _mesa_function_pool[3857]: SecondaryColorPointerListIBM (dynamic) */
   "iiipi\0"
   "glSecondaryColorPointerListIBM\0"
   "\0"
   /* _mesa_function_pool[3895]: GetPixelTexGenParameterivSGIS (will be remapped) */
   "ip\0"
   "glGetPixelTexGenParameterivSGIS\0"
   "\0"
   /* _mesa_function_pool[3931]: Color3fv (offset 14) */
   "p\0"
   "glColor3fv\0"
   "\0"
   /* _mesa_function_pool[3945]: VertexAttrib4fNV (will be remapped) */
   "iffff\0"
   "glVertexAttrib4fNV\0"
   "\0"
   /* _mesa_function_pool[3971]: ReplacementCodeubSUN (dynamic) */
   "i\0"
   "glReplacementCodeubSUN\0"
   "\0"
   /* _mesa_function_pool[3997]: FinishAsyncSGIX (dynamic) */
   "p\0"
   "glFinishAsyncSGIX\0"
   "\0"
   /* _mesa_function_pool[4018]: GetDebugLogMESA (dynamic) */
   "iiiipp\0"
   "glGetDebugLogMESA\0"
   "\0"
   /* _mesa_function_pool[4044]: FogCoorddEXT (will be remapped) */
   "d\0"
   "glFogCoordd\0"
   "glFogCoorddEXT\0"
   "\0"
   /* _mesa_function_pool[4074]: Color4ubVertex3fSUN (dynamic) */
   "iiiifff\0"
   "glColor4ubVertex3fSUN\0"
   "\0"
   /* _mesa_function_pool[4105]: FogCoordfEXT (will be remapped) */
   "f\0"
   "glFogCoordf\0"
   "glFogCoordfEXT\0"
   "\0"
   /* _mesa_function_pool[4135]: PointSize (offset 173) */
   "f\0"
   "glPointSize\0"
   "\0"
   /* _mesa_function_pool[4150]: TexCoord2fVertex3fSUN (dynamic) */
   "fffff\0"
   "glTexCoord2fVertex3fSUN\0"
   "\0"
   /* _mesa_function_pool[4181]: PopName (offset 200) */
   "\0"
   "glPopName\0"
   "\0"
   /* _mesa_function_pool[4193]: GlobalAlphaFactoriSUN (dynamic) */
   "i\0"
   "glGlobalAlphaFactoriSUN\0"
   "\0"
   /* _mesa_function_pool[4220]: VertexAttrib2dNV (will be remapped) */
   "idd\0"
   "glVertexAttrib2dNV\0"
   "\0"
   /* _mesa_function_pool[4244]: GetProgramInfoLog (will be remapped) */
   "iipp\0"
   "glGetProgramInfoLog\0"
   "\0"
   /* _mesa_function_pool[4270]: VertexAttrib4NbvARB (will be remapped) */
   "ip\0"
   "glVertexAttrib4Nbv\0"
   "glVertexAttrib4NbvARB\0"
   "\0"
   /* _mesa_function_pool[4315]: GetActiveAttribARB (will be remapped) */
   "iiipppp\0"
   "glGetActiveAttrib\0"
   "glGetActiveAttribARB\0"
   "\0"
   /* _mesa_function_pool[4363]: Vertex4sv (offset 149) */
   "p\0"
   "glVertex4sv\0"
   "\0"
   /* _mesa_function_pool[4378]: VertexAttrib4ubNV (will be remapped) */
   "iiiii\0"
   "glVertexAttrib4ubNV\0"
   "\0"
   /* _mesa_function_pool[4405]: TextureRangeAPPLE (will be remapped) */
   "iip\0"
   "glTextureRangeAPPLE\0"
   "\0"
   /* _mesa_function_pool[4430]: GetTexEnvfv (offset 276) */
   "iip\0"
   "glGetTexEnvfv\0"
   "\0"
   /* _mesa_function_pool[4449]: TexCoord2fColor4fNormal3fVertex3fSUN (dynamic) */
   "ffffffffffff\0"
   "glTexCoord2fColor4fNormal3fVertex3fSUN\0"
   "\0"
   /* _mesa_function_pool[4502]: Indexub (offset 315) */
   "i\0"
   "glIndexub\0"
   "\0"
   /* _mesa_function_pool[4515]: TexEnvi (offset 186) */
   "iii\0"
   "glTexEnvi\0"
   "\0"
   /* _mesa_function_pool[4530]: GetClipPlane (offset 259) */
   "ip\0"
   "glGetClipPlane\0"
   "\0"
   /* _mesa_function_pool[4549]: CombinerParameterfvNV (will be remapped) */
   "ip\0"
   "glCombinerParameterfvNV\0"
   "\0"
   /* _mesa_function_pool[4577]: VertexAttribs3dvNV (will be remapped) */
   "iip\0"
   "glVertexAttribs3dvNV\0"
   "\0"
   /* _mesa_function_pool[4603]: VertexAttribs4fvNV (will be remapped) */
   "iip\0"
   "glVertexAttribs4fvNV\0"
   "\0"
   /* _mesa_function_pool[4629]: VertexArrayRangeNV (will be remapped) */
   "ip\0"
   "glVertexArrayRangeNV\0"
   "\0"
   /* _mesa_function_pool[4654]: FragmentLightiSGIX (dynamic) */
   "iii\0"
   "glFragmentLightiSGIX\0"
   "\0"
   /* _mesa_function_pool[4680]: PolygonOffsetEXT (will be remapped) */
   "ff\0"
   "glPolygonOffsetEXT\0"
   "\0"
   /* _mesa_function_pool[4703]: PollAsyncSGIX (dynamic) */
   "p\0"
   "glPollAsyncSGIX\0"
   "\0"
   /* _mesa_function_pool[4722]: DeleteFragmentShaderATI (will be remapped) */
   "i\0"
   "glDeleteFragmentShaderATI\0"
   "\0"
   /* _mesa_function_pool[4751]: Scaled (offset 301) */
   "ddd\0"
   "glScaled\0"
   "\0"
   /* _mesa_function_pool[4765]: Scalef (offset 302) */
   "fff\0"
   "glScalef\0"
   "\0"
   /* _mesa_function_pool[4779]: TexCoord2fNormal3fVertex3fvSUN (dynamic) */
   "ppp\0"
   "glTexCoord2fNormal3fVertex3fvSUN\0"
   "\0"
   /* _mesa_function_pool[4817]: MultTransposeMatrixdARB (will be remapped) */
   "p\0"
   "glMultTransposeMatrixd\0"
   "glMultTransposeMatrixdARB\0"
   "\0"
   /* _mesa_function_pool[4869]: AlphaFunc (offset 240) */
   "if\0"
   "glAlphaFunc\0"
   "\0"
   /* _mesa_function_pool[4885]: WindowPos2svMESA (will be remapped) */
   "p\0"
   "glWindowPos2sv\0"
   "glWindowPos2svARB\0"
   "glWindowPos2svMESA\0"
   "\0"
   /* _mesa_function_pool[4940]: EdgeFlag (offset 41) */
   "i\0"
   "glEdgeFlag\0"
   "\0"
   /* _mesa_function_pool[4954]: TexCoord2iv (offset 107) */
   "p\0"
   "glTexCoord2iv\0"
   "\0"
   /* _mesa_function_pool[4971]: CompressedTexImage1DARB (will be remapped) */
   "iiiiiip\0"
   "glCompressedTexImage1D\0"
   "glCompressedTexImage1DARB\0"
   "\0"
   /* _mesa_function_pool[5029]: Rotated (offset 299) */
   "dddd\0"
   "glRotated\0"
   "\0"
   /* _mesa_function_pool[5045]: VertexAttrib2sNV (will be remapped) */
   "iii\0"
   "glVertexAttrib2sNV\0"
   "\0"
   /* _mesa_function_pool[5069]: ReadPixels (offset 256) */
   "iiiiiip\0"
   "glReadPixels\0"
   "\0"
   /* _mesa_function_pool[5091]: EdgeFlagv (offset 42) */
   "p\0"
   "glEdgeFlagv\0"
   "\0"
   /* _mesa_function_pool[5106]: NormalPointerListIBM (dynamic) */
   "iipi\0"
   "glNormalPointerListIBM\0"
   "\0"
   /* _mesa_function_pool[5135]: IndexPointerEXT (will be remapped) */
   "iiip\0"
   "glIndexPointerEXT\0"
   "\0"
   /* _mesa_function_pool[5159]: Color4iv (offset 32) */
   "p\0"
   "glColor4iv\0"
   "\0"
   /* _mesa_function_pool[5173]: TexParameterf (offset 178) */
   "iif\0"
   "glTexParameterf\0"
   "\0"
   /* _mesa_function_pool[5194]: TexParameteri (offset 180) */
   "iii\0"
   "glTexParameteri\0"
   "\0"
   /* _mesa_function_pool[5215]: NormalPointerEXT (will be remapped) */
   "iiip\0"
   "glNormalPointerEXT\0"
   "\0"
   /* _mesa_function_pool[5240]: MultiTexCoord3dARB (offset 392) */
   "iddd\0"
   "glMultiTexCoord3d\0"
   "glMultiTexCoord3dARB\0"
   "\0"
   /* _mesa_function_pool[5285]: MultiTexCoord2iARB (offset 388) */
   "iii\0"
   "glMultiTexCoord2i\0"
   "glMultiTexCoord2iARB\0"
   "\0"
   /* _mesa_function_pool[5329]: DrawPixels (offset 257) */
   "iiiip\0"
   "glDrawPixels\0"
   "\0"
   /* _mesa_function_pool[5349]: ReplacementCodeuiTexCoord2fNormal3fVertex3fSUN (dynamic) */
   "iffffffff\0"
   "glReplacementCodeuiTexCoord2fNormal3fVertex3fSUN\0"
   "\0"
   /* _mesa_function_pool[5409]: MultiTexCoord2svARB (offset 391) */
   "ip\0"
   "glMultiTexCoord2sv\0"
   "glMultiTexCoord2svARB\0"
   "\0"
   /* _mesa_function_pool[5454]: ReplacementCodeubvSUN (dynamic) */
   "p\0"
   "glReplacementCodeubvSUN\0"
   "\0"
   /* _mesa_function_pool[5481]: Uniform3iARB (will be remapped) */
   "iiii\0"
   "glUniform3i\0"
   "glUniform3iARB\0"
   "\0"
   /* _mesa_function_pool[5514]: GetFragmentMaterialfvSGIX (dynamic) */
   "iip\0"
   "glGetFragmentMaterialfvSGIX\0"
   "\0"
   /* _mesa_function_pool[5547]: GetShaderInfoLog (will be remapped) */
   "iipp\0"
   "glGetShaderInfoLog\0"
   "\0"
   /* _mesa_function_pool[5572]: WeightivARB (dynamic) */
   "ip\0"
   "glWeightivARB\0"
   "\0"
   /* _mesa_function_pool[5590]: PollInstrumentsSGIX (dynamic) */
   "p\0"
   "glPollInstrumentsSGIX\0"
   "\0"
   /* _mesa_function_pool[5615]: GlobalAlphaFactordSUN (dynamic) */
   "d\0"
   "glGlobalAlphaFactordSUN\0"
   "\0"
   /* _mesa_function_pool[5642]: GetFinalCombinerInputParameterfvNV (will be remapped) */
   "iip\0"
   "glGetFinalCombinerInputParameterfvNV\0"
   "\0"
   /* _mesa_function_pool[5684]: GenerateMipmapEXT (will be remapped) */
   "i\0"
   "glGenerateMipmap\0"
   "glGenerateMipmapEXT\0"
   "\0"
   /* _mesa_function_pool[5724]: GenLists (offset 5) */
   "i\0"
   "glGenLists\0"
   "\0"
   /* _mesa_function_pool[5738]: SetFragmentShaderConstantATI (will be remapped) */
   "ip\0"
   "glSetFragmentShaderConstantATI\0"
   "\0"
   /* _mesa_function_pool[5773]: GetMapAttribParameterivNV (dynamic) */
   "iiip\0"
   "glGetMapAttribParameterivNV\0"
   "\0"
   /* _mesa_function_pool[5807]: CreateShaderObjectARB (will be remapped) */
   "i\0"
   "glCreateShaderObjectARB\0"
   "\0"
   /* _mesa_function_pool[5834]: GetSharpenTexFuncSGIS (dynamic) */
   "ip\0"
   "glGetSharpenTexFuncSGIS\0"
   "\0"
   /* _mesa_function_pool[5862]: BufferDataARB (will be remapped) */
   "iipi\0"
   "glBufferData\0"
   "glBufferDataARB\0"
   "\0"
   /* _mesa_function_pool[5897]: FlushVertexArrayRangeNV (will be remapped) */
   "\0"
   "glFlushVertexArrayRangeNV\0"
   "\0"
   /* _mesa_function_pool[5925]: MapGrid2d (offset 226) */
   "iddidd\0"
   "glMapGrid2d\0"
   "\0"
   /* _mesa_function_pool[5945]: MapGrid2f (offset 227) */
   "iffiff\0"
   "glMapGrid2f\0"
   "\0"
   /* _mesa_function_pool[5965]: SampleMapATI (will be remapped) */
   "iii\0"
   "glSampleMapATI\0"
   "\0"
   /* _mesa_function_pool[5985]: VertexPointerEXT (will be remapped) */
   "iiiip\0"
   "glVertexPointerEXT\0"
   "\0"
   /* _mesa_function_pool[6011]: GetTexFilterFuncSGIS (dynamic) */
   "iip\0"
   "glGetTexFilterFuncSGIS\0"
   "\0"
   /* _mesa_function_pool[6039]: Scissor (offset 176) */
   "iiii\0"
   "glScissor\0"
   "\0"
   /* _mesa_function_pool[6055]: Fogf (offset 153) */
   "if\0"
   "glFogf\0"
   "\0"
   /* _mesa_function_pool[6066]: ReplacementCodeuiColor4ubVertex3fvSUN (dynamic) */
   "ppp\0"
   "glReplacementCodeuiColor4ubVertex3fvSUN\0"
   "\0"
   /* _mesa_function_pool[6111]: TexSubImage1D (offset 332) */
   "iiiiiip\0"
   "glTexSubImage1D\0"
   "glTexSubImage1DEXT\0"
   "\0"
   /* _mesa_function_pool[6155]: VertexAttrib1sARB (will be remapped) */
   "ii\0"
   "glVertexAttrib1s\0"
   "glVertexAttrib1sARB\0"
   "\0"
   /* _mesa_function_pool[6196]: FenceSync (will be remapped) */
   "ii\0"
   "glFenceSync\0"
   "\0"
   /* _mesa_function_pool[6212]: Color4usv (offset 40) */
   "p\0"
   "glColor4usv\0"
   "\0"
   /* _mesa_function_pool[6227]: Fogi (offset 155) */
   "ii\0"
   "glFogi\0"
   "\0"
   /* _mesa_function_pool[6238]: DepthRange (offset 288) */
   "dd\0"
   "glDepthRange\0"
   "\0"
   /* _mesa_function_pool[6255]: RasterPos3iv (offset 75) */
   "p\0"
   "glRasterPos3iv\0"
   "\0"
   /* _mesa_function_pool[6273]: FinalCombinerInputNV (will be remapped) */
   "iiii\0"
   "glFinalCombinerInputNV\0"
   "\0"
   /* _mesa_function_pool[6302]: TexCoord2i (offset 106) */
   "ii\0"
   "glTexCoord2i\0"
   "\0"
   /* _mesa_function_pool[6319]: PixelMapfv (offset 251) */
   "iip\0"
   "glPixelMapfv\0"
   "\0"
   /* _mesa_function_pool[6337]: Color4ui (offset 37) */
   "iiii\0"
   "glColor4ui\0"
   "\0"
   /* _mesa_function_pool[6354]: RasterPos3s (offset 76) */
   "iii\0"
   "glRasterPos3s\0"
   "\0"
   /* _mesa_function_pool[6373]: Color3usv (offset 24) */
   "p\0"
   "glColor3usv\0"
   "\0"
   /* _mesa_function_pool[6388]: FlushRasterSGIX (dynamic) */
   "\0"
   "glFlushRasterSGIX\0"
   "\0"
   /* _mesa_function_pool[6408]: TexCoord2f (offset 104) */
   "ff\0"
   "glTexCoord2f\0"
   "\0"
   /* _mesa_function_pool[6425]: ReplacementCodeuiTexCoord2fVertex3fSUN (dynamic) */
   "ifffff\0"
   "glReplacementCodeuiTexCoord2fVertex3fSUN\0"
   "\0"
   /* _mesa_function_pool[6474]: TexCoord2d (offset 102) */
   "dd\0"
   "glTexCoord2d\0"
   "\0"
   /* _mesa_function_pool[6491]: RasterPos3d (offset 70) */
   "ddd\0"
   "glRasterPos3d\0"
   "\0"
   /* _mesa_function_pool[6510]: RasterPos3f (offset 72) */
   "fff\0"
   "glRasterPos3f\0"
   "\0"
   /* _mesa_function_pool[6529]: Uniform1fARB (will be remapped) */
   "if\0"
   "glUniform1f\0"
   "glUniform1fARB\0"
   "\0"
   /* _mesa_function_pool[6560]: AreTexturesResident (offset 322) */
   "ipp\0"
   "glAreTexturesResident\0"
   "glAreTexturesResidentEXT\0"
   "\0"
   /* _mesa_function_pool[6612]: TexCoord2s (offset 108) */
   "ii\0"
   "glTexCoord2s\0"
   "\0"
   /* _mesa_function_pool[6629]: StencilOpSeparate (will be remapped) */
   "iiii\0"
   "glStencilOpSeparate\0"
   "glStencilOpSeparateATI\0"
   "\0"
   /* _mesa_function_pool[6678]: ColorTableParameteriv (offset 341) */
   "iip\0"
   "glColorTableParameteriv\0"
   "glColorTableParameterivSGI\0"
   "\0"
   /* _mesa_function_pool[6734]: FogCoordPointerListIBM (dynamic) */
   "iipi\0"
   "glFogCoordPointerListIBM\0"
   "\0"
   /* _mesa_function_pool[6765]: WindowPos3dMESA (will be remapped) */
   "ddd\0"
   "glWindowPos3d\0"
   "glWindowPos3dARB\0"
   "glWindowPos3dMESA\0"
   "\0"
   /* _mesa_function_pool[6819]: Color4us (offset 39) */
   "iiii\0"
   "glColor4us\0"
   "\0"
   /* _mesa_function_pool[6836]: PointParameterfvEXT (will be remapped) */
   "ip\0"
   "glPointParameterfv\0"
   "glPointParameterfvARB\0"
   "glPointParameterfvEXT\0"
   "glPointParameterfvSGIS\0"
   "\0"
   /* _mesa_function_pool[6926]: Color3bv (offset 10) */
   "p\0"
   "glColor3bv\0"
   "\0"
   /* _mesa_function_pool[6940]: WindowPos2fvMESA (will be remapped) */
   "p\0"
   "glWindowPos2fv\0"
   "glWindowPos2fvARB\0"
   "glWindowPos2fvMESA\0"
   "\0"
   /* _mesa_function_pool[6995]: SecondaryColor3bvEXT (will be remapped) */
   "p\0"
   "glSecondaryColor3bv\0"
   "glSecondaryColor3bvEXT\0"
   "\0"
   /* _mesa_function_pool[7041]: VertexPointerListIBM (dynamic) */
   "iiipi\0"
   "glVertexPointerListIBM\0"
   "\0"
   /* _mesa_function_pool[7071]: GetProgramLocalParameterfvARB (will be remapped) */
   "iip\0"
   "glGetProgramLocalParameterfvARB\0"
   "\0"
   /* _mesa_function_pool[7108]: FragmentMaterialfSGIX (dynamic) */
   "iif\0"
   "glFragmentMaterialfSGIX\0"
   "\0"
   /* _mesa_function_pool[7137]: TexCoord2fNormal3fVertex3fSUN (dynamic) */
   "ffffffff\0"
   "glTexCoord2fNormal3fVertex3fSUN\0"
   "\0"
   /* _mesa_function_pool[7179]: RenderbufferStorageEXT (will be remapped) */
   "iiii\0"
   "glRenderbufferStorage\0"
   "glRenderbufferStorageEXT\0"
   "\0"
   /* _mesa_function_pool[7232]: IsFenceNV (will be remapped) */
   "i\0"
   "glIsFenceNV\0"
   "\0"
   /* _mesa_function_pool[7247]: AttachObjectARB (will be remapped) */
   "ii\0"
   "glAttachObjectARB\0"
   "\0"
   /* _mesa_function_pool[7269]: GetFragmentLightivSGIX (dynamic) */
   "iip\0"
   "glGetFragmentLightivSGIX\0"
   "\0"
   /* _mesa_function_pool[7299]: UniformMatrix2fvARB (will be remapped) */
   "iiip\0"
   "glUniformMatrix2fv\0"
   "glUniformMatrix2fvARB\0"
   "\0"
   /* _mesa_function_pool[7346]: MultiTexCoord2fARB (offset 386) */
   "iff\0"
   "glMultiTexCoord2f\0"
   "glMultiTexCoord2fARB\0"
   "\0"
   /* _mesa_function_pool[7390]: ColorTable (offset 339) */
   "iiiiip\0"
   "glColorTable\0"
   "glColorTableSGI\0"
   "glColorTableEXT\0"
   "\0"
   /* _mesa_function_pool[7443]: IndexPointer (offset 314) */
   "iip\0"
   "glIndexPointer\0"
   "\0"
   /* _mesa_function_pool[7463]: Accum (offset 213) */
   "if\0"
   "glAccum\0"
   "\0"
   /* _mesa_function_pool[7475]: GetTexImage (offset 281) */
   "iiiip\0"
   "glGetTexImage\0"
   "\0"
   /* _mesa_function_pool[7496]: MapControlPointsNV (dynamic) */
   "iiiiiiiip\0"
   "glMapControlPointsNV\0"
   "\0"
   /* _mesa_function_pool[7528]: ConvolutionFilter2D (offset 349) */
   "iiiiiip\0"
   "glConvolutionFilter2D\0"
   "glConvolutionFilter2DEXT\0"
   "\0"
   /* _mesa_function_pool[7584]: Finish (offset 216) */
   "\0"
   "glFinish\0"
   "\0"
   /* _mesa_function_pool[7595]: MapParameterfvNV (dynamic) */
   "iip\0"
   "glMapParameterfvNV\0"
   "\0"
   /* _mesa_function_pool[7619]: ClearStencil (offset 207) */
   "i\0"
   "glClearStencil\0"
   "\0"
   /* _mesa_function_pool[7637]: VertexAttrib3dvARB (will be remapped) */
   "ip\0"
   "glVertexAttrib3dv\0"
   "glVertexAttrib3dvARB\0"
   "\0"
   /* _mesa_function_pool[7680]: HintPGI (dynamic) */
   "ii\0"
   "glHintPGI\0"
   "\0"
   /* _mesa_function_pool[7694]: ConvolutionParameteriv (offset 353) */
   "iip\0"
   "glConvolutionParameteriv\0"
   "glConvolutionParameterivEXT\0"
   "\0"
   /* _mesa_function_pool[7752]: Color4s (offset 33) */
   "iiii\0"
   "glColor4s\0"
   "\0"
   /* _mesa_function_pool[7768]: InterleavedArrays (offset 317) */
   "iip\0"
   "glInterleavedArrays\0"
   "\0"
   /* _mesa_function_pool[7793]: RasterPos2fv (offset 65) */
   "p\0"
   "glRasterPos2fv\0"
   "\0"
   /* _mesa_function_pool[7811]: TexCoord1fv (offset 97) */
   "p\0"
   "glTexCoord1fv\0"
   "\0"
   /* _mesa_function_pool[7828]: Vertex2d (offset 126) */
   "dd\0"
   "glVertex2d\0"
   "\0"
   /* _mesa_function_pool[7843]: CullParameterdvEXT (will be remapped) */
   "ip\0"
   "glCullParameterdvEXT\0"
   "\0"
   /* _mesa_function_pool[7868]: ProgramNamedParameter4fNV (will be remapped) */
   "iipffff\0"
   "glProgramNamedParameter4fNV\0"
   "\0"
   /* _mesa_function_pool[7905]: Color3fVertex3fSUN (dynamic) */
   "ffffff\0"
   "glColor3fVertex3fSUN\0"
   "\0"
   /* _mesa_function_pool[7934]: ProgramEnvParameter4fvARB (will be remapped) */
   "iip\0"
   "glProgramEnvParameter4fvARB\0"
   "glProgramParameter4fvNV\0"
   "\0"
   /* _mesa_function_pool[7991]: Color4i (offset 31) */
   "iiii\0"
   "glColor4i\0"
   "\0"
   /* _mesa_function_pool[8007]: Color4f (offset 29) */
   "ffff\0"
   "glColor4f\0"
   "\0"
   /* _mesa_function_pool[8023]: RasterPos4fv (offset 81) */
   "p\0"
   "glRasterPos4fv\0"
   "\0"
   /* _mesa_function_pool[8041]: Color4d (offset 27) */
   "dddd\0"
   "glColor4d\0"
   "\0"
   /* _mesa_function_pool[8057]: ClearIndex (offset 205) */
   "f\0"
   "glClearIndex\0"
   "\0"
   /* _mesa_function_pool[8073]: Color4b (offset 25) */
   "iiii\0"
   "glColor4b\0"
   "\0"
   /* _mesa_function_pool[8089]: LoadMatrixd (offset 292) */
   "p\0"
   "glLoadMatrixd\0"
   "\0"
   /* _mesa_function_pool[8106]: FragmentLightModeliSGIX (dynamic) */
   "ii\0"
   "glFragmentLightModeliSGIX\0"
   "\0"
   /* _mesa_function_pool[8136]: RasterPos2dv (offset 63) */
   "p\0"
   "glRasterPos2dv\0"
   "\0"
   /* _mesa_function_pool[8154]: ConvolutionParameterfv (offset 351) */
   "iip\0"
   "glConvolutionParameterfv\0"
   "glConvolutionParameterfvEXT\0"
   "\0"
   /* _mesa_function_pool[8212]: TbufferMask3DFX (dynamic) */
   "i\0"
   "glTbufferMask3DFX\0"
   "\0"
   /* _mesa_function_pool[8233]: GetTexGendv (offset 278) */
   "iip\0"
   "glGetTexGendv\0"
   "\0"
   /* _mesa_function_pool[8252]: LoadProgramNV (will be remapped) */
   "iiip\0"
   "glLoadProgramNV\0"
   "\0"
   /* _mesa_function_pool[8274]: WaitSync (will be remapped) */
   "iii\0"
   "glWaitSync\0"
   "\0"
   /* _mesa_function_pool[8290]: EndList (offset 1) */
   "\0"
   "glEndList\0"
   "\0"
   /* _mesa_function_pool[8302]: VertexAttrib4fvNV (will be remapped) */
   "ip\0"
   "glVertexAttrib4fvNV\0"
   "\0"
   /* _mesa_function_pool[8326]: GetAttachedObjectsARB (will be remapped) */
   "iipp\0"
   "glGetAttachedObjectsARB\0"
   "\0"
   /* _mesa_function_pool[8356]: Uniform3fvARB (will be remapped) */
   "iip\0"
   "glUniform3fv\0"
   "glUniform3fvARB\0"
   "\0"
   /* _mesa_function_pool[8390]: EvalCoord1fv (offset 231) */
   "p\0"
   "glEvalCoord1fv\0"
   "\0"
   /* _mesa_function_pool[8408]: DrawRangeElements (offset 338) */
   "iiiiip\0"
   "glDrawRangeElements\0"
   "glDrawRangeElementsEXT\0"
   "\0"
   /* _mesa_function_pool[8459]: EvalMesh2 (offset 238) */
   "iiiii\0"
   "glEvalMesh2\0"
   "\0"
   /* _mesa_function_pool[8478]: Vertex4fv (offset 145) */
   "p\0"
   "glVertex4fv\0"
   "\0"
   /* _mesa_function_pool[8493]: SpriteParameterfvSGIX (dynamic) */
   "ip\0"
   "glSpriteParameterfvSGIX\0"
   "\0"
   /* _mesa_function_pool[8521]: CheckFramebufferStatusEXT (will be remapped) */
   "i\0"
   "glCheckFramebufferStatus\0"
   "glCheckFramebufferStatusEXT\0"
   "\0"
   /* _mesa_function_pool[8577]: GlobalAlphaFactoruiSUN (dynamic) */
   "i\0"
   "glGlobalAlphaFactoruiSUN\0"
   "\0"
   /* _mesa_function_pool[8605]: GetHandleARB (will be remapped) */
   "i\0"
   "glGetHandleARB\0"
   "\0"
   /* _mesa_function_pool[8623]: GetVertexAttribivARB (will be remapped) */
   "iip\0"
   "glGetVertexAttribiv\0"
   "glGetVertexAttribivARB\0"
   "\0"
   /* _mesa_function_pool[8671]: GetCombinerInputParameterfvNV (will be remapped) */
   "iiiip\0"
   "glGetCombinerInputParameterfvNV\0"
   "\0"
   /* _mesa_function_pool[8710]: CreateProgram (will be remapped) */
   "\0"
   "glCreateProgram\0"
   "\0"
   /* _mesa_function_pool[8728]: LoadTransposeMatrixdARB (will be remapped) */
   "p\0"
   "glLoadTransposeMatrixd\0"
   "glLoadTransposeMatrixdARB\0"
   "\0"
   /* _mesa_function_pool[8780]: GetMinmax (offset 364) */
   "iiiip\0"
   "glGetMinmax\0"
   "glGetMinmaxEXT\0"
   "\0"
   /* _mesa_function_pool[8814]: StencilFuncSeparate (will be remapped) */
   "iiii\0"
   "glStencilFuncSeparate\0"
   "\0"
   /* _mesa_function_pool[8842]: SecondaryColor3sEXT (will be remapped) */
   "iii\0"
   "glSecondaryColor3s\0"
   "glSecondaryColor3sEXT\0"
   "\0"
   /* _mesa_function_pool[8888]: Color3fVertex3fvSUN (dynamic) */
   "pp\0"
   "glColor3fVertex3fvSUN\0"
   "\0"
   /* _mesa_function_pool[8914]: Normal3fv (offset 57) */
   "p\0"
   "glNormal3fv\0"
   "\0"
   /* _mesa_function_pool[8929]: GlobalAlphaFactorbSUN (dynamic) */
   "i\0"
   "glGlobalAlphaFactorbSUN\0"
   "\0"
   /* _mesa_function_pool[8956]: Color3us (offset 23) */
   "iii\0"
   "glColor3us\0"
   "\0"
   /* _mesa_function_pool[8972]: ImageTransformParameterfvHP (dynamic) */
   "iip\0"
   "glImageTransformParameterfvHP\0"
   "\0"
   /* _mesa_function_pool[9007]: VertexAttrib4ivARB (will be remapped) */
   "ip\0"
   "glVertexAttrib4iv\0"
   "glVertexAttrib4ivARB\0"
   "\0"
   /* _mesa_function_pool[9050]: End (offset 43) */
   "\0"
   "glEnd\0"
   "\0"
   /* _mesa_function_pool[9058]: VertexAttrib3fNV (will be remapped) */
   "ifff\0"
   "glVertexAttrib3fNV\0"
   "\0"
   /* _mesa_function_pool[9083]: VertexAttribs2dvNV (will be remapped) */
   "iip\0"
   "glVertexAttribs2dvNV\0"
   "\0"
   /* _mesa_function_pool[9109]: GetQueryObjectui64vEXT (will be remapped) */
   "iip\0"
   "glGetQueryObjectui64vEXT\0"
   "\0"
   /* _mesa_function_pool[9139]: MultiTexCoord3fvARB (offset 395) */
   "ip\0"
   "glMultiTexCoord3fv\0"
   "glMultiTexCoord3fvARB\0"
   "\0"
   /* _mesa_function_pool[9184]: SecondaryColor3dEXT (will be remapped) */
   "ddd\0"
   "glSecondaryColor3d\0"
   "glSecondaryColor3dEXT\0"
   "\0"
   /* _mesa_function_pool[9230]: Color3ub (offset 19) */
   "iii\0"
   "glColor3ub\0"
   "\0"
   /* _mesa_function_pool[9246]: GetProgramParameterfvNV (will be remapped) */
   "iiip\0"
   "glGetProgramParameterfvNV\0"
   "\0"
   /* _mesa_function_pool[9278]: TangentPointerEXT (dynamic) */
   "iip\0"
   "glTangentPointerEXT\0"
   "\0"
   /* _mesa_function_pool[9303]: Color4fNormal3fVertex3fvSUN (dynamic) */
   "ppp\0"
   "glColor4fNormal3fVertex3fvSUN\0"
   "\0"
   /* _mesa_function_pool[9338]: GetInstrumentsSGIX (dynamic) */
   "\0"
   "glGetInstrumentsSGIX\0"
   "\0"
   /* _mesa_function_pool[9361]: Color3ui (offset 21) */
   "iii\0"
   "glColor3ui\0"
   "\0"
   /* _mesa_function_pool[9377]: EvalMapsNV (dynamic) */
   "ii\0"
   "glEvalMapsNV\0"
   "\0"
   /* _mesa_function_pool[9394]: TexSubImage2D (offset 333) */
   "iiiiiiiip\0"
   "glTexSubImage2D\0"
   "glTexSubImage2DEXT\0"
   "\0"
   /* _mesa_function_pool[9440]: FragmentLightivSGIX (dynamic) */
   "iip\0"
   "glFragmentLightivSGIX\0"
   "\0"
   /* _mesa_function_pool[9467]: GetTexParameterPointervAPPLE (will be remapped) */
   "iip\0"
   "glGetTexParameterPointervAPPLE\0"
   "\0"
   /* _mesa_function_pool[9503]: TexGenfv (offset 191) */
   "iip\0"
   "glTexGenfv\0"
   "\0"
   /* _mesa_function_pool[9519]: PixelTransformParameterfvEXT (dynamic) */
   "iip\0"
   "glPixelTransformParameterfvEXT\0"
   "\0"
   /* _mesa_function_pool[9555]: VertexAttrib4bvARB (will be remapped) */
   "ip\0"
   "glVertexAttrib4bv\0"
   "glVertexAttrib4bvARB\0"
   "\0"
   /* _mesa_function_pool[9598]: AlphaFragmentOp2ATI (will be remapped) */
   "iiiiiiiii\0"
   "glAlphaFragmentOp2ATI\0"
   "\0"
   /* _mesa_function_pool[9631]: MultiTexCoord4sARB (offset 406) */
   "iiiii\0"
   "glMultiTexCoord4s\0"
   "glMultiTexCoord4sARB\0"
   "\0"
   /* _mesa_function_pool[9677]: GetFragmentMaterialivSGIX (dynamic) */
   "iip\0"
   "glGetFragmentMaterialivSGIX\0"
   "\0"
   /* _mesa_function_pool[9710]: WindowPos4dMESA (will be remapped) */
   "dddd\0"
   "glWindowPos4dMESA\0"
   "\0"
   /* _mesa_function_pool[9734]: WeightPointerARB (dynamic) */
   "iiip\0"
   "glWeightPointerARB\0"
   "\0"
   /* _mesa_function_pool[9759]: WindowPos2dMESA (will be remapped) */
   "dd\0"
   "glWindowPos2d\0"
   "glWindowPos2dARB\0"
   "glWindowPos2dMESA\0"
   "\0"
   /* _mesa_function_pool[9812]: FramebufferTexture3DEXT (will be remapped) */
   "iiiiii\0"
   "glFramebufferTexture3D\0"
   "glFramebufferTexture3DEXT\0"
   "\0"
   /* _mesa_function_pool[9869]: BlendEquation (offset 337) */
   "i\0"
   "glBlendEquation\0"
   "glBlendEquationEXT\0"
   "\0"
   /* _mesa_function_pool[9907]: VertexAttrib3dNV (will be remapped) */
   "iddd\0"
   "glVertexAttrib3dNV\0"
   "\0"
   /* _mesa_function_pool[9932]: VertexAttrib3dARB (will be remapped) */
   "iddd\0"
   "glVertexAttrib3d\0"
   "glVertexAttrib3dARB\0"
   "\0"
   /* _mesa_function_pool[9975]: ReplacementCodeuiTexCoord2fColor4fNormal3fVertex3fvSUN (dynamic) */
   "ppppp\0"
   "glReplacementCodeuiTexCoord2fColor4fNormal3fVertex3fvSUN\0"
   "\0"
   /* _mesa_function_pool[10039]: VertexAttrib4fARB (will be remapped) */
   "iffff\0"
   "glVertexAttrib4f\0"
   "glVertexAttrib4fARB\0"
   "\0"
   /* _mesa_function_pool[10083]: GetError (offset 261) */
   "\0"
   "glGetError\0"
   "\0"
   /* _mesa_function_pool[10096]: IndexFuncEXT (dynamic) */
   "if\0"
   "glIndexFuncEXT\0"
   "\0"
   /* _mesa_function_pool[10115]: TexCoord3dv (offset 111) */
   "p\0"
   "glTexCoord3dv\0"
   "\0"
   /* _mesa_function_pool[10132]: Indexdv (offset 45) */
   "p\0"
   "glIndexdv\0"
   "\0"
   /* _mesa_function_pool[10145]: FramebufferTexture2DEXT (will be remapped) */
   "iiiii\0"
   "glFramebufferTexture2D\0"
   "glFramebufferTexture2DEXT\0"
   "\0"
   /* _mesa_function_pool[10201]: Normal3s (offset 60) */
   "iii\0"
   "glNormal3s\0"
   "\0"
   /* _mesa_function_pool[10217]: PushName (offset 201) */
   "i\0"
   "glPushName\0"
   "\0"
   /* _mesa_function_pool[10231]: MultiTexCoord2dvARB (offset 385) */
   "ip\0"
   "glMultiTexCoord2dv\0"
   "glMultiTexCoord2dvARB\0"
   "\0"
   /* _mesa_function_pool[10276]: CullParameterfvEXT (will be remapped) */
   "ip\0"
   "glCullParameterfvEXT\0"
   "\0"
   /* _mesa_function_pool[10301]: Normal3i (offset 58) */
   "iii\0"
   "glNormal3i\0"
   "\0"
   /* _mesa_function_pool[10317]: ProgramNamedParameter4fvNV (will be remapped) */
   "iipp\0"
   "glProgramNamedParameter4fvNV\0"
   "\0"
   /* _mesa_function_pool[10352]: SecondaryColorPointerEXT (will be remapped) */
   "iiip\0"
   "glSecondaryColorPointer\0"
   "glSecondaryColorPointerEXT\0"
   "\0"
   /* _mesa_function_pool[10409]: VertexAttrib4fvARB (will be remapped) */
   "ip\0"
   "glVertexAttrib4fv\0"
   "glVertexAttrib4fvARB\0"
   "\0"
   /* _mesa_function_pool[10452]: ColorPointerListIBM (dynamic) */
   "iiipi\0"
   "glColorPointerListIBM\0"
   "\0"
   /* _mesa_function_pool[10481]: GetActiveUniformARB (will be remapped) */
   "iiipppp\0"
   "glGetActiveUniform\0"
   "glGetActiveUniformARB\0"
   "\0"
   /* _mesa_function_pool[10531]: ImageTransformParameteriHP (dynamic) */
   "iii\0"
   "glImageTransformParameteriHP\0"
   "\0"
   /* _mesa_function_pool[10565]: Normal3b (offset 52) */
   "iii\0"
   "glNormal3b\0"
   "\0"
   /* _mesa_function_pool[10581]: Normal3d (offset 54) */
   "ddd\0"
   "glNormal3d\0"
   "\0"
   /* _mesa_function_pool[10597]: Normal3f (offset 56) */
   "fff\0"
   "glNormal3f\0"
   "\0"
   /* _mesa_function_pool[10613]: MultiTexCoord1svARB (offset 383) */
   "ip\0"
   "glMultiTexCoord1sv\0"
   "glMultiTexCoord1svARB\0"
   "\0"
   /* _mesa_function_pool[10658]: Indexi (offset 48) */
   "i\0"
   "glIndexi\0"
   "\0"
   /* _mesa_function_pool[10670]: EndQueryARB (will be remapped) */
   "i\0"
   "glEndQuery\0"
   "glEndQueryARB\0"
   "\0"
   /* _mesa_function_pool[10698]: DeleteFencesNV (will be remapped) */
   "ip\0"
   "glDeleteFencesNV\0"
   "\0"
<<<<<<< HEAD
   /* _mesa_function_pool[10719]: DepthMask (offset 211) */
   "i\0"
   "glDepthMask\0"
   "\0"
   /* _mesa_function_pool[10734]: IsShader (will be remapped) */
   "i\0"
   "glIsShader\0"
   "\0"
   /* _mesa_function_pool[10748]: Indexf (offset 46) */
   "f\0"
   "glIndexf\0"
   "\0"
   /* _mesa_function_pool[10760]: GetImageTransformParameterivHP (dynamic) */
   "iip\0"
   "glGetImageTransformParameterivHP\0"
   "\0"
   /* _mesa_function_pool[10798]: Indexd (offset 44) */
   "d\0"
   "glIndexd\0"
   "\0"
   /* _mesa_function_pool[10810]: GetMaterialiv (offset 270) */
   "iip\0"
   "glGetMaterialiv\0"
   "\0"
   /* _mesa_function_pool[10831]: StencilOp (offset 244) */
   "iii\0"
   "glStencilOp\0"
   "\0"
   /* _mesa_function_pool[10848]: WindowPos4ivMESA (will be remapped) */
   "p\0"
   "glWindowPos4ivMESA\0"
   "\0"
   /* _mesa_function_pool[10870]: FramebufferTextureLayer (dynamic) */
   "iiiii\0"
   "glFramebufferTextureLayerARB\0"
   "\0"
   /* _mesa_function_pool[10906]: MultiTexCoord3svARB (offset 399) */
=======
   /* _mesa_function_pool[10713]: DeformationMap3dSGIX (dynamic) */
   "iddiiddiiddiip\0"
   "glDeformationMap3dSGIX\0"
   "\0"
   /* _mesa_function_pool[10752]: DepthMask (offset 211) */
   "i\0"
   "glDepthMask\0"
   "\0"
   /* _mesa_function_pool[10767]: IsShader (will be remapped) */
   "i\0"
   "glIsShader\0"
   "\0"
   /* _mesa_function_pool[10781]: Indexf (offset 46) */
   "f\0"
   "glIndexf\0"
   "\0"
   /* _mesa_function_pool[10793]: GetImageTransformParameterivHP (dynamic) */
   "iip\0"
   "glGetImageTransformParameterivHP\0"
   "\0"
   /* _mesa_function_pool[10831]: Indexd (offset 44) */
   "d\0"
   "glIndexd\0"
   "\0"
   /* _mesa_function_pool[10843]: GetMaterialiv (offset 270) */
   "iip\0"
   "glGetMaterialiv\0"
   "\0"
   /* _mesa_function_pool[10864]: StencilOp (offset 244) */
   "iii\0"
   "glStencilOp\0"
   "\0"
   /* _mesa_function_pool[10881]: WindowPos4ivMESA (will be remapped) */
   "p\0"
   "glWindowPos4ivMESA\0"
   "\0"
   /* _mesa_function_pool[10903]: MultiTexCoord3svARB (offset 399) */
>>>>>>> cad14c25
   "ip\0"
   "glMultiTexCoord3sv\0"
   "glMultiTexCoord3svARB\0"
   "\0"
<<<<<<< HEAD
   /* _mesa_function_pool[10951]: TexEnvfv (offset 185) */
   "iip\0"
   "glTexEnvfv\0"
   "\0"
   /* _mesa_function_pool[10967]: MultiTexCoord4iARB (offset 404) */
=======
   /* _mesa_function_pool[10948]: TexEnvfv (offset 185) */
   "iip\0"
   "glTexEnvfv\0"
   "\0"
   /* _mesa_function_pool[10964]: MultiTexCoord4iARB (offset 404) */
>>>>>>> cad14c25
   "iiiii\0"
   "glMultiTexCoord4i\0"
   "glMultiTexCoord4iARB\0"
   "\0"
<<<<<<< HEAD
   /* _mesa_function_pool[11013]: Indexs (offset 50) */
   "i\0"
   "glIndexs\0"
   "\0"
   /* _mesa_function_pool[11025]: Binormal3ivEXT (dynamic) */
   "p\0"
   "glBinormal3ivEXT\0"
   "\0"
   /* _mesa_function_pool[11045]: ResizeBuffersMESA (will be remapped) */
   "\0"
   "glResizeBuffersMESA\0"
   "\0"
   /* _mesa_function_pool[11067]: GetUniformivARB (will be remapped) */
=======
   /* _mesa_function_pool[11010]: Indexs (offset 50) */
   "i\0"
   "glIndexs\0"
   "\0"
   /* _mesa_function_pool[11022]: Binormal3ivEXT (dynamic) */
   "p\0"
   "glBinormal3ivEXT\0"
   "\0"
   /* _mesa_function_pool[11042]: ResizeBuffersMESA (will be remapped) */
   "\0"
   "glResizeBuffersMESA\0"
   "\0"
   /* _mesa_function_pool[11064]: GetUniformivARB (will be remapped) */
>>>>>>> cad14c25
   "iip\0"
   "glGetUniformiv\0"
   "glGetUniformivARB\0"
   "\0"
<<<<<<< HEAD
   /* _mesa_function_pool[11105]: PixelTexGenParameteriSGIS (will be remapped) */
   "ii\0"
   "glPixelTexGenParameteriSGIS\0"
   "\0"
   /* _mesa_function_pool[11137]: VertexPointervINTEL (dynamic) */
   "iip\0"
   "glVertexPointervINTEL\0"
   "\0"
   /* _mesa_function_pool[11164]: Vertex2i (offset 130) */
   "ii\0"
   "glVertex2i\0"
   "\0"
   /* _mesa_function_pool[11179]: LoadMatrixf (offset 291) */
   "p\0"
   "glLoadMatrixf\0"
   "\0"
   /* _mesa_function_pool[11196]: Vertex2f (offset 128) */
   "ff\0"
   "glVertex2f\0"
   "\0"
   /* _mesa_function_pool[11211]: ReplacementCodeuiColor4fNormal3fVertex3fvSUN (dynamic) */
   "pppp\0"
   "glReplacementCodeuiColor4fNormal3fVertex3fvSUN\0"
   "\0"
   /* _mesa_function_pool[11264]: Color4bv (offset 26) */
   "p\0"
   "glColor4bv\0"
   "\0"
   /* _mesa_function_pool[11278]: VertexPointer (offset 321) */
   "iiip\0"
   "glVertexPointer\0"
   "\0"
   /* _mesa_function_pool[11300]: SecondaryColor3uiEXT (will be remapped) */
=======
   /* _mesa_function_pool[11102]: PixelTexGenParameteriSGIS (will be remapped) */
   "ii\0"
   "glPixelTexGenParameteriSGIS\0"
   "\0"
   /* _mesa_function_pool[11134]: VertexPointervINTEL (dynamic) */
   "iip\0"
   "glVertexPointervINTEL\0"
   "\0"
   /* _mesa_function_pool[11161]: Vertex2i (offset 130) */
   "ii\0"
   "glVertex2i\0"
   "\0"
   /* _mesa_function_pool[11176]: LoadMatrixf (offset 291) */
   "p\0"
   "glLoadMatrixf\0"
   "\0"
   /* _mesa_function_pool[11193]: Vertex2f (offset 128) */
   "ff\0"
   "glVertex2f\0"
   "\0"
   /* _mesa_function_pool[11208]: ReplacementCodeuiColor4fNormal3fVertex3fvSUN (dynamic) */
   "pppp\0"
   "glReplacementCodeuiColor4fNormal3fVertex3fvSUN\0"
   "\0"
   /* _mesa_function_pool[11261]: Color4bv (offset 26) */
   "p\0"
   "glColor4bv\0"
   "\0"
   /* _mesa_function_pool[11275]: VertexPointer (offset 321) */
   "iiip\0"
   "glVertexPointer\0"
   "\0"
   /* _mesa_function_pool[11297]: SecondaryColor3uiEXT (will be remapped) */
>>>>>>> cad14c25
   "iii\0"
   "glSecondaryColor3ui\0"
   "glSecondaryColor3uiEXT\0"
   "\0"
<<<<<<< HEAD
   /* _mesa_function_pool[11348]: StartInstrumentsSGIX (dynamic) */
   "\0"
   "glStartInstrumentsSGIX\0"
   "\0"
   /* _mesa_function_pool[11373]: SecondaryColor3usvEXT (will be remapped) */
=======
   /* _mesa_function_pool[11345]: StartInstrumentsSGIX (dynamic) */
   "\0"
   "glStartInstrumentsSGIX\0"
   "\0"
   /* _mesa_function_pool[11370]: SecondaryColor3usvEXT (will be remapped) */
>>>>>>> cad14c25
   "p\0"
   "glSecondaryColor3usv\0"
   "glSecondaryColor3usvEXT\0"
   "\0"
<<<<<<< HEAD
   /* _mesa_function_pool[11421]: VertexAttrib2fvNV (will be remapped) */
   "ip\0"
   "glVertexAttrib2fvNV\0"
   "\0"
   /* _mesa_function_pool[11445]: ProgramLocalParameter4dvARB (will be remapped) */
   "iip\0"
   "glProgramLocalParameter4dvARB\0"
   "\0"
   /* _mesa_function_pool[11480]: DeleteLists (offset 4) */
   "ii\0"
   "glDeleteLists\0"
   "\0"
   /* _mesa_function_pool[11498]: LogicOp (offset 242) */
   "i\0"
   "glLogicOp\0"
   "\0"
   /* _mesa_function_pool[11511]: MatrixIndexuivARB (dynamic) */
   "ip\0"
   "glMatrixIndexuivARB\0"
   "\0"
   /* _mesa_function_pool[11535]: Vertex2s (offset 132) */
   "ii\0"
   "glVertex2s\0"
   "\0"
   /* _mesa_function_pool[11550]: RenderbufferStorageMultisample (will be remapped) */
=======
   /* _mesa_function_pool[11418]: VertexAttrib2fvNV (will be remapped) */
   "ip\0"
   "glVertexAttrib2fvNV\0"
   "\0"
   /* _mesa_function_pool[11442]: ProgramLocalParameter4dvARB (will be remapped) */
   "iip\0"
   "glProgramLocalParameter4dvARB\0"
   "\0"
   /* _mesa_function_pool[11477]: DeleteLists (offset 4) */
   "ii\0"
   "glDeleteLists\0"
   "\0"
   /* _mesa_function_pool[11495]: LogicOp (offset 242) */
   "i\0"
   "glLogicOp\0"
   "\0"
   /* _mesa_function_pool[11508]: MatrixIndexuivARB (dynamic) */
   "ip\0"
   "glMatrixIndexuivARB\0"
   "\0"
   /* _mesa_function_pool[11532]: Vertex2s (offset 132) */
   "ii\0"
   "glVertex2s\0"
   "\0"
   /* _mesa_function_pool[11547]: RenderbufferStorageMultisample (will be remapped) */
>>>>>>> cad14c25
   "iiiii\0"
   "glRenderbufferStorageMultisample\0"
   "glRenderbufferStorageMultisampleEXT\0"
   "\0"
<<<<<<< HEAD
   /* _mesa_function_pool[11590]: TexCoord4fv (offset 121) */
   "p\0"
   "glTexCoord4fv\0"
   "\0"
   /* _mesa_function_pool[11607]: Tangent3sEXT (dynamic) */
   "iii\0"
   "glTangent3sEXT\0"
   "\0"
   /* _mesa_function_pool[11627]: GlobalAlphaFactorfSUN (dynamic) */
   "f\0"
   "glGlobalAlphaFactorfSUN\0"
   "\0"
   /* _mesa_function_pool[11654]: MultiTexCoord3iARB (offset 396) */
=======
   /* _mesa_function_pool[11623]: TexCoord4fv (offset 121) */
   "p\0"
   "glTexCoord4fv\0"
   "\0"
   /* _mesa_function_pool[11640]: Tangent3sEXT (dynamic) */
   "iii\0"
   "glTangent3sEXT\0"
   "\0"
   /* _mesa_function_pool[11660]: GlobalAlphaFactorfSUN (dynamic) */
   "f\0"
   "glGlobalAlphaFactorfSUN\0"
   "\0"
   /* _mesa_function_pool[11687]: MultiTexCoord3iARB (offset 396) */
>>>>>>> cad14c25
   "iiii\0"
   "glMultiTexCoord3i\0"
   "glMultiTexCoord3iARB\0"
   "\0"
<<<<<<< HEAD
   /* _mesa_function_pool[11699]: IsProgram (will be remapped) */
   "i\0"
   "glIsProgram\0"
   "\0"
   /* _mesa_function_pool[11714]: TexCoordPointerListIBM (dynamic) */
   "iiipi\0"
   "glTexCoordPointerListIBM\0"
   "\0"
   /* _mesa_function_pool[11746]: GlobalAlphaFactorusSUN (dynamic) */
   "i\0"
   "glGlobalAlphaFactorusSUN\0"
   "\0"
   /* _mesa_function_pool[11774]: VertexAttrib2dvNV (will be remapped) */
   "ip\0"
   "glVertexAttrib2dvNV\0"
   "\0"
   /* _mesa_function_pool[11798]: FramebufferRenderbufferEXT (will be remapped) */
=======
   /* _mesa_function_pool[11732]: IsProgram (will be remapped) */
   "i\0"
   "glIsProgram\0"
   "\0"
   /* _mesa_function_pool[11747]: TexCoordPointerListIBM (dynamic) */
   "iiipi\0"
   "glTexCoordPointerListIBM\0"
   "\0"
   /* _mesa_function_pool[11779]: GlobalAlphaFactorusSUN (dynamic) */
   "i\0"
   "glGlobalAlphaFactorusSUN\0"
   "\0"
   /* _mesa_function_pool[11807]: VertexAttrib2dvNV (will be remapped) */
   "ip\0"
   "glVertexAttrib2dvNV\0"
   "\0"
   /* _mesa_function_pool[11831]: FramebufferRenderbufferEXT (will be remapped) */
>>>>>>> cad14c25
   "iiii\0"
   "glFramebufferRenderbuffer\0"
   "glFramebufferRenderbufferEXT\0"
   "\0"
<<<<<<< HEAD
   /* _mesa_function_pool[11859]: VertexAttrib1dvNV (will be remapped) */
   "ip\0"
   "glVertexAttrib1dvNV\0"
   "\0"
   /* _mesa_function_pool[11883]: GenTextures (offset 328) */
=======
   /* _mesa_function_pool[11892]: VertexAttrib1dvNV (will be remapped) */
   "ip\0"
   "glVertexAttrib1dvNV\0"
   "\0"
   /* _mesa_function_pool[11916]: GenTextures (offset 328) */
>>>>>>> cad14c25
   "ip\0"
   "glGenTextures\0"
   "glGenTexturesEXT\0"
   "\0"
<<<<<<< HEAD
   /* _mesa_function_pool[11918]: FramebufferTextureARB (will be remapped) */
   "iiii\0"
   "glFramebufferTextureARB\0"
   "\0"
   /* _mesa_function_pool[11948]: SetFenceNV (will be remapped) */
   "ii\0"
   "glSetFenceNV\0"
   "\0"
   /* _mesa_function_pool[11965]: FramebufferTexture1DEXT (will be remapped) */
=======
   /* _mesa_function_pool[11951]: SetFenceNV (will be remapped) */
   "ii\0"
   "glSetFenceNV\0"
   "\0"
   /* _mesa_function_pool[11968]: FramebufferTexture1DEXT (will be remapped) */
>>>>>>> cad14c25
   "iiiii\0"
   "glFramebufferTexture1D\0"
   "glFramebufferTexture1DEXT\0"
   "\0"
<<<<<<< HEAD
   /* _mesa_function_pool[12021]: GetCombinerOutputParameterivNV (will be remapped) */
   "iiip\0"
   "glGetCombinerOutputParameterivNV\0"
   "\0"
   /* _mesa_function_pool[12060]: MultiModeDrawArraysIBM (will be remapped) */
   "pppii\0"
   "glMultiModeDrawArraysIBM\0"
   "\0"
   /* _mesa_function_pool[12092]: PixelTexGenParameterivSGIS (will be remapped) */
   "ip\0"
   "glPixelTexGenParameterivSGIS\0"
   "\0"
   /* _mesa_function_pool[12125]: TextureNormalEXT (dynamic) */
   "i\0"
   "glTextureNormalEXT\0"
   "\0"
   /* _mesa_function_pool[12147]: IndexPointerListIBM (dynamic) */
   "iipi\0"
   "glIndexPointerListIBM\0"
   "\0"
   /* _mesa_function_pool[12175]: WeightfvARB (dynamic) */
   "ip\0"
   "glWeightfvARB\0"
   "\0"
   /* _mesa_function_pool[12193]: RasterPos2sv (offset 69) */
   "p\0"
   "glRasterPos2sv\0"
   "\0"
   /* _mesa_function_pool[12211]: Color4ubv (offset 36) */
   "p\0"
   "glColor4ubv\0"
   "\0"
   /* _mesa_function_pool[12226]: DrawBuffer (offset 202) */
   "i\0"
   "glDrawBuffer\0"
   "\0"
   /* _mesa_function_pool[12242]: TexCoord2fv (offset 105) */
   "p\0"
   "glTexCoord2fv\0"
   "\0"
   /* _mesa_function_pool[12259]: WindowPos4fMESA (will be remapped) */
   "ffff\0"
   "glWindowPos4fMESA\0"
   "\0"
   /* _mesa_function_pool[12283]: TexCoord1sv (offset 101) */
   "p\0"
   "glTexCoord1sv\0"
   "\0"
   /* _mesa_function_pool[12300]: WindowPos3dvMESA (will be remapped) */
=======
   /* _mesa_function_pool[12024]: GetCombinerOutputParameterivNV (will be remapped) */
   "iiip\0"
   "glGetCombinerOutputParameterivNV\0"
   "\0"
   /* _mesa_function_pool[12063]: PixelTexGenParameterivSGIS (will be remapped) */
   "ip\0"
   "glPixelTexGenParameterivSGIS\0"
   "\0"
   /* _mesa_function_pool[12096]: TextureNormalEXT (dynamic) */
   "i\0"
   "glTextureNormalEXT\0"
   "\0"
   /* _mesa_function_pool[12118]: IndexPointerListIBM (dynamic) */
   "iipi\0"
   "glIndexPointerListIBM\0"
   "\0"
   /* _mesa_function_pool[12146]: WeightfvARB (dynamic) */
   "ip\0"
   "glWeightfvARB\0"
   "\0"
   /* _mesa_function_pool[12164]: RasterPos2sv (offset 69) */
   "p\0"
   "glRasterPos2sv\0"
   "\0"
   /* _mesa_function_pool[12182]: Color4ubv (offset 36) */
   "p\0"
   "glColor4ubv\0"
   "\0"
   /* _mesa_function_pool[12197]: DrawBuffer (offset 202) */
   "i\0"
   "glDrawBuffer\0"
   "\0"
   /* _mesa_function_pool[12213]: TexCoord2fv (offset 105) */
   "p\0"
   "glTexCoord2fv\0"
   "\0"
   /* _mesa_function_pool[12230]: WindowPos4fMESA (will be remapped) */
   "ffff\0"
   "glWindowPos4fMESA\0"
   "\0"
   /* _mesa_function_pool[12254]: TexCoord1sv (offset 101) */
   "p\0"
   "glTexCoord1sv\0"
   "\0"
   /* _mesa_function_pool[12271]: WindowPos3dvMESA (will be remapped) */
>>>>>>> cad14c25
   "p\0"
   "glWindowPos3dv\0"
   "glWindowPos3dvARB\0"
   "glWindowPos3dvMESA\0"
   "\0"
<<<<<<< HEAD
   /* _mesa_function_pool[12355]: DepthFunc (offset 245) */
   "i\0"
   "glDepthFunc\0"
   "\0"
   /* _mesa_function_pool[12370]: PixelMapusv (offset 253) */
   "iip\0"
   "glPixelMapusv\0"
   "\0"
   /* _mesa_function_pool[12389]: GetQueryObjecti64vEXT (will be remapped) */
   "iip\0"
   "glGetQueryObjecti64vEXT\0"
   "\0"
   /* _mesa_function_pool[12418]: MultiTexCoord1dARB (offset 376) */
=======
   /* _mesa_function_pool[12326]: DepthFunc (offset 245) */
   "i\0"
   "glDepthFunc\0"
   "\0"
   /* _mesa_function_pool[12341]: PixelMapusv (offset 253) */
   "iip\0"
   "glPixelMapusv\0"
   "\0"
   /* _mesa_function_pool[12360]: GetQueryObjecti64vEXT (will be remapped) */
   "iip\0"
   "glGetQueryObjecti64vEXT\0"
   "\0"
   /* _mesa_function_pool[12389]: MultiTexCoord1dARB (offset 376) */
>>>>>>> cad14c25
   "id\0"
   "glMultiTexCoord1d\0"
   "glMultiTexCoord1dARB\0"
   "\0"
<<<<<<< HEAD
   /* _mesa_function_pool[12461]: PointParameterivNV (will be remapped) */
=======
   /* _mesa_function_pool[12432]: PointParameterivNV (will be remapped) */
>>>>>>> cad14c25
   "ip\0"
   "glPointParameteriv\0"
   "glPointParameterivNV\0"
   "\0"
<<<<<<< HEAD
   /* _mesa_function_pool[12505]: BlendFunc (offset 241) */
   "ii\0"
   "glBlendFunc\0"
   "\0"
   /* _mesa_function_pool[12521]: Uniform2fvARB (will be remapped) */
=======
   /* _mesa_function_pool[12476]: BlendFunc (offset 241) */
   "ii\0"
   "glBlendFunc\0"
   "\0"
   /* _mesa_function_pool[12492]: Uniform2fvARB (will be remapped) */
>>>>>>> cad14c25
   "iip\0"
   "glUniform2fv\0"
   "glUniform2fvARB\0"
   "\0"
<<<<<<< HEAD
   /* _mesa_function_pool[12555]: BufferParameteriAPPLE (will be remapped) */
   "iii\0"
   "glBufferParameteriAPPLE\0"
   "\0"
   /* _mesa_function_pool[12584]: MultiTexCoord3dvARB (offset 393) */
=======
   /* _mesa_function_pool[12526]: BufferParameteriAPPLE (will be remapped) */
   "iii\0"
   "glBufferParameteriAPPLE\0"
   "\0"
   /* _mesa_function_pool[12555]: MultiTexCoord3dvARB (offset 393) */
>>>>>>> cad14c25
   "ip\0"
   "glMultiTexCoord3dv\0"
   "glMultiTexCoord3dvARB\0"
   "\0"
<<<<<<< HEAD
   /* _mesa_function_pool[12629]: ReplacementCodeuiTexCoord2fNormal3fVertex3fvSUN (dynamic) */
   "pppp\0"
   "glReplacementCodeuiTexCoord2fNormal3fVertex3fvSUN\0"
   "\0"
   /* _mesa_function_pool[12685]: DeleteObjectARB (will be remapped) */
   "i\0"
   "glDeleteObjectARB\0"
   "\0"
   /* _mesa_function_pool[12706]: MatrixIndexPointerARB (dynamic) */
   "iiip\0"
   "glMatrixIndexPointerARB\0"
   "\0"
   /* _mesa_function_pool[12736]: ProgramNamedParameter4dvNV (will be remapped) */
   "iipp\0"
   "glProgramNamedParameter4dvNV\0"
   "\0"
   /* _mesa_function_pool[12771]: Tangent3fvEXT (dynamic) */
   "p\0"
   "glTangent3fvEXT\0"
   "\0"
   /* _mesa_function_pool[12790]: Flush (offset 217) */
   "\0"
   "glFlush\0"
   "\0"
   /* _mesa_function_pool[12800]: Color4uiv (offset 38) */
   "p\0"
   "glColor4uiv\0"
   "\0"
   /* _mesa_function_pool[12815]: GenVertexArrays (will be remapped) */
   "ip\0"
   "glGenVertexArrays\0"
   "\0"
   /* _mesa_function_pool[12837]: RasterPos3sv (offset 77) */
   "p\0"
   "glRasterPos3sv\0"
   "\0"
   /* _mesa_function_pool[12855]: BindFramebufferEXT (will be remapped) */
=======
   /* _mesa_function_pool[12600]: ReplacementCodeuiTexCoord2fNormal3fVertex3fvSUN (dynamic) */
   "pppp\0"
   "glReplacementCodeuiTexCoord2fNormal3fVertex3fvSUN\0"
   "\0"
   /* _mesa_function_pool[12656]: DeleteObjectARB (will be remapped) */
   "i\0"
   "glDeleteObjectARB\0"
   "\0"
   /* _mesa_function_pool[12677]: MatrixIndexPointerARB (dynamic) */
   "iiip\0"
   "glMatrixIndexPointerARB\0"
   "\0"
   /* _mesa_function_pool[12707]: ProgramNamedParameter4dvNV (will be remapped) */
   "iipp\0"
   "glProgramNamedParameter4dvNV\0"
   "\0"
   /* _mesa_function_pool[12742]: Tangent3fvEXT (dynamic) */
   "p\0"
   "glTangent3fvEXT\0"
   "\0"
   /* _mesa_function_pool[12761]: Flush (offset 217) */
   "\0"
   "glFlush\0"
   "\0"
   /* _mesa_function_pool[12771]: Color4uiv (offset 38) */
   "p\0"
   "glColor4uiv\0"
   "\0"
   /* _mesa_function_pool[12786]: GenVertexArrays (will be remapped) */
   "ip\0"
   "glGenVertexArrays\0"
   "\0"
   /* _mesa_function_pool[12808]: RasterPos3sv (offset 77) */
   "p\0"
   "glRasterPos3sv\0"
   "\0"
   /* _mesa_function_pool[12826]: BindFramebufferEXT (will be remapped) */
>>>>>>> cad14c25
   "ii\0"
   "glBindFramebuffer\0"
   "glBindFramebufferEXT\0"
   "\0"
<<<<<<< HEAD
   /* _mesa_function_pool[12898]: ReferencePlaneSGIX (dynamic) */
   "p\0"
   "glReferencePlaneSGIX\0"
   "\0"
   /* _mesa_function_pool[12922]: PushAttrib (offset 219) */
   "i\0"
   "glPushAttrib\0"
   "\0"
   /* _mesa_function_pool[12938]: RasterPos2i (offset 66) */
   "ii\0"
   "glRasterPos2i\0"
   "\0"
   /* _mesa_function_pool[12956]: ValidateProgramARB (will be remapped) */
=======
   /* _mesa_function_pool[12869]: ReferencePlaneSGIX (dynamic) */
   "p\0"
   "glReferencePlaneSGIX\0"
   "\0"
   /* _mesa_function_pool[12893]: PushAttrib (offset 219) */
   "i\0"
   "glPushAttrib\0"
   "\0"
   /* _mesa_function_pool[12909]: RasterPos2i (offset 66) */
   "ii\0"
   "glRasterPos2i\0"
   "\0"
   /* _mesa_function_pool[12927]: ValidateProgramARB (will be remapped) */
>>>>>>> cad14c25
   "i\0"
   "glValidateProgram\0"
   "glValidateProgramARB\0"
   "\0"
<<<<<<< HEAD
   /* _mesa_function_pool[12998]: TexParameteriv (offset 181) */
   "iip\0"
   "glTexParameteriv\0"
   "\0"
   /* _mesa_function_pool[13020]: UnlockArraysEXT (will be remapped) */
   "\0"
   "glUnlockArraysEXT\0"
   "\0"
   /* _mesa_function_pool[13040]: TexCoord2fColor3fVertex3fSUN (dynamic) */
   "ffffffff\0"
   "glTexCoord2fColor3fVertex3fSUN\0"
   "\0"
   /* _mesa_function_pool[13081]: WindowPos3fvMESA (will be remapped) */
=======
   /* _mesa_function_pool[12969]: TexParameteriv (offset 181) */
   "iip\0"
   "glTexParameteriv\0"
   "\0"
   /* _mesa_function_pool[12991]: UnlockArraysEXT (will be remapped) */
   "\0"
   "glUnlockArraysEXT\0"
   "\0"
   /* _mesa_function_pool[13011]: TexCoord2fColor3fVertex3fSUN (dynamic) */
   "ffffffff\0"
   "glTexCoord2fColor3fVertex3fSUN\0"
   "\0"
   /* _mesa_function_pool[13052]: WindowPos3fvMESA (will be remapped) */
>>>>>>> cad14c25
   "p\0"
   "glWindowPos3fv\0"
   "glWindowPos3fvARB\0"
   "glWindowPos3fvMESA\0"
   "\0"
<<<<<<< HEAD
   /* _mesa_function_pool[13136]: RasterPos2f (offset 64) */
   "ff\0"
   "glRasterPos2f\0"
   "\0"
   /* _mesa_function_pool[13154]: VertexAttrib1svNV (will be remapped) */
   "ip\0"
   "glVertexAttrib1svNV\0"
   "\0"
   /* _mesa_function_pool[13178]: RasterPos2d (offset 62) */
   "dd\0"
   "glRasterPos2d\0"
   "\0"
   /* _mesa_function_pool[13196]: RasterPos3fv (offset 73) */
   "p\0"
   "glRasterPos3fv\0"
   "\0"
   /* _mesa_function_pool[13214]: CopyTexSubImage3D (offset 373) */
=======
   /* _mesa_function_pool[13107]: RasterPos2f (offset 64) */
   "ff\0"
   "glRasterPos2f\0"
   "\0"
   /* _mesa_function_pool[13125]: VertexAttrib1svNV (will be remapped) */
   "ip\0"
   "glVertexAttrib1svNV\0"
   "\0"
   /* _mesa_function_pool[13149]: RasterPos2d (offset 62) */
   "dd\0"
   "glRasterPos2d\0"
   "\0"
   /* _mesa_function_pool[13167]: RasterPos3fv (offset 73) */
   "p\0"
   "glRasterPos3fv\0"
   "\0"
   /* _mesa_function_pool[13185]: CopyTexSubImage3D (offset 373) */
>>>>>>> cad14c25
   "iiiiiiiii\0"
   "glCopyTexSubImage3D\0"
   "glCopyTexSubImage3DEXT\0"
   "\0"
<<<<<<< HEAD
   /* _mesa_function_pool[13268]: VertexAttrib2dARB (will be remapped) */
=======
   /* _mesa_function_pool[13239]: VertexAttrib2dARB (will be remapped) */
>>>>>>> cad14c25
   "idd\0"
   "glVertexAttrib2d\0"
   "glVertexAttrib2dARB\0"
   "\0"
<<<<<<< HEAD
   /* _mesa_function_pool[13310]: Color4ub (offset 35) */
   "iiii\0"
   "glColor4ub\0"
   "\0"
   /* _mesa_function_pool[13327]: GetInteger64v (will be remapped) */
   "ip\0"
   "glGetInteger64v\0"
   "\0"
   /* _mesa_function_pool[13347]: TextureColorMaskSGIS (dynamic) */
   "iiii\0"
   "glTextureColorMaskSGIS\0"
   "\0"
   /* _mesa_function_pool[13376]: RasterPos2s (offset 68) */
   "ii\0"
   "glRasterPos2s\0"
   "\0"
   /* _mesa_function_pool[13394]: GetColorTable (offset 343) */
=======
   /* _mesa_function_pool[13281]: Color4ub (offset 35) */
   "iiii\0"
   "glColor4ub\0"
   "\0"
   /* _mesa_function_pool[13298]: GetInteger64v (will be remapped) */
   "ip\0"
   "glGetInteger64v\0"
   "\0"
   /* _mesa_function_pool[13318]: TextureColorMaskSGIS (dynamic) */
   "iiii\0"
   "glTextureColorMaskSGIS\0"
   "\0"
   /* _mesa_function_pool[13347]: RasterPos2s (offset 68) */
   "ii\0"
   "glRasterPos2s\0"
   "\0"
   /* _mesa_function_pool[13365]: GetColorTable (offset 343) */
>>>>>>> cad14c25
   "iiip\0"
   "glGetColorTable\0"
   "glGetColorTableSGI\0"
   "glGetColorTableEXT\0"
   "\0"
<<<<<<< HEAD
   /* _mesa_function_pool[13454]: SelectBuffer (offset 195) */
   "ip\0"
   "glSelectBuffer\0"
   "\0"
   /* _mesa_function_pool[13473]: Indexiv (offset 49) */
   "p\0"
   "glIndexiv\0"
   "\0"
   /* _mesa_function_pool[13486]: TexCoord3i (offset 114) */
   "iii\0"
   "glTexCoord3i\0"
   "\0"
   /* _mesa_function_pool[13504]: CopyColorTable (offset 342) */
=======
   /* _mesa_function_pool[13425]: SelectBuffer (offset 195) */
   "ip\0"
   "glSelectBuffer\0"
   "\0"
   /* _mesa_function_pool[13444]: Indexiv (offset 49) */
   "p\0"
   "glIndexiv\0"
   "\0"
   /* _mesa_function_pool[13457]: TexCoord3i (offset 114) */
   "iii\0"
   "glTexCoord3i\0"
   "\0"
   /* _mesa_function_pool[13475]: CopyColorTable (offset 342) */
>>>>>>> cad14c25
   "iiiii\0"
   "glCopyColorTable\0"
   "glCopyColorTableSGI\0"
   "\0"
<<<<<<< HEAD
   /* _mesa_function_pool[13548]: GetHistogramParameterfv (offset 362) */
=======
   /* _mesa_function_pool[13519]: GetHistogramParameterfv (offset 362) */
>>>>>>> cad14c25
   "iip\0"
   "glGetHistogramParameterfv\0"
   "glGetHistogramParameterfvEXT\0"
   "\0"
<<<<<<< HEAD
   /* _mesa_function_pool[13608]: Frustum (offset 289) */
   "dddddd\0"
   "glFrustum\0"
   "\0"
   /* _mesa_function_pool[13626]: GetString (offset 275) */
   "i\0"
   "glGetString\0"
   "\0"
   /* _mesa_function_pool[13641]: ColorPointervINTEL (dynamic) */
   "iip\0"
   "glColorPointervINTEL\0"
   "\0"
   /* _mesa_function_pool[13667]: TexEnvf (offset 184) */
   "iif\0"
   "glTexEnvf\0"
   "\0"
   /* _mesa_function_pool[13682]: TexCoord3d (offset 110) */
   "ddd\0"
   "glTexCoord3d\0"
   "\0"
   /* _mesa_function_pool[13700]: AlphaFragmentOp1ATI (will be remapped) */
   "iiiiii\0"
   "glAlphaFragmentOp1ATI\0"
   "\0"
   /* _mesa_function_pool[13730]: TexCoord3f (offset 112) */
   "fff\0"
   "glTexCoord3f\0"
   "\0"
   /* _mesa_function_pool[13748]: MultiTexCoord3ivARB (offset 397) */
=======
   /* _mesa_function_pool[13579]: Frustum (offset 289) */
   "dddddd\0"
   "glFrustum\0"
   "\0"
   /* _mesa_function_pool[13597]: GetString (offset 275) */
   "i\0"
   "glGetString\0"
   "\0"
   /* _mesa_function_pool[13612]: ColorPointervINTEL (dynamic) */
   "iip\0"
   "glColorPointervINTEL\0"
   "\0"
   /* _mesa_function_pool[13638]: TexEnvf (offset 184) */
   "iif\0"
   "glTexEnvf\0"
   "\0"
   /* _mesa_function_pool[13653]: TexCoord3d (offset 110) */
   "ddd\0"
   "glTexCoord3d\0"
   "\0"
   /* _mesa_function_pool[13671]: AlphaFragmentOp1ATI (will be remapped) */
   "iiiiii\0"
   "glAlphaFragmentOp1ATI\0"
   "\0"
   /* _mesa_function_pool[13701]: TexCoord3f (offset 112) */
   "fff\0"
   "glTexCoord3f\0"
   "\0"
   /* _mesa_function_pool[13719]: MultiTexCoord3ivARB (offset 397) */
>>>>>>> cad14c25
   "ip\0"
   "glMultiTexCoord3iv\0"
   "glMultiTexCoord3ivARB\0"
   "\0"
<<<<<<< HEAD
   /* _mesa_function_pool[13793]: MultiTexCoord2sARB (offset 390) */
=======
   /* _mesa_function_pool[13764]: MultiTexCoord2sARB (offset 390) */
>>>>>>> cad14c25
   "iii\0"
   "glMultiTexCoord2s\0"
   "glMultiTexCoord2sARB\0"
   "\0"
<<<<<<< HEAD
   /* _mesa_function_pool[13837]: VertexAttrib1dvARB (will be remapped) */
=======
   /* _mesa_function_pool[13808]: VertexAttrib1dvARB (will be remapped) */
>>>>>>> cad14c25
   "ip\0"
   "glVertexAttrib1dv\0"
   "glVertexAttrib1dvARB\0"
   "\0"
<<<<<<< HEAD
   /* _mesa_function_pool[13880]: DeleteTextures (offset 327) */
=======
   /* _mesa_function_pool[13851]: DeleteTextures (offset 327) */
>>>>>>> cad14c25
   "ip\0"
   "glDeleteTextures\0"
   "glDeleteTexturesEXT\0"
   "\0"
<<<<<<< HEAD
   /* _mesa_function_pool[13921]: TexCoordPointerEXT (will be remapped) */
   "iiiip\0"
   "glTexCoordPointerEXT\0"
   "\0"
   /* _mesa_function_pool[13949]: TexSubImage4DSGIS (dynamic) */
   "iiiiiiiiiiiip\0"
   "glTexSubImage4DSGIS\0"
   "\0"
   /* _mesa_function_pool[13984]: TexCoord3s (offset 116) */
   "iii\0"
   "glTexCoord3s\0"
   "\0"
   /* _mesa_function_pool[14002]: GetTexLevelParameteriv (offset 285) */
   "iiip\0"
   "glGetTexLevelParameteriv\0"
   "\0"
   /* _mesa_function_pool[14033]: CombinerStageParameterfvNV (dynamic) */
   "iip\0"
   "glCombinerStageParameterfvNV\0"
   "\0"
   /* _mesa_function_pool[14067]: StopInstrumentsSGIX (dynamic) */
   "i\0"
   "glStopInstrumentsSGIX\0"
   "\0"
   /* _mesa_function_pool[14092]: TexCoord4fColor4fNormal3fVertex4fSUN (dynamic) */
   "fffffffffffffff\0"
   "glTexCoord4fColor4fNormal3fVertex4fSUN\0"
   "\0"
   /* _mesa_function_pool[14148]: ClearAccum (offset 204) */
   "ffff\0"
   "glClearAccum\0"
   "\0"
   /* _mesa_function_pool[14167]: DeformSGIX (dynamic) */
   "i\0"
   "glDeformSGIX\0"
   "\0"
   /* _mesa_function_pool[14183]: GetVertexAttribfvARB (will be remapped) */
=======
   /* _mesa_function_pool[13892]: TexCoordPointerEXT (will be remapped) */
   "iiiip\0"
   "glTexCoordPointerEXT\0"
   "\0"
   /* _mesa_function_pool[13920]: TexSubImage4DSGIS (dynamic) */
   "iiiiiiiiiiiip\0"
   "glTexSubImage4DSGIS\0"
   "\0"
   /* _mesa_function_pool[13955]: TexCoord3s (offset 116) */
   "iii\0"
   "glTexCoord3s\0"
   "\0"
   /* _mesa_function_pool[13973]: GetTexLevelParameteriv (offset 285) */
   "iiip\0"
   "glGetTexLevelParameteriv\0"
   "\0"
   /* _mesa_function_pool[14004]: CombinerStageParameterfvNV (dynamic) */
   "iip\0"
   "glCombinerStageParameterfvNV\0"
   "\0"
   /* _mesa_function_pool[14038]: StopInstrumentsSGIX (dynamic) */
   "i\0"
   "glStopInstrumentsSGIX\0"
   "\0"
   /* _mesa_function_pool[14063]: TexCoord4fColor4fNormal3fVertex4fSUN (dynamic) */
   "fffffffffffffff\0"
   "glTexCoord4fColor4fNormal3fVertex4fSUN\0"
   "\0"
   /* _mesa_function_pool[14119]: ClearAccum (offset 204) */
   "ffff\0"
   "glClearAccum\0"
   "\0"
   /* _mesa_function_pool[14138]: DeformSGIX (dynamic) */
   "i\0"
   "glDeformSGIX\0"
   "\0"
   /* _mesa_function_pool[14154]: GetVertexAttribfvARB (will be remapped) */
>>>>>>> cad14c25
   "iip\0"
   "glGetVertexAttribfv\0"
   "glGetVertexAttribfvARB\0"
   "\0"
<<<<<<< HEAD
   /* _mesa_function_pool[14231]: SecondaryColor3ivEXT (will be remapped) */
=======
   /* _mesa_function_pool[14202]: SecondaryColor3ivEXT (will be remapped) */
>>>>>>> cad14c25
   "p\0"
   "glSecondaryColor3iv\0"
   "glSecondaryColor3ivEXT\0"
   "\0"
<<<<<<< HEAD
   /* _mesa_function_pool[14277]: TexCoord4iv (offset 123) */
   "p\0"
   "glTexCoord4iv\0"
   "\0"
   /* _mesa_function_pool[14294]: UniformMatrix4x2fv (will be remapped) */
   "iiip\0"
   "glUniformMatrix4x2fv\0"
   "\0"
   /* _mesa_function_pool[14321]: GetDetailTexFuncSGIS (dynamic) */
   "ip\0"
   "glGetDetailTexFuncSGIS\0"
   "\0"
   /* _mesa_function_pool[14348]: GetCombinerStageParameterfvNV (dynamic) */
   "iip\0"
   "glGetCombinerStageParameterfvNV\0"
   "\0"
   /* _mesa_function_pool[14385]: PolygonOffset (offset 319) */
   "ff\0"
   "glPolygonOffset\0"
   "\0"
   /* _mesa_function_pool[14405]: BindVertexArray (will be remapped) */
   "i\0"
   "glBindVertexArray\0"
   "\0"
   /* _mesa_function_pool[14426]: Color4ubVertex2fvSUN (dynamic) */
   "pp\0"
   "glColor4ubVertex2fvSUN\0"
   "\0"
   /* _mesa_function_pool[14453]: Rectd (offset 86) */
   "dddd\0"
   "glRectd\0"
   "\0"
   /* _mesa_function_pool[14467]: TexFilterFuncSGIS (dynamic) */
   "iiip\0"
   "glTexFilterFuncSGIS\0"
   "\0"
   /* _mesa_function_pool[14493]: SampleMaskSGIS (will be remapped) */
=======
   /* _mesa_function_pool[14248]: TexCoord4iv (offset 123) */
   "p\0"
   "glTexCoord4iv\0"
   "\0"
   /* _mesa_function_pool[14265]: UniformMatrix4x2fv (will be remapped) */
   "iiip\0"
   "glUniformMatrix4x2fv\0"
   "\0"
   /* _mesa_function_pool[14292]: GetDetailTexFuncSGIS (dynamic) */
   "ip\0"
   "glGetDetailTexFuncSGIS\0"
   "\0"
   /* _mesa_function_pool[14319]: GetCombinerStageParameterfvNV (dynamic) */
   "iip\0"
   "glGetCombinerStageParameterfvNV\0"
   "\0"
   /* _mesa_function_pool[14356]: PolygonOffset (offset 319) */
   "ff\0"
   "glPolygonOffset\0"
   "\0"
   /* _mesa_function_pool[14376]: BindVertexArray (will be remapped) */
   "i\0"
   "glBindVertexArray\0"
   "\0"
   /* _mesa_function_pool[14397]: Color4ubVertex2fvSUN (dynamic) */
   "pp\0"
   "glColor4ubVertex2fvSUN\0"
   "\0"
   /* _mesa_function_pool[14424]: Rectd (offset 86) */
   "dddd\0"
   "glRectd\0"
   "\0"
   /* _mesa_function_pool[14438]: TexFilterFuncSGIS (dynamic) */
   "iiip\0"
   "glTexFilterFuncSGIS\0"
   "\0"
   /* _mesa_function_pool[14464]: SampleMaskSGIS (will be remapped) */
>>>>>>> cad14c25
   "fi\0"
   "glSampleMaskSGIS\0"
   "glSampleMaskEXT\0"
   "\0"
<<<<<<< HEAD
   /* _mesa_function_pool[14530]: GetAttribLocationARB (will be remapped) */
=======
   /* _mesa_function_pool[14501]: GetAttribLocationARB (will be remapped) */
>>>>>>> cad14c25
   "ip\0"
   "glGetAttribLocation\0"
   "glGetAttribLocationARB\0"
   "\0"
<<<<<<< HEAD
   /* _mesa_function_pool[14577]: RasterPos3i (offset 74) */
   "iii\0"
   "glRasterPos3i\0"
   "\0"
   /* _mesa_function_pool[14596]: VertexAttrib4ubvARB (will be remapped) */
=======
   /* _mesa_function_pool[14548]: RasterPos3i (offset 74) */
   "iii\0"
   "glRasterPos3i\0"
   "\0"
   /* _mesa_function_pool[14567]: VertexAttrib4ubvARB (will be remapped) */
>>>>>>> cad14c25
   "ip\0"
   "glVertexAttrib4ubv\0"
   "glVertexAttrib4ubvARB\0"
   "\0"
<<<<<<< HEAD
   /* _mesa_function_pool[14641]: DetailTexFuncSGIS (dynamic) */
   "iip\0"
   "glDetailTexFuncSGIS\0"
   "\0"
   /* _mesa_function_pool[14666]: Normal3fVertex3fSUN (dynamic) */
   "ffffff\0"
   "glNormal3fVertex3fSUN\0"
   "\0"
   /* _mesa_function_pool[14696]: CopyTexImage2D (offset 324) */
=======
   /* _mesa_function_pool[14612]: DetailTexFuncSGIS (dynamic) */
   "iip\0"
   "glDetailTexFuncSGIS\0"
   "\0"
   /* _mesa_function_pool[14637]: Normal3fVertex3fSUN (dynamic) */
   "ffffff\0"
   "glNormal3fVertex3fSUN\0"
   "\0"
   /* _mesa_function_pool[14667]: CopyTexImage2D (offset 324) */
>>>>>>> cad14c25
   "iiiiiiii\0"
   "glCopyTexImage2D\0"
   "glCopyTexImage2DEXT\0"
   "\0"
<<<<<<< HEAD
   /* _mesa_function_pool[14743]: GetBufferPointervARB (will be remapped) */
=======
   /* _mesa_function_pool[14714]: GetBufferPointervARB (will be remapped) */
>>>>>>> cad14c25
   "iip\0"
   "glGetBufferPointerv\0"
   "glGetBufferPointervARB\0"
   "\0"
<<<<<<< HEAD
   /* _mesa_function_pool[14791]: ProgramEnvParameter4fARB (will be remapped) */
=======
   /* _mesa_function_pool[14762]: ProgramEnvParameter4fARB (will be remapped) */
>>>>>>> cad14c25
   "iiffff\0"
   "glProgramEnvParameter4fARB\0"
   "glProgramParameter4fNV\0"
   "\0"
<<<<<<< HEAD
   /* _mesa_function_pool[14849]: Uniform3ivARB (will be remapped) */
=======
   /* _mesa_function_pool[14820]: Uniform3ivARB (will be remapped) */
>>>>>>> cad14c25
   "iip\0"
   "glUniform3iv\0"
   "glUniform3ivARB\0"
   "\0"
<<<<<<< HEAD
   /* _mesa_function_pool[14883]: Lightfv (offset 160) */
   "iip\0"
   "glLightfv\0"
   "\0"
   /* _mesa_function_pool[14898]: ClearDepth (offset 208) */
   "d\0"
   "glClearDepth\0"
   "\0"
   /* _mesa_function_pool[14914]: GetFenceivNV (will be remapped) */
   "iip\0"
   "glGetFenceivNV\0"
   "\0"
   /* _mesa_function_pool[14934]: WindowPos4dvMESA (will be remapped) */
   "p\0"
   "glWindowPos4dvMESA\0"
   "\0"
   /* _mesa_function_pool[14956]: ColorSubTable (offset 346) */
=======
   /* _mesa_function_pool[14854]: Lightfv (offset 160) */
   "iip\0"
   "glLightfv\0"
   "\0"
   /* _mesa_function_pool[14869]: ClearDepth (offset 208) */
   "d\0"
   "glClearDepth\0"
   "\0"
   /* _mesa_function_pool[14885]: GetFenceivNV (will be remapped) */
   "iip\0"
   "glGetFenceivNV\0"
   "\0"
   /* _mesa_function_pool[14905]: WindowPos4dvMESA (will be remapped) */
   "p\0"
   "glWindowPos4dvMESA\0"
   "\0"
   /* _mesa_function_pool[14927]: ColorSubTable (offset 346) */
>>>>>>> cad14c25
   "iiiiip\0"
   "glColorSubTable\0"
   "glColorSubTableEXT\0"
   "\0"
<<<<<<< HEAD
   /* _mesa_function_pool[14999]: Color4fv (offset 30) */
   "p\0"
   "glColor4fv\0"
   "\0"
   /* _mesa_function_pool[15013]: MultiTexCoord4ivARB (offset 405) */
=======
   /* _mesa_function_pool[14970]: Color4fv (offset 30) */
   "p\0"
   "glColor4fv\0"
   "\0"
   /* _mesa_function_pool[14984]: MultiTexCoord4ivARB (offset 405) */
>>>>>>> cad14c25
   "ip\0"
   "glMultiTexCoord4iv\0"
   "glMultiTexCoord4ivARB\0"
   "\0"
<<<<<<< HEAD
   /* _mesa_function_pool[15058]: ProgramLocalParameters4fvEXT (will be remapped) */
   "iiip\0"
   "glProgramLocalParameters4fvEXT\0"
   "\0"
   /* _mesa_function_pool[15095]: ColorPointer (offset 308) */
   "iiip\0"
   "glColorPointer\0"
   "\0"
   /* _mesa_function_pool[15116]: Rects (offset 92) */
   "iiii\0"
   "glRects\0"
   "\0"
   /* _mesa_function_pool[15130]: GetMapAttribParameterfvNV (dynamic) */
   "iiip\0"
   "glGetMapAttribParameterfvNV\0"
   "\0"
   /* _mesa_function_pool[15164]: Lightiv (offset 162) */
   "iip\0"
   "glLightiv\0"
   "\0"
   /* _mesa_function_pool[15179]: VertexAttrib4sARB (will be remapped) */
=======
   /* _mesa_function_pool[15029]: ProgramLocalParameters4fvEXT (will be remapped) */
   "iiip\0"
   "glProgramLocalParameters4fvEXT\0"
   "\0"
   /* _mesa_function_pool[15066]: ColorPointer (offset 308) */
   "iiip\0"
   "glColorPointer\0"
   "\0"
   /* _mesa_function_pool[15087]: Rects (offset 92) */
   "iiii\0"
   "glRects\0"
   "\0"
   /* _mesa_function_pool[15101]: GetMapAttribParameterfvNV (dynamic) */
   "iiip\0"
   "glGetMapAttribParameterfvNV\0"
   "\0"
   /* _mesa_function_pool[15135]: Lightiv (offset 162) */
   "iip\0"
   "glLightiv\0"
   "\0"
   /* _mesa_function_pool[15150]: VertexAttrib4sARB (will be remapped) */
>>>>>>> cad14c25
   "iiiii\0"
   "glVertexAttrib4s\0"
   "glVertexAttrib4sARB\0"
   "\0"
<<<<<<< HEAD
   /* _mesa_function_pool[15223]: GetQueryObjectuivARB (will be remapped) */
=======
   /* _mesa_function_pool[15194]: GetQueryObjectuivARB (will be remapped) */
>>>>>>> cad14c25
   "iip\0"
   "glGetQueryObjectuiv\0"
   "glGetQueryObjectuivARB\0"
   "\0"
<<<<<<< HEAD
   /* _mesa_function_pool[15271]: GetTexParameteriv (offset 283) */
   "iip\0"
   "glGetTexParameteriv\0"
   "\0"
   /* _mesa_function_pool[15296]: MapParameterivNV (dynamic) */
   "iip\0"
   "glMapParameterivNV\0"
   "\0"
   /* _mesa_function_pool[15320]: GenRenderbuffersEXT (will be remapped) */
=======
   /* _mesa_function_pool[15242]: GetTexParameteriv (offset 283) */
   "iip\0"
   "glGetTexParameteriv\0"
   "\0"
   /* _mesa_function_pool[15267]: MapParameterivNV (dynamic) */
   "iip\0"
   "glMapParameterivNV\0"
   "\0"
   /* _mesa_function_pool[15291]: GenRenderbuffersEXT (will be remapped) */
>>>>>>> cad14c25
   "ip\0"
   "glGenRenderbuffers\0"
   "glGenRenderbuffersEXT\0"
   "\0"
<<<<<<< HEAD
   /* _mesa_function_pool[15365]: VertexAttrib2dvARB (will be remapped) */
=======
   /* _mesa_function_pool[15336]: VertexAttrib2dvARB (will be remapped) */
>>>>>>> cad14c25
   "ip\0"
   "glVertexAttrib2dv\0"
   "glVertexAttrib2dvARB\0"
   "\0"
<<<<<<< HEAD
   /* _mesa_function_pool[15408]: EdgeFlagPointerEXT (will be remapped) */
   "iip\0"
   "glEdgeFlagPointerEXT\0"
   "\0"
   /* _mesa_function_pool[15434]: VertexAttribs2svNV (will be remapped) */
   "iip\0"
   "glVertexAttribs2svNV\0"
   "\0"
   /* _mesa_function_pool[15460]: WeightbvARB (dynamic) */
   "ip\0"
   "glWeightbvARB\0"
   "\0"
   /* _mesa_function_pool[15478]: VertexAttrib2fvARB (will be remapped) */
=======
   /* _mesa_function_pool[15379]: EdgeFlagPointerEXT (will be remapped) */
   "iip\0"
   "glEdgeFlagPointerEXT\0"
   "\0"
   /* _mesa_function_pool[15405]: VertexAttribs2svNV (will be remapped) */
   "iip\0"
   "glVertexAttribs2svNV\0"
   "\0"
   /* _mesa_function_pool[15431]: WeightbvARB (dynamic) */
   "ip\0"
   "glWeightbvARB\0"
   "\0"
   /* _mesa_function_pool[15449]: VertexAttrib2fvARB (will be remapped) */
>>>>>>> cad14c25
   "ip\0"
   "glVertexAttrib2fv\0"
   "glVertexAttrib2fvARB\0"
   "\0"
<<<<<<< HEAD
   /* _mesa_function_pool[15521]: GetBufferParameterivARB (will be remapped) */
=======
   /* _mesa_function_pool[15492]: GetBufferParameterivARB (will be remapped) */
>>>>>>> cad14c25
   "iip\0"
   "glGetBufferParameteriv\0"
   "glGetBufferParameterivARB\0"
   "\0"
<<<<<<< HEAD
   /* _mesa_function_pool[15575]: Rectdv (offset 87) */
   "pp\0"
   "glRectdv\0"
   "\0"
   /* _mesa_function_pool[15588]: ListParameteriSGIX (dynamic) */
   "iii\0"
   "glListParameteriSGIX\0"
   "\0"
   /* _mesa_function_pool[15614]: ReplacementCodeuiColor4fNormal3fVertex3fSUN (dynamic) */
   "iffffffffff\0"
   "glReplacementCodeuiColor4fNormal3fVertex3fSUN\0"
   "\0"
   /* _mesa_function_pool[15673]: InstrumentsBufferSGIX (dynamic) */
   "ip\0"
   "glInstrumentsBufferSGIX\0"
   "\0"
   /* _mesa_function_pool[15701]: VertexAttrib4NivARB (will be remapped) */
=======
   /* _mesa_function_pool[15546]: Rectdv (offset 87) */
   "pp\0"
   "glRectdv\0"
   "\0"
   /* _mesa_function_pool[15559]: ListParameteriSGIX (dynamic) */
   "iii\0"
   "glListParameteriSGIX\0"
   "\0"
   /* _mesa_function_pool[15585]: ReplacementCodeuiColor4fNormal3fVertex3fSUN (dynamic) */
   "iffffffffff\0"
   "glReplacementCodeuiColor4fNormal3fVertex3fSUN\0"
   "\0"
   /* _mesa_function_pool[15644]: InstrumentsBufferSGIX (dynamic) */
   "ip\0"
   "glInstrumentsBufferSGIX\0"
   "\0"
   /* _mesa_function_pool[15672]: VertexAttrib4NivARB (will be remapped) */
>>>>>>> cad14c25
   "ip\0"
   "glVertexAttrib4Niv\0"
   "glVertexAttrib4NivARB\0"
   "\0"
<<<<<<< HEAD
   /* _mesa_function_pool[15746]: GetAttachedShaders (will be remapped) */
   "iipp\0"
   "glGetAttachedShaders\0"
   "\0"
   /* _mesa_function_pool[15773]: GenVertexArraysAPPLE (will be remapped) */
   "ip\0"
   "glGenVertexArraysAPPLE\0"
   "\0"
   /* _mesa_function_pool[15800]: Materialiv (offset 172) */
   "iip\0"
   "glMaterialiv\0"
   "\0"
   /* _mesa_function_pool[15818]: PushClientAttrib (offset 335) */
   "i\0"
   "glPushClientAttrib\0"
   "\0"
   /* _mesa_function_pool[15840]: ProgramEnvParameters4fvEXT (will be remapped) */
   "iiip\0"
   "glProgramEnvParameters4fvEXT\0"
   "\0"
   /* _mesa_function_pool[15875]: TexCoord2fColor4fNormal3fVertex3fvSUN (dynamic) */
   "pppp\0"
   "glTexCoord2fColor4fNormal3fVertex3fvSUN\0"
   "\0"
   /* _mesa_function_pool[15921]: WindowPos2iMESA (will be remapped) */
=======
   /* _mesa_function_pool[15717]: GetAttachedShaders (will be remapped) */
   "iipp\0"
   "glGetAttachedShaders\0"
   "\0"
   /* _mesa_function_pool[15744]: GenVertexArraysAPPLE (will be remapped) */
   "ip\0"
   "glGenVertexArraysAPPLE\0"
   "\0"
   /* _mesa_function_pool[15771]: Materialiv (offset 172) */
   "iip\0"
   "glMaterialiv\0"
   "\0"
   /* _mesa_function_pool[15789]: PushClientAttrib (offset 335) */
   "i\0"
   "glPushClientAttrib\0"
   "\0"
   /* _mesa_function_pool[15811]: ProgramEnvParameters4fvEXT (will be remapped) */
   "iiip\0"
   "glProgramEnvParameters4fvEXT\0"
   "\0"
   /* _mesa_function_pool[15846]: TexCoord2fColor4fNormal3fVertex3fvSUN (dynamic) */
   "pppp\0"
   "glTexCoord2fColor4fNormal3fVertex3fvSUN\0"
   "\0"
   /* _mesa_function_pool[15892]: WindowPos2iMESA (will be remapped) */
>>>>>>> cad14c25
   "ii\0"
   "glWindowPos2i\0"
   "glWindowPos2iARB\0"
   "glWindowPos2iMESA\0"
   "\0"
<<<<<<< HEAD
   /* _mesa_function_pool[15974]: SecondaryColor3fvEXT (will be remapped) */
=======
   /* _mesa_function_pool[15945]: SecondaryColor3fvEXT (will be remapped) */
>>>>>>> cad14c25
   "p\0"
   "glSecondaryColor3fv\0"
   "glSecondaryColor3fvEXT\0"
   "\0"
<<<<<<< HEAD
   /* _mesa_function_pool[16020]: PolygonMode (offset 174) */
   "ii\0"
   "glPolygonMode\0"
   "\0"
   /* _mesa_function_pool[16038]: CompressedTexSubImage1DARB (will be remapped) */
=======
   /* _mesa_function_pool[15991]: PolygonMode (offset 174) */
   "ii\0"
   "glPolygonMode\0"
   "\0"
   /* _mesa_function_pool[16009]: CompressedTexSubImage1DARB (will be remapped) */
>>>>>>> cad14c25
   "iiiiiip\0"
   "glCompressedTexSubImage1D\0"
   "glCompressedTexSubImage1DARB\0"
   "\0"
<<<<<<< HEAD
   /* _mesa_function_pool[16102]: GetVertexAttribivNV (will be remapped) */
   "iip\0"
   "glGetVertexAttribivNV\0"
   "\0"
   /* _mesa_function_pool[16129]: GetProgramStringARB (will be remapped) */
   "iip\0"
   "glGetProgramStringARB\0"
   "\0"
   /* _mesa_function_pool[16156]: TexBumpParameterfvATI (will be remapped) */
   "ip\0"
   "glTexBumpParameterfvATI\0"
   "\0"
   /* _mesa_function_pool[16184]: CompileShaderARB (will be remapped) */
=======
   /* _mesa_function_pool[16073]: GetVertexAttribivNV (will be remapped) */
   "iip\0"
   "glGetVertexAttribivNV\0"
   "\0"
   /* _mesa_function_pool[16100]: GetProgramStringARB (will be remapped) */
   "iip\0"
   "glGetProgramStringARB\0"
   "\0"
   /* _mesa_function_pool[16127]: TexBumpParameterfvATI (will be remapped) */
   "ip\0"
   "glTexBumpParameterfvATI\0"
   "\0"
   /* _mesa_function_pool[16155]: CompileShaderARB (will be remapped) */
>>>>>>> cad14c25
   "i\0"
   "glCompileShader\0"
   "glCompileShaderARB\0"
   "\0"
<<<<<<< HEAD
   /* _mesa_function_pool[16222]: DeleteShader (will be remapped) */
   "i\0"
   "glDeleteShader\0"
   "\0"
   /* _mesa_function_pool[16240]: DisableClientState (offset 309) */
   "i\0"
   "glDisableClientState\0"
   "\0"
   /* _mesa_function_pool[16264]: TexGeni (offset 192) */
   "iii\0"
   "glTexGeni\0"
   "\0"
   /* _mesa_function_pool[16279]: TexGenf (offset 190) */
   "iif\0"
   "glTexGenf\0"
   "\0"
   /* _mesa_function_pool[16294]: Uniform3fARB (will be remapped) */
=======
   /* _mesa_function_pool[16193]: DeleteShader (will be remapped) */
   "i\0"
   "glDeleteShader\0"
   "\0"
   /* _mesa_function_pool[16211]: DisableClientState (offset 309) */
   "i\0"
   "glDisableClientState\0"
   "\0"
   /* _mesa_function_pool[16235]: TexGeni (offset 192) */
   "iii\0"
   "glTexGeni\0"
   "\0"
   /* _mesa_function_pool[16250]: TexGenf (offset 190) */
   "iif\0"
   "glTexGenf\0"
   "\0"
   /* _mesa_function_pool[16265]: Uniform3fARB (will be remapped) */
>>>>>>> cad14c25
   "ifff\0"
   "glUniform3f\0"
   "glUniform3fARB\0"
   "\0"
<<<<<<< HEAD
   /* _mesa_function_pool[16327]: TexGend (offset 188) */
   "iid\0"
   "glTexGend\0"
   "\0"
   /* _mesa_function_pool[16342]: ListParameterfvSGIX (dynamic) */
   "iip\0"
   "glListParameterfvSGIX\0"
   "\0"
   /* _mesa_function_pool[16369]: GetPolygonStipple (offset 274) */
   "p\0"
   "glGetPolygonStipple\0"
   "\0"
   /* _mesa_function_pool[16392]: Tangent3dvEXT (dynamic) */
   "p\0"
   "glTangent3dvEXT\0"
   "\0"
   /* _mesa_function_pool[16411]: GetVertexAttribfvNV (will be remapped) */
   "iip\0"
   "glGetVertexAttribfvNV\0"
   "\0"
   /* _mesa_function_pool[16438]: WindowPos3sMESA (will be remapped) */
=======
   /* _mesa_function_pool[16298]: TexGend (offset 188) */
   "iid\0"
   "glTexGend\0"
   "\0"
   /* _mesa_function_pool[16313]: ListParameterfvSGIX (dynamic) */
   "iip\0"
   "glListParameterfvSGIX\0"
   "\0"
   /* _mesa_function_pool[16340]: GetPolygonStipple (offset 274) */
   "p\0"
   "glGetPolygonStipple\0"
   "\0"
   /* _mesa_function_pool[16363]: Tangent3dvEXT (dynamic) */
   "p\0"
   "glTangent3dvEXT\0"
   "\0"
   /* _mesa_function_pool[16382]: GetVertexAttribfvNV (will be remapped) */
   "iip\0"
   "glGetVertexAttribfvNV\0"
   "\0"
   /* _mesa_function_pool[16409]: WindowPos3sMESA (will be remapped) */
>>>>>>> cad14c25
   "iii\0"
   "glWindowPos3s\0"
   "glWindowPos3sARB\0"
   "glWindowPos3sMESA\0"
   "\0"
<<<<<<< HEAD
   /* _mesa_function_pool[16492]: VertexAttrib2svNV (will be remapped) */
   "ip\0"
   "glVertexAttrib2svNV\0"
   "\0"
   /* _mesa_function_pool[16516]: VertexAttribs1fvNV (will be remapped) */
   "iip\0"
   "glVertexAttribs1fvNV\0"
   "\0"
   /* _mesa_function_pool[16542]: TexCoord2fVertex3fvSUN (dynamic) */
   "pp\0"
   "glTexCoord2fVertex3fvSUN\0"
   "\0"
   /* _mesa_function_pool[16571]: WindowPos4sMESA (will be remapped) */
   "iiii\0"
   "glWindowPos4sMESA\0"
   "\0"
   /* _mesa_function_pool[16595]: VertexAttrib4NuivARB (will be remapped) */
=======
   /* _mesa_function_pool[16463]: VertexAttrib2svNV (will be remapped) */
   "ip\0"
   "glVertexAttrib2svNV\0"
   "\0"
   /* _mesa_function_pool[16487]: VertexAttribs1fvNV (will be remapped) */
   "iip\0"
   "glVertexAttribs1fvNV\0"
   "\0"
   /* _mesa_function_pool[16513]: TexCoord2fVertex3fvSUN (dynamic) */
   "pp\0"
   "glTexCoord2fVertex3fvSUN\0"
   "\0"
   /* _mesa_function_pool[16542]: WindowPos4sMESA (will be remapped) */
   "iiii\0"
   "glWindowPos4sMESA\0"
   "\0"
   /* _mesa_function_pool[16566]: VertexAttrib4NuivARB (will be remapped) */
>>>>>>> cad14c25
   "ip\0"
   "glVertexAttrib4Nuiv\0"
   "glVertexAttrib4NuivARB\0"
   "\0"
<<<<<<< HEAD
   /* _mesa_function_pool[16642]: ClientActiveTextureARB (offset 375) */
=======
   /* _mesa_function_pool[16613]: ClientActiveTextureARB (offset 375) */
>>>>>>> cad14c25
   "i\0"
   "glClientActiveTexture\0"
   "glClientActiveTextureARB\0"
   "\0"
<<<<<<< HEAD
   /* _mesa_function_pool[16692]: PixelTexGenSGIX (will be remapped) */
   "i\0"
   "glPixelTexGenSGIX\0"
   "\0"
   /* _mesa_function_pool[16713]: ReplacementCodeusvSUN (dynamic) */
   "p\0"
   "glReplacementCodeusvSUN\0"
   "\0"
   /* _mesa_function_pool[16740]: Uniform4fARB (will be remapped) */
=======
   /* _mesa_function_pool[16663]: PixelTexGenSGIX (will be remapped) */
   "i\0"
   "glPixelTexGenSGIX\0"
   "\0"
   /* _mesa_function_pool[16684]: ReplacementCodeusvSUN (dynamic) */
   "p\0"
   "glReplacementCodeusvSUN\0"
   "\0"
   /* _mesa_function_pool[16711]: Uniform4fARB (will be remapped) */
>>>>>>> cad14c25
   "iffff\0"
   "glUniform4f\0"
   "glUniform4fARB\0"
   "\0"
<<<<<<< HEAD
   /* _mesa_function_pool[16774]: Color4sv (offset 34) */
   "p\0"
   "glColor4sv\0"
   "\0"
   /* _mesa_function_pool[16788]: FlushMappedBufferRange (will be remapped) */
   "iii\0"
   "glFlushMappedBufferRange\0"
   "\0"
   /* _mesa_function_pool[16818]: IsProgramNV (will be remapped) */
=======
   /* _mesa_function_pool[16745]: Color4sv (offset 34) */
   "p\0"
   "glColor4sv\0"
   "\0"
   /* _mesa_function_pool[16759]: FlushMappedBufferRange (will be remapped) */
   "iii\0"
   "glFlushMappedBufferRange\0"
   "\0"
   /* _mesa_function_pool[16789]: IsProgramNV (will be remapped) */
>>>>>>> cad14c25
   "i\0"
   "glIsProgramARB\0"
   "glIsProgramNV\0"
   "\0"
<<<<<<< HEAD
   /* _mesa_function_pool[16850]: FlushMappedBufferRangeAPPLE (will be remapped) */
   "iii\0"
   "glFlushMappedBufferRangeAPPLE\0"
   "\0"
   /* _mesa_function_pool[16885]: PixelZoom (offset 246) */
   "ff\0"
   "glPixelZoom\0"
   "\0"
   /* _mesa_function_pool[16901]: ReplacementCodePointerSUN (dynamic) */
   "iip\0"
   "glReplacementCodePointerSUN\0"
   "\0"
   /* _mesa_function_pool[16934]: ProgramEnvParameter4dARB (will be remapped) */
=======
   /* _mesa_function_pool[16821]: FlushMappedBufferRangeAPPLE (will be remapped) */
   "iii\0"
   "glFlushMappedBufferRangeAPPLE\0"
   "\0"
   /* _mesa_function_pool[16856]: PixelZoom (offset 246) */
   "ff\0"
   "glPixelZoom\0"
   "\0"
   /* _mesa_function_pool[16872]: ReplacementCodePointerSUN (dynamic) */
   "iip\0"
   "glReplacementCodePointerSUN\0"
   "\0"
   /* _mesa_function_pool[16905]: ProgramEnvParameter4dARB (will be remapped) */
>>>>>>> cad14c25
   "iidddd\0"
   "glProgramEnvParameter4dARB\0"
   "glProgramParameter4dNV\0"
   "\0"
<<<<<<< HEAD
   /* _mesa_function_pool[16992]: ColorTableParameterfv (offset 340) */
=======
   /* _mesa_function_pool[16963]: ColorTableParameterfv (offset 340) */
>>>>>>> cad14c25
   "iip\0"
   "glColorTableParameterfv\0"
   "glColorTableParameterfvSGI\0"
   "\0"
<<<<<<< HEAD
   /* _mesa_function_pool[17048]: FragmentLightModelfSGIX (dynamic) */
   "if\0"
   "glFragmentLightModelfSGIX\0"
   "\0"
   /* _mesa_function_pool[17078]: Binormal3bvEXT (dynamic) */
   "p\0"
   "glBinormal3bvEXT\0"
   "\0"
   /* _mesa_function_pool[17098]: PixelMapuiv (offset 252) */
   "iip\0"
   "glPixelMapuiv\0"
   "\0"
   /* _mesa_function_pool[17117]: Color3dv (offset 12) */
   "p\0"
   "glColor3dv\0"
   "\0"
   /* _mesa_function_pool[17131]: IsTexture (offset 330) */
=======
   /* _mesa_function_pool[17019]: FragmentLightModelfSGIX (dynamic) */
   "if\0"
   "glFragmentLightModelfSGIX\0"
   "\0"
   /* _mesa_function_pool[17049]: Binormal3bvEXT (dynamic) */
   "p\0"
   "glBinormal3bvEXT\0"
   "\0"
   /* _mesa_function_pool[17069]: PixelMapuiv (offset 252) */
   "iip\0"
   "glPixelMapuiv\0"
   "\0"
   /* _mesa_function_pool[17088]: Color3dv (offset 12) */
   "p\0"
   "glColor3dv\0"
   "\0"
   /* _mesa_function_pool[17102]: IsTexture (offset 330) */
>>>>>>> cad14c25
   "i\0"
   "glIsTexture\0"
   "glIsTextureEXT\0"
   "\0"
<<<<<<< HEAD
   /* _mesa_function_pool[17161]: VertexWeightfvEXT (dynamic) */
   "p\0"
   "glVertexWeightfvEXT\0"
   "\0"
   /* _mesa_function_pool[17184]: VertexAttrib1dARB (will be remapped) */
=======
   /* _mesa_function_pool[17132]: VertexWeightfvEXT (dynamic) */
   "p\0"
   "glVertexWeightfvEXT\0"
   "\0"
   /* _mesa_function_pool[17155]: VertexAttrib1dARB (will be remapped) */
>>>>>>> cad14c25
   "id\0"
   "glVertexAttrib1d\0"
   "glVertexAttrib1dARB\0"
   "\0"
<<<<<<< HEAD
   /* _mesa_function_pool[17225]: ImageTransformParameterivHP (dynamic) */
   "iip\0"
   "glImageTransformParameterivHP\0"
   "\0"
   /* _mesa_function_pool[17260]: TexCoord4i (offset 122) */
   "iiii\0"
   "glTexCoord4i\0"
   "\0"
   /* _mesa_function_pool[17279]: DeleteQueriesARB (will be remapped) */
=======
   /* _mesa_function_pool[17196]: ImageTransformParameterivHP (dynamic) */
   "iip\0"
   "glImageTransformParameterivHP\0"
   "\0"
   /* _mesa_function_pool[17231]: TexCoord4i (offset 122) */
   "iiii\0"
   "glTexCoord4i\0"
   "\0"
   /* _mesa_function_pool[17250]: DeleteQueriesARB (will be remapped) */
>>>>>>> cad14c25
   "ip\0"
   "glDeleteQueries\0"
   "glDeleteQueriesARB\0"
   "\0"
<<<<<<< HEAD
   /* _mesa_function_pool[17318]: Color4ubVertex2fSUN (dynamic) */
   "iiiiff\0"
   "glColor4ubVertex2fSUN\0"
   "\0"
   /* _mesa_function_pool[17348]: FragmentColorMaterialSGIX (dynamic) */
   "ii\0"
   "glFragmentColorMaterialSGIX\0"
   "\0"
   /* _mesa_function_pool[17380]: CurrentPaletteMatrixARB (dynamic) */
   "i\0"
   "glCurrentPaletteMatrixARB\0"
   "\0"
   /* _mesa_function_pool[17409]: GetMapdv (offset 266) */
   "iip\0"
   "glGetMapdv\0"
   "\0"
   /* _mesa_function_pool[17425]: SamplePatternSGIS (will be remapped) */
=======
   /* _mesa_function_pool[17289]: Color4ubVertex2fSUN (dynamic) */
   "iiiiff\0"
   "glColor4ubVertex2fSUN\0"
   "\0"
   /* _mesa_function_pool[17319]: FragmentColorMaterialSGIX (dynamic) */
   "ii\0"
   "glFragmentColorMaterialSGIX\0"
   "\0"
   /* _mesa_function_pool[17351]: CurrentPaletteMatrixARB (dynamic) */
   "i\0"
   "glCurrentPaletteMatrixARB\0"
   "\0"
   /* _mesa_function_pool[17380]: GetMapdv (offset 266) */
   "iip\0"
   "glGetMapdv\0"
   "\0"
   /* _mesa_function_pool[17396]: SamplePatternSGIS (will be remapped) */
>>>>>>> cad14c25
   "i\0"
   "glSamplePatternSGIS\0"
   "glSamplePatternEXT\0"
   "\0"
<<<<<<< HEAD
   /* _mesa_function_pool[17467]: PixelStoref (offset 249) */
   "if\0"
   "glPixelStoref\0"
   "\0"
   /* _mesa_function_pool[17485]: IsQueryARB (will be remapped) */
=======
   /* _mesa_function_pool[17438]: PixelStoref (offset 249) */
   "if\0"
   "glPixelStoref\0"
   "\0"
   /* _mesa_function_pool[17456]: IsQueryARB (will be remapped) */
>>>>>>> cad14c25
   "i\0"
   "glIsQuery\0"
   "glIsQueryARB\0"
   "\0"
<<<<<<< HEAD
   /* _mesa_function_pool[17511]: ReplacementCodeuiColor4ubVertex3fSUN (dynamic) */
   "iiiiifff\0"
   "glReplacementCodeuiColor4ubVertex3fSUN\0"
   "\0"
   /* _mesa_function_pool[17560]: PixelStorei (offset 250) */
   "ii\0"
   "glPixelStorei\0"
   "\0"
   /* _mesa_function_pool[17578]: VertexAttrib4usvARB (will be remapped) */
=======
   /* _mesa_function_pool[17482]: ReplacementCodeuiColor4ubVertex3fSUN (dynamic) */
   "iiiiifff\0"
   "glReplacementCodeuiColor4ubVertex3fSUN\0"
   "\0"
   /* _mesa_function_pool[17531]: PixelStorei (offset 250) */
   "ii\0"
   "glPixelStorei\0"
   "\0"
   /* _mesa_function_pool[17549]: VertexAttrib4usvARB (will be remapped) */
>>>>>>> cad14c25
   "ip\0"
   "glVertexAttrib4usv\0"
   "glVertexAttrib4usvARB\0"
   "\0"
<<<<<<< HEAD
   /* _mesa_function_pool[17623]: LinkProgramARB (will be remapped) */
=======
   /* _mesa_function_pool[17594]: LinkProgramARB (will be remapped) */
>>>>>>> cad14c25
   "i\0"
   "glLinkProgram\0"
   "glLinkProgramARB\0"
   "\0"
<<<<<<< HEAD
   /* _mesa_function_pool[17657]: VertexAttrib2fNV (will be remapped) */
   "iff\0"
   "glVertexAttrib2fNV\0"
   "\0"
   /* _mesa_function_pool[17681]: ShaderSourceARB (will be remapped) */
=======
   /* _mesa_function_pool[17628]: VertexAttrib2fNV (will be remapped) */
   "iff\0"
   "glVertexAttrib2fNV\0"
   "\0"
   /* _mesa_function_pool[17652]: ShaderSourceARB (will be remapped) */
>>>>>>> cad14c25
   "iipp\0"
   "glShaderSource\0"
   "glShaderSourceARB\0"
   "\0"
<<<<<<< HEAD
   /* _mesa_function_pool[17720]: FragmentMaterialiSGIX (dynamic) */
   "iii\0"
   "glFragmentMaterialiSGIX\0"
   "\0"
   /* _mesa_function_pool[17749]: EvalCoord2dv (offset 233) */
   "p\0"
   "glEvalCoord2dv\0"
   "\0"
   /* _mesa_function_pool[17767]: VertexAttrib3svARB (will be remapped) */
=======
   /* _mesa_function_pool[17691]: FragmentMaterialiSGIX (dynamic) */
   "iii\0"
   "glFragmentMaterialiSGIX\0"
   "\0"
   /* _mesa_function_pool[17720]: EvalCoord2dv (offset 233) */
   "p\0"
   "glEvalCoord2dv\0"
   "\0"
   /* _mesa_function_pool[17738]: VertexAttrib3svARB (will be remapped) */
>>>>>>> cad14c25
   "ip\0"
   "glVertexAttrib3sv\0"
   "glVertexAttrib3svARB\0"
   "\0"
<<<<<<< HEAD
   /* _mesa_function_pool[17810]: ColorMaterial (offset 151) */
   "ii\0"
   "glColorMaterial\0"
   "\0"
   /* _mesa_function_pool[17830]: CompressedTexSubImage3DARB (will be remapped) */
=======
   /* _mesa_function_pool[17781]: ColorMaterial (offset 151) */
   "ii\0"
   "glColorMaterial\0"
   "\0"
   /* _mesa_function_pool[17801]: CompressedTexSubImage3DARB (will be remapped) */
>>>>>>> cad14c25
   "iiiiiiiiiip\0"
   "glCompressedTexSubImage3D\0"
   "glCompressedTexSubImage3DARB\0"
   "\0"
<<<<<<< HEAD
   /* _mesa_function_pool[17898]: WindowPos2ivMESA (will be remapped) */
=======
   /* _mesa_function_pool[17869]: WindowPos2ivMESA (will be remapped) */
>>>>>>> cad14c25
   "p\0"
   "glWindowPos2iv\0"
   "glWindowPos2ivARB\0"
   "glWindowPos2ivMESA\0"
   "\0"
<<<<<<< HEAD
   /* _mesa_function_pool[17953]: IsFramebufferEXT (will be remapped) */
=======
   /* _mesa_function_pool[17924]: IsFramebufferEXT (will be remapped) */
>>>>>>> cad14c25
   "i\0"
   "glIsFramebuffer\0"
   "glIsFramebufferEXT\0"
   "\0"
<<<<<<< HEAD
   /* _mesa_function_pool[17991]: Uniform4ivARB (will be remapped) */
=======
   /* _mesa_function_pool[17962]: Uniform4ivARB (will be remapped) */
>>>>>>> cad14c25
   "iip\0"
   "glUniform4iv\0"
   "glUniform4ivARB\0"
   "\0"
<<<<<<< HEAD
   /* _mesa_function_pool[18025]: GetVertexAttribdvARB (will be remapped) */
=======
   /* _mesa_function_pool[17996]: GetVertexAttribdvARB (will be remapped) */
>>>>>>> cad14c25
   "iip\0"
   "glGetVertexAttribdv\0"
   "glGetVertexAttribdvARB\0"
   "\0"
<<<<<<< HEAD
   /* _mesa_function_pool[18073]: TexBumpParameterivATI (will be remapped) */
   "ip\0"
   "glTexBumpParameterivATI\0"
   "\0"
   /* _mesa_function_pool[18101]: GetSeparableFilter (offset 359) */
=======
   /* _mesa_function_pool[18044]: TexBumpParameterivATI (will be remapped) */
   "ip\0"
   "glTexBumpParameterivATI\0"
   "\0"
   /* _mesa_function_pool[18072]: GetSeparableFilter (offset 359) */
>>>>>>> cad14c25
   "iiippp\0"
   "glGetSeparableFilter\0"
   "glGetSeparableFilterEXT\0"
   "\0"
<<<<<<< HEAD
   /* _mesa_function_pool[18154]: Binormal3dEXT (dynamic) */
   "ddd\0"
   "glBinormal3dEXT\0"
   "\0"
   /* _mesa_function_pool[18175]: SpriteParameteriSGIX (dynamic) */
   "ii\0"
   "glSpriteParameteriSGIX\0"
   "\0"
   /* _mesa_function_pool[18202]: RequestResidentProgramsNV (will be remapped) */
   "ip\0"
   "glRequestResidentProgramsNV\0"
   "\0"
   /* _mesa_function_pool[18234]: TagSampleBufferSGIX (dynamic) */
   "\0"
   "glTagSampleBufferSGIX\0"
   "\0"
   /* _mesa_function_pool[18258]: ReplacementCodeusSUN (dynamic) */
   "i\0"
   "glReplacementCodeusSUN\0"
   "\0"
   /* _mesa_function_pool[18284]: FeedbackBuffer (offset 194) */
   "iip\0"
   "glFeedbackBuffer\0"
   "\0"
   /* _mesa_function_pool[18306]: RasterPos2iv (offset 67) */
   "p\0"
   "glRasterPos2iv\0"
   "\0"
   /* _mesa_function_pool[18324]: TexImage1D (offset 182) */
   "iiiiiiip\0"
   "glTexImage1D\0"
   "\0"
   /* _mesa_function_pool[18347]: ListParameterivSGIX (dynamic) */
   "iip\0"
   "glListParameterivSGIX\0"
   "\0"
   /* _mesa_function_pool[18374]: MultiDrawElementsEXT (will be remapped) */
=======
   /* _mesa_function_pool[18125]: Binormal3dEXT (dynamic) */
   "ddd\0"
   "glBinormal3dEXT\0"
   "\0"
   /* _mesa_function_pool[18146]: SpriteParameteriSGIX (dynamic) */
   "ii\0"
   "glSpriteParameteriSGIX\0"
   "\0"
   /* _mesa_function_pool[18173]: RequestResidentProgramsNV (will be remapped) */
   "ip\0"
   "glRequestResidentProgramsNV\0"
   "\0"
   /* _mesa_function_pool[18205]: TagSampleBufferSGIX (dynamic) */
   "\0"
   "glTagSampleBufferSGIX\0"
   "\0"
   /* _mesa_function_pool[18229]: ReplacementCodeusSUN (dynamic) */
   "i\0"
   "glReplacementCodeusSUN\0"
   "\0"
   /* _mesa_function_pool[18255]: FeedbackBuffer (offset 194) */
   "iip\0"
   "glFeedbackBuffer\0"
   "\0"
   /* _mesa_function_pool[18277]: RasterPos2iv (offset 67) */
   "p\0"
   "glRasterPos2iv\0"
   "\0"
   /* _mesa_function_pool[18295]: TexImage1D (offset 182) */
   "iiiiiiip\0"
   "glTexImage1D\0"
   "\0"
   /* _mesa_function_pool[18318]: ListParameterivSGIX (dynamic) */
   "iip\0"
   "glListParameterivSGIX\0"
   "\0"
   /* _mesa_function_pool[18345]: MultiDrawElementsEXT (will be remapped) */
>>>>>>> cad14c25
   "ipipi\0"
   "glMultiDrawElements\0"
   "glMultiDrawElementsEXT\0"
   "\0"
<<<<<<< HEAD
   /* _mesa_function_pool[18424]: Color3s (offset 17) */
   "iii\0"
   "glColor3s\0"
   "\0"
   /* _mesa_function_pool[18439]: Uniform1ivARB (will be remapped) */
=======
   /* _mesa_function_pool[18395]: Color3s (offset 17) */
   "iii\0"
   "glColor3s\0"
   "\0"
   /* _mesa_function_pool[18410]: Uniform1ivARB (will be remapped) */
>>>>>>> cad14c25
   "iip\0"
   "glUniform1iv\0"
   "glUniform1ivARB\0"
   "\0"
<<<<<<< HEAD
   /* _mesa_function_pool[18473]: WindowPos2sMESA (will be remapped) */
=======
   /* _mesa_function_pool[18444]: WindowPos2sMESA (will be remapped) */
>>>>>>> cad14c25
   "ii\0"
   "glWindowPos2s\0"
   "glWindowPos2sARB\0"
   "glWindowPos2sMESA\0"
   "\0"
<<<<<<< HEAD
   /* _mesa_function_pool[18526]: WeightusvARB (dynamic) */
   "ip\0"
   "glWeightusvARB\0"
   "\0"
   /* _mesa_function_pool[18545]: TexCoordPointer (offset 320) */
   "iiip\0"
   "glTexCoordPointer\0"
   "\0"
   /* _mesa_function_pool[18569]: FogCoordPointerEXT (will be remapped) */
=======
   /* _mesa_function_pool[18497]: WeightusvARB (dynamic) */
   "ip\0"
   "glWeightusvARB\0"
   "\0"
   /* _mesa_function_pool[18516]: TexCoordPointer (offset 320) */
   "iiip\0"
   "glTexCoordPointer\0"
   "\0"
   /* _mesa_function_pool[18540]: FogCoordPointerEXT (will be remapped) */
>>>>>>> cad14c25
   "iip\0"
   "glFogCoordPointer\0"
   "glFogCoordPointerEXT\0"
   "\0"
<<<<<<< HEAD
   /* _mesa_function_pool[18613]: IndexMaterialEXT (dynamic) */
   "ii\0"
   "glIndexMaterialEXT\0"
   "\0"
   /* _mesa_function_pool[18636]: Color3i (offset 15) */
   "iii\0"
   "glColor3i\0"
   "\0"
   /* _mesa_function_pool[18651]: FrontFace (offset 157) */
   "i\0"
   "glFrontFace\0"
   "\0"
   /* _mesa_function_pool[18666]: EvalCoord2d (offset 232) */
   "dd\0"
   "glEvalCoord2d\0"
   "\0"
   /* _mesa_function_pool[18684]: SecondaryColor3ubvEXT (will be remapped) */
=======
   /* _mesa_function_pool[18584]: IndexMaterialEXT (dynamic) */
   "ii\0"
   "glIndexMaterialEXT\0"
   "\0"
   /* _mesa_function_pool[18607]: Color3i (offset 15) */
   "iii\0"
   "glColor3i\0"
   "\0"
   /* _mesa_function_pool[18622]: FrontFace (offset 157) */
   "i\0"
   "glFrontFace\0"
   "\0"
   /* _mesa_function_pool[18637]: EvalCoord2d (offset 232) */
   "dd\0"
   "glEvalCoord2d\0"
   "\0"
   /* _mesa_function_pool[18655]: SecondaryColor3ubvEXT (will be remapped) */
>>>>>>> cad14c25
   "p\0"
   "glSecondaryColor3ubv\0"
   "glSecondaryColor3ubvEXT\0"
   "\0"
<<<<<<< HEAD
   /* _mesa_function_pool[18732]: EvalCoord2f (offset 234) */
   "ff\0"
   "glEvalCoord2f\0"
   "\0"
   /* _mesa_function_pool[18750]: VertexAttrib4dvARB (will be remapped) */
=======
   /* _mesa_function_pool[18703]: EvalCoord2f (offset 234) */
   "ff\0"
   "glEvalCoord2f\0"
   "\0"
   /* _mesa_function_pool[18721]: VertexAttrib4dvARB (will be remapped) */
>>>>>>> cad14c25
   "ip\0"
   "glVertexAttrib4dv\0"
   "glVertexAttrib4dvARB\0"
   "\0"
<<<<<<< HEAD
   /* _mesa_function_pool[18793]: BindAttribLocationARB (will be remapped) */
=======
   /* _mesa_function_pool[18764]: BindAttribLocationARB (will be remapped) */
>>>>>>> cad14c25
   "iip\0"
   "glBindAttribLocation\0"
   "glBindAttribLocationARB\0"
   "\0"
<<<<<<< HEAD
   /* _mesa_function_pool[18843]: Color3b (offset 9) */
   "iii\0"
   "glColor3b\0"
   "\0"
   /* _mesa_function_pool[18858]: MultiTexCoord2dARB (offset 384) */
=======
   /* _mesa_function_pool[18814]: Color3b (offset 9) */
   "iii\0"
   "glColor3b\0"
   "\0"
   /* _mesa_function_pool[18829]: MultiTexCoord2dARB (offset 384) */
>>>>>>> cad14c25
   "idd\0"
   "glMultiTexCoord2d\0"
   "glMultiTexCoord2dARB\0"
   "\0"
<<<<<<< HEAD
   /* _mesa_function_pool[18902]: ExecuteProgramNV (will be remapped) */
   "iip\0"
   "glExecuteProgramNV\0"
   "\0"
   /* _mesa_function_pool[18926]: Color3f (offset 13) */
   "fff\0"
   "glColor3f\0"
   "\0"
   /* _mesa_function_pool[18941]: LightEnviSGIX (dynamic) */
   "ii\0"
   "glLightEnviSGIX\0"
   "\0"
   /* _mesa_function_pool[18961]: Color3d (offset 11) */
   "ddd\0"
   "glColor3d\0"
   "\0"
   /* _mesa_function_pool[18976]: Normal3dv (offset 55) */
   "p\0"
   "glNormal3dv\0"
   "\0"
   /* _mesa_function_pool[18991]: Lightf (offset 159) */
   "iif\0"
   "glLightf\0"
   "\0"
   /* _mesa_function_pool[19005]: ReplacementCodeuiSUN (dynamic) */
   "i\0"
   "glReplacementCodeuiSUN\0"
   "\0"
   /* _mesa_function_pool[19031]: MatrixMode (offset 293) */
   "i\0"
   "glMatrixMode\0"
   "\0"
   /* _mesa_function_pool[19047]: GetPixelMapusv (offset 273) */
   "ip\0"
   "glGetPixelMapusv\0"
   "\0"
   /* _mesa_function_pool[19068]: Lighti (offset 161) */
   "iii\0"
   "glLighti\0"
   "\0"
   /* _mesa_function_pool[19082]: VertexAttribPointerNV (will be remapped) */
   "iiiip\0"
   "glVertexAttribPointerNV\0"
   "\0"
   /* _mesa_function_pool[19113]: GetFramebufferAttachmentParameterivEXT (will be remapped) */
=======
   /* _mesa_function_pool[18873]: ExecuteProgramNV (will be remapped) */
   "iip\0"
   "glExecuteProgramNV\0"
   "\0"
   /* _mesa_function_pool[18897]: Color3f (offset 13) */
   "fff\0"
   "glColor3f\0"
   "\0"
   /* _mesa_function_pool[18912]: LightEnviSGIX (dynamic) */
   "ii\0"
   "glLightEnviSGIX\0"
   "\0"
   /* _mesa_function_pool[18932]: Color3d (offset 11) */
   "ddd\0"
   "glColor3d\0"
   "\0"
   /* _mesa_function_pool[18947]: Normal3dv (offset 55) */
   "p\0"
   "glNormal3dv\0"
   "\0"
   /* _mesa_function_pool[18962]: Lightf (offset 159) */
   "iif\0"
   "glLightf\0"
   "\0"
   /* _mesa_function_pool[18976]: ReplacementCodeuiSUN (dynamic) */
   "i\0"
   "glReplacementCodeuiSUN\0"
   "\0"
   /* _mesa_function_pool[19002]: MatrixMode (offset 293) */
   "i\0"
   "glMatrixMode\0"
   "\0"
   /* _mesa_function_pool[19018]: GetPixelMapusv (offset 273) */
   "ip\0"
   "glGetPixelMapusv\0"
   "\0"
   /* _mesa_function_pool[19039]: Lighti (offset 161) */
   "iii\0"
   "glLighti\0"
   "\0"
   /* _mesa_function_pool[19053]: VertexAttribPointerNV (will be remapped) */
   "iiiip\0"
   "glVertexAttribPointerNV\0"
   "\0"
   /* _mesa_function_pool[19084]: GetFramebufferAttachmentParameterivEXT (will be remapped) */
>>>>>>> cad14c25
   "iiip\0"
   "glGetFramebufferAttachmentParameteriv\0"
   "glGetFramebufferAttachmentParameterivEXT\0"
   "\0"
<<<<<<< HEAD
   /* _mesa_function_pool[19198]: PixelTransformParameterfEXT (dynamic) */
   "iif\0"
   "glPixelTransformParameterfEXT\0"
   "\0"
   /* _mesa_function_pool[19233]: MultiTexCoord4dvARB (offset 401) */
=======
   /* _mesa_function_pool[19169]: PixelTransformParameterfEXT (dynamic) */
   "iif\0"
   "glPixelTransformParameterfEXT\0"
   "\0"
   /* _mesa_function_pool[19204]: MultiTexCoord4dvARB (offset 401) */
>>>>>>> cad14c25
   "ip\0"
   "glMultiTexCoord4dv\0"
   "glMultiTexCoord4dvARB\0"
   "\0"
<<<<<<< HEAD
   /* _mesa_function_pool[19278]: PixelTransformParameteriEXT (dynamic) */
   "iii\0"
   "glPixelTransformParameteriEXT\0"
   "\0"
   /* _mesa_function_pool[19313]: GetDoublev (offset 260) */
   "ip\0"
   "glGetDoublev\0"
   "\0"
   /* _mesa_function_pool[19330]: MultMatrixd (offset 295) */
   "p\0"
   "glMultMatrixd\0"
   "\0"
   /* _mesa_function_pool[19347]: MultMatrixf (offset 294) */
   "p\0"
   "glMultMatrixf\0"
   "\0"
   /* _mesa_function_pool[19364]: TexCoord2fColor4ubVertex3fSUN (dynamic) */
   "ffiiiifff\0"
   "glTexCoord2fColor4ubVertex3fSUN\0"
   "\0"
   /* _mesa_function_pool[19407]: Uniform1iARB (will be remapped) */
=======
   /* _mesa_function_pool[19249]: PixelTransformParameteriEXT (dynamic) */
   "iii\0"
   "glPixelTransformParameteriEXT\0"
   "\0"
   /* _mesa_function_pool[19284]: GetDoublev (offset 260) */
   "ip\0"
   "glGetDoublev\0"
   "\0"
   /* _mesa_function_pool[19301]: MultMatrixd (offset 295) */
   "p\0"
   "glMultMatrixd\0"
   "\0"
   /* _mesa_function_pool[19318]: MultMatrixf (offset 294) */
   "p\0"
   "glMultMatrixf\0"
   "\0"
   /* _mesa_function_pool[19335]: TexCoord2fColor4ubVertex3fSUN (dynamic) */
   "ffiiiifff\0"
   "glTexCoord2fColor4ubVertex3fSUN\0"
   "\0"
   /* _mesa_function_pool[19378]: Uniform1iARB (will be remapped) */
>>>>>>> cad14c25
   "ii\0"
   "glUniform1i\0"
   "glUniform1iARB\0"
   "\0"
<<<<<<< HEAD
   /* _mesa_function_pool[19438]: VertexAttribPointerARB (will be remapped) */
=======
   /* _mesa_function_pool[19409]: VertexAttribPointerARB (will be remapped) */
>>>>>>> cad14c25
   "iiiiip\0"
   "glVertexAttribPointer\0"
   "glVertexAttribPointerARB\0"
   "\0"
<<<<<<< HEAD
   /* _mesa_function_pool[19493]: SharpenTexFuncSGIS (dynamic) */
   "iip\0"
   "glSharpenTexFuncSGIS\0"
   "\0"
   /* _mesa_function_pool[19519]: MultiTexCoord4fvARB (offset 403) */
=======
   /* _mesa_function_pool[19464]: SharpenTexFuncSGIS (dynamic) */
   "iip\0"
   "glSharpenTexFuncSGIS\0"
   "\0"
   /* _mesa_function_pool[19490]: MultiTexCoord4fvARB (offset 403) */
>>>>>>> cad14c25
   "ip\0"
   "glMultiTexCoord4fv\0"
   "glMultiTexCoord4fvARB\0"
   "\0"
<<<<<<< HEAD
   /* _mesa_function_pool[19564]: UniformMatrix2x3fv (will be remapped) */
   "iiip\0"
   "glUniformMatrix2x3fv\0"
   "\0"
   /* _mesa_function_pool[19591]: TrackMatrixNV (will be remapped) */
   "iiii\0"
   "glTrackMatrixNV\0"
   "\0"
   /* _mesa_function_pool[19613]: CombinerParameteriNV (will be remapped) */
   "ii\0"
   "glCombinerParameteriNV\0"
   "\0"
   /* _mesa_function_pool[19640]: DeleteAsyncMarkersSGIX (dynamic) */
   "ii\0"
   "glDeleteAsyncMarkersSGIX\0"
   "\0"
   /* _mesa_function_pool[19669]: IsAsyncMarkerSGIX (dynamic) */
   "i\0"
   "glIsAsyncMarkerSGIX\0"
   "\0"
   /* _mesa_function_pool[19692]: FrameZoomSGIX (dynamic) */
   "i\0"
   "glFrameZoomSGIX\0"
   "\0"
   /* _mesa_function_pool[19711]: Normal3fVertex3fvSUN (dynamic) */
   "pp\0"
   "glNormal3fVertex3fvSUN\0"
   "\0"
   /* _mesa_function_pool[19738]: RasterPos4sv (offset 85) */
   "p\0"
   "glRasterPos4sv\0"
   "\0"
   /* _mesa_function_pool[19756]: VertexAttrib4NsvARB (will be remapped) */
=======
   /* _mesa_function_pool[19535]: UniformMatrix2x3fv (will be remapped) */
   "iiip\0"
   "glUniformMatrix2x3fv\0"
   "\0"
   /* _mesa_function_pool[19562]: TrackMatrixNV (will be remapped) */
   "iiii\0"
   "glTrackMatrixNV\0"
   "\0"
   /* _mesa_function_pool[19584]: CombinerParameteriNV (will be remapped) */
   "ii\0"
   "glCombinerParameteriNV\0"
   "\0"
   /* _mesa_function_pool[19611]: DeleteAsyncMarkersSGIX (dynamic) */
   "ii\0"
   "glDeleteAsyncMarkersSGIX\0"
   "\0"
   /* _mesa_function_pool[19640]: IsAsyncMarkerSGIX (dynamic) */
   "i\0"
   "glIsAsyncMarkerSGIX\0"
   "\0"
   /* _mesa_function_pool[19663]: FrameZoomSGIX (dynamic) */
   "i\0"
   "glFrameZoomSGIX\0"
   "\0"
   /* _mesa_function_pool[19682]: Normal3fVertex3fvSUN (dynamic) */
   "pp\0"
   "glNormal3fVertex3fvSUN\0"
   "\0"
   /* _mesa_function_pool[19709]: RasterPos4sv (offset 85) */
   "p\0"
   "glRasterPos4sv\0"
   "\0"
   /* _mesa_function_pool[19727]: VertexAttrib4NsvARB (will be remapped) */
>>>>>>> cad14c25
   "ip\0"
   "glVertexAttrib4Nsv\0"
   "glVertexAttrib4NsvARB\0"
   "\0"
<<<<<<< HEAD
   /* _mesa_function_pool[19801]: VertexAttrib3fvARB (will be remapped) */
=======
   /* _mesa_function_pool[19772]: VertexAttrib3fvARB (will be remapped) */
>>>>>>> cad14c25
   "ip\0"
   "glVertexAttrib3fv\0"
   "glVertexAttrib3fvARB\0"
   "\0"
<<<<<<< HEAD
   /* _mesa_function_pool[19844]: ClearColor (offset 206) */
   "ffff\0"
   "glClearColor\0"
   "\0"
   /* _mesa_function_pool[19863]: GetSynciv (will be remapped) */
   "iiipp\0"
   "glGetSynciv\0"
   "\0"
   /* _mesa_function_pool[19882]: DeleteFramebuffersEXT (will be remapped) */
=======
   /* _mesa_function_pool[19815]: ClearColor (offset 206) */
   "ffff\0"
   "glClearColor\0"
   "\0"
   /* _mesa_function_pool[19834]: GetSynciv (will be remapped) */
   "iiipp\0"
   "glGetSynciv\0"
   "\0"
   /* _mesa_function_pool[19853]: DeleteFramebuffersEXT (will be remapped) */
>>>>>>> cad14c25
   "ip\0"
   "glDeleteFramebuffers\0"
   "glDeleteFramebuffersEXT\0"
   "\0"
<<<<<<< HEAD
   /* _mesa_function_pool[19931]: GlobalAlphaFactorsSUN (dynamic) */
   "i\0"
   "glGlobalAlphaFactorsSUN\0"
   "\0"
   /* _mesa_function_pool[19958]: TexEnviv (offset 187) */
   "iip\0"
   "glTexEnviv\0"
   "\0"
   /* _mesa_function_pool[19974]: TexSubImage3D (offset 372) */
=======
   /* _mesa_function_pool[19902]: GlobalAlphaFactorsSUN (dynamic) */
   "i\0"
   "glGlobalAlphaFactorsSUN\0"
   "\0"
   /* _mesa_function_pool[19929]: TexEnviv (offset 187) */
   "iip\0"
   "glTexEnviv\0"
   "\0"
   /* _mesa_function_pool[19945]: TexSubImage3D (offset 372) */
>>>>>>> cad14c25
   "iiiiiiiiiip\0"
   "glTexSubImage3D\0"
   "glTexSubImage3DEXT\0"
   "\0"
<<<<<<< HEAD
   /* _mesa_function_pool[20022]: Tangent3fEXT (dynamic) */
   "fff\0"
   "glTangent3fEXT\0"
   "\0"
   /* _mesa_function_pool[20042]: SecondaryColor3uivEXT (will be remapped) */
=======
   /* _mesa_function_pool[19993]: Tangent3fEXT (dynamic) */
   "fff\0"
   "glTangent3fEXT\0"
   "\0"
   /* _mesa_function_pool[20013]: SecondaryColor3uivEXT (will be remapped) */
>>>>>>> cad14c25
   "p\0"
   "glSecondaryColor3uiv\0"
   "glSecondaryColor3uivEXT\0"
   "\0"
<<<<<<< HEAD
   /* _mesa_function_pool[20090]: MatrixIndexubvARB (dynamic) */
   "ip\0"
   "glMatrixIndexubvARB\0"
   "\0"
   /* _mesa_function_pool[20114]: Color4fNormal3fVertex3fSUN (dynamic) */
   "ffffffffff\0"
   "glColor4fNormal3fVertex3fSUN\0"
   "\0"
   /* _mesa_function_pool[20155]: PixelTexGenParameterfSGIS (will be remapped) */
   "if\0"
   "glPixelTexGenParameterfSGIS\0"
   "\0"
   /* _mesa_function_pool[20187]: CreateShader (will be remapped) */
   "i\0"
   "glCreateShader\0"
   "\0"
   /* _mesa_function_pool[20205]: GetColorTableParameterfv (offset 344) */
=======
   /* _mesa_function_pool[20061]: MatrixIndexubvARB (dynamic) */
   "ip\0"
   "glMatrixIndexubvARB\0"
   "\0"
   /* _mesa_function_pool[20085]: Color4fNormal3fVertex3fSUN (dynamic) */
   "ffffffffff\0"
   "glColor4fNormal3fVertex3fSUN\0"
   "\0"
   /* _mesa_function_pool[20126]: PixelTexGenParameterfSGIS (will be remapped) */
   "if\0"
   "glPixelTexGenParameterfSGIS\0"
   "\0"
   /* _mesa_function_pool[20158]: CreateShader (will be remapped) */
   "i\0"
   "glCreateShader\0"
   "\0"
   /* _mesa_function_pool[20176]: GetColorTableParameterfv (offset 344) */
>>>>>>> cad14c25
   "iip\0"
   "glGetColorTableParameterfv\0"
   "glGetColorTableParameterfvSGI\0"
   "glGetColorTableParameterfvEXT\0"
   "\0"
<<<<<<< HEAD
   /* _mesa_function_pool[20297]: FragmentLightModelfvSGIX (dynamic) */
   "ip\0"
   "glFragmentLightModelfvSGIX\0"
   "\0"
   /* _mesa_function_pool[20328]: Bitmap (offset 8) */
   "iiffffp\0"
   "glBitmap\0"
   "\0"
   /* _mesa_function_pool[20346]: MultiTexCoord3fARB (offset 394) */
=======
   /* _mesa_function_pool[20268]: FragmentLightModelfvSGIX (dynamic) */
   "ip\0"
   "glFragmentLightModelfvSGIX\0"
   "\0"
   /* _mesa_function_pool[20299]: Bitmap (offset 8) */
   "iiffffp\0"
   "glBitmap\0"
   "\0"
   /* _mesa_function_pool[20317]: MultiTexCoord3fARB (offset 394) */
>>>>>>> cad14c25
   "ifff\0"
   "glMultiTexCoord3f\0"
   "glMultiTexCoord3fARB\0"
   "\0"
<<<<<<< HEAD
   /* _mesa_function_pool[20391]: GetTexLevelParameterfv (offset 284) */
   "iiip\0"
   "glGetTexLevelParameterfv\0"
   "\0"
   /* _mesa_function_pool[20422]: GetPixelTexGenParameterfvSGIS (will be remapped) */
   "ip\0"
   "glGetPixelTexGenParameterfvSGIS\0"
   "\0"
   /* _mesa_function_pool[20458]: GenFramebuffersEXT (will be remapped) */
=======
   /* _mesa_function_pool[20362]: GetTexLevelParameterfv (offset 284) */
   "iiip\0"
   "glGetTexLevelParameterfv\0"
   "\0"
   /* _mesa_function_pool[20393]: GetPixelTexGenParameterfvSGIS (will be remapped) */
   "ip\0"
   "glGetPixelTexGenParameterfvSGIS\0"
   "\0"
   /* _mesa_function_pool[20429]: GenFramebuffersEXT (will be remapped) */
>>>>>>> cad14c25
   "ip\0"
   "glGenFramebuffers\0"
   "glGenFramebuffersEXT\0"
   "\0"
<<<<<<< HEAD
   /* _mesa_function_pool[20501]: GetProgramParameterdvNV (will be remapped) */
   "iiip\0"
   "glGetProgramParameterdvNV\0"
   "\0"
   /* _mesa_function_pool[20533]: Vertex2sv (offset 133) */
   "p\0"
   "glVertex2sv\0"
   "\0"
   /* _mesa_function_pool[20548]: GetIntegerv (offset 263) */
   "ip\0"
   "glGetIntegerv\0"
   "\0"
   /* _mesa_function_pool[20566]: IsVertexArrayAPPLE (will be remapped) */
=======
   /* _mesa_function_pool[20472]: GetProgramParameterdvNV (will be remapped) */
   "iiip\0"
   "glGetProgramParameterdvNV\0"
   "\0"
   /* _mesa_function_pool[20504]: Vertex2sv (offset 133) */
   "p\0"
   "glVertex2sv\0"
   "\0"
   /* _mesa_function_pool[20519]: GetIntegerv (offset 263) */
   "ip\0"
   "glGetIntegerv\0"
   "\0"
   /* _mesa_function_pool[20537]: IsVertexArrayAPPLE (will be remapped) */
>>>>>>> cad14c25
   "i\0"
   "glIsVertexArray\0"
   "glIsVertexArrayAPPLE\0"
   "\0"
<<<<<<< HEAD
   /* _mesa_function_pool[20606]: FragmentLightfvSGIX (dynamic) */
   "iip\0"
   "glFragmentLightfvSGIX\0"
   "\0"
   /* _mesa_function_pool[20633]: DetachShader (will be remapped) */
   "ii\0"
   "glDetachShader\0"
   "\0"
   /* _mesa_function_pool[20652]: VertexAttrib4NubARB (will be remapped) */
=======
   /* _mesa_function_pool[20577]: FragmentLightfvSGIX (dynamic) */
   "iip\0"
   "glFragmentLightfvSGIX\0"
   "\0"
   /* _mesa_function_pool[20604]: DetachShader (will be remapped) */
   "ii\0"
   "glDetachShader\0"
   "\0"
   /* _mesa_function_pool[20623]: VertexAttrib4NubARB (will be remapped) */
>>>>>>> cad14c25
   "iiiii\0"
   "glVertexAttrib4Nub\0"
   "glVertexAttrib4NubARB\0"
   "\0"
<<<<<<< HEAD
   /* _mesa_function_pool[20700]: GetProgramEnvParameterfvARB (will be remapped) */
   "iip\0"
   "glGetProgramEnvParameterfvARB\0"
   "\0"
   /* _mesa_function_pool[20735]: GetTrackMatrixivNV (will be remapped) */
   "iiip\0"
   "glGetTrackMatrixivNV\0"
   "\0"
   /* _mesa_function_pool[20762]: VertexAttrib3svNV (will be remapped) */
   "ip\0"
   "glVertexAttrib3svNV\0"
   "\0"
   /* _mesa_function_pool[20786]: Uniform4fvARB (will be remapped) */
=======
   /* _mesa_function_pool[20671]: GetProgramEnvParameterfvARB (will be remapped) */
   "iip\0"
   "glGetProgramEnvParameterfvARB\0"
   "\0"
   /* _mesa_function_pool[20706]: GetTrackMatrixivNV (will be remapped) */
   "iiip\0"
   "glGetTrackMatrixivNV\0"
   "\0"
   /* _mesa_function_pool[20733]: VertexAttrib3svNV (will be remapped) */
   "ip\0"
   "glVertexAttrib3svNV\0"
   "\0"
   /* _mesa_function_pool[20757]: Uniform4fvARB (will be remapped) */
>>>>>>> cad14c25
   "iip\0"
   "glUniform4fv\0"
   "glUniform4fvARB\0"
   "\0"
<<<<<<< HEAD
   /* _mesa_function_pool[20820]: MultTransposeMatrixfARB (will be remapped) */
=======
   /* _mesa_function_pool[20791]: MultTransposeMatrixfARB (will be remapped) */
>>>>>>> cad14c25
   "p\0"
   "glMultTransposeMatrixf\0"
   "glMultTransposeMatrixfARB\0"
   "\0"
<<<<<<< HEAD
   /* _mesa_function_pool[20872]: GetTexEnviv (offset 277) */
   "iip\0"
   "glGetTexEnviv\0"
   "\0"
   /* _mesa_function_pool[20891]: ColorFragmentOp1ATI (will be remapped) */
   "iiiiiii\0"
   "glColorFragmentOp1ATI\0"
   "\0"
   /* _mesa_function_pool[20922]: GetUniformfvARB (will be remapped) */
=======
   /* _mesa_function_pool[20843]: GetTexEnviv (offset 277) */
   "iip\0"
   "glGetTexEnviv\0"
   "\0"
   /* _mesa_function_pool[20862]: ColorFragmentOp1ATI (will be remapped) */
   "iiiiiii\0"
   "glColorFragmentOp1ATI\0"
   "\0"
   /* _mesa_function_pool[20893]: GetUniformfvARB (will be remapped) */
>>>>>>> cad14c25
   "iip\0"
   "glGetUniformfv\0"
   "glGetUniformfvARB\0"
   "\0"
<<<<<<< HEAD
   /* _mesa_function_pool[20960]: PopClientAttrib (offset 334) */
   "\0"
   "glPopClientAttrib\0"
   "\0"
   /* _mesa_function_pool[20980]: ReplacementCodeuiTexCoord2fColor4fNormal3fVertex3fSUN (dynamic) */
   "iffffffffffff\0"
   "glReplacementCodeuiTexCoord2fColor4fNormal3fVertex3fSUN\0"
   "\0"
   /* _mesa_function_pool[21051]: DetachObjectARB (will be remapped) */
   "ii\0"
   "glDetachObjectARB\0"
   "\0"
   /* _mesa_function_pool[21073]: VertexBlendARB (dynamic) */
   "i\0"
   "glVertexBlendARB\0"
   "\0"
   /* _mesa_function_pool[21093]: WindowPos3iMESA (will be remapped) */
=======
   /* _mesa_function_pool[20931]: PopClientAttrib (offset 334) */
   "\0"
   "glPopClientAttrib\0"
   "\0"
   /* _mesa_function_pool[20951]: ReplacementCodeuiTexCoord2fColor4fNormal3fVertex3fSUN (dynamic) */
   "iffffffffffff\0"
   "glReplacementCodeuiTexCoord2fColor4fNormal3fVertex3fSUN\0"
   "\0"
   /* _mesa_function_pool[21022]: DetachObjectARB (will be remapped) */
   "ii\0"
   "glDetachObjectARB\0"
   "\0"
   /* _mesa_function_pool[21044]: VertexBlendARB (dynamic) */
   "i\0"
   "glVertexBlendARB\0"
   "\0"
   /* _mesa_function_pool[21064]: WindowPos3iMESA (will be remapped) */
>>>>>>> cad14c25
   "iii\0"
   "glWindowPos3i\0"
   "glWindowPos3iARB\0"
   "glWindowPos3iMESA\0"
   "\0"
<<<<<<< HEAD
   /* _mesa_function_pool[21147]: SeparableFilter2D (offset 360) */
=======
   /* _mesa_function_pool[21118]: SeparableFilter2D (offset 360) */
>>>>>>> cad14c25
   "iiiiiipp\0"
   "glSeparableFilter2D\0"
   "glSeparableFilter2DEXT\0"
   "\0"
<<<<<<< HEAD
   /* _mesa_function_pool[21200]: ProgramParameteriARB (will be remapped) */
   "iii\0"
   "glProgramParameteriARB\0"
   "\0"
   /* _mesa_function_pool[21228]: Map1d (offset 220) */
   "iddiip\0"
   "glMap1d\0"
   "\0"
   /* _mesa_function_pool[21244]: Map1f (offset 221) */
   "iffiip\0"
   "glMap1f\0"
   "\0"
   /* _mesa_function_pool[21260]: CompressedTexImage2DARB (will be remapped) */
=======
   /* _mesa_function_pool[21171]: ReplacementCodeuiColor4ubVertex3fvSUN (dynamic) */
   "ppp\0"
   "glReplacementCodeuiColor4ubVertex3fvSUN\0"
   "\0"
   /* _mesa_function_pool[21216]: Map1d (offset 220) */
   "iddiip\0"
   "glMap1d\0"
   "\0"
   /* _mesa_function_pool[21232]: Map1f (offset 221) */
   "iffiip\0"
   "glMap1f\0"
   "\0"
   /* _mesa_function_pool[21248]: CompressedTexImage2DARB (will be remapped) */
>>>>>>> cad14c25
   "iiiiiiip\0"
   "glCompressedTexImage2D\0"
   "glCompressedTexImage2DARB\0"
   "\0"
<<<<<<< HEAD
   /* _mesa_function_pool[21319]: ArrayElement (offset 306) */
=======
   /* _mesa_function_pool[21307]: ArrayElement (offset 306) */
>>>>>>> cad14c25
   "i\0"
   "glArrayElement\0"
   "glArrayElementEXT\0"
   "\0"
<<<<<<< HEAD
   /* _mesa_function_pool[21355]: TexImage2D (offset 183) */
   "iiiiiiiip\0"
   "glTexImage2D\0"
   "\0"
   /* _mesa_function_pool[21379]: DepthBoundsEXT (will be remapped) */
   "dd\0"
   "glDepthBoundsEXT\0"
   "\0"
   /* _mesa_function_pool[21400]: ProgramParameters4fvNV (will be remapped) */
   "iiip\0"
   "glProgramParameters4fvNV\0"
   "\0"
   /* _mesa_function_pool[21431]: DeformationMap3fSGIX (dynamic) */
   "iffiiffiiffiip\0"
   "glDeformationMap3fSGIX\0"
   "\0"
   /* _mesa_function_pool[21470]: GetProgramivNV (will be remapped) */
   "iip\0"
   "glGetProgramivNV\0"
   "\0"
   /* _mesa_function_pool[21492]: GetMinmaxParameteriv (offset 366) */
=======
   /* _mesa_function_pool[21343]: TexImage2D (offset 183) */
   "iiiiiiiip\0"
   "glTexImage2D\0"
   "\0"
   /* _mesa_function_pool[21367]: DepthBoundsEXT (will be remapped) */
   "dd\0"
   "glDepthBoundsEXT\0"
   "\0"
   /* _mesa_function_pool[21388]: ProgramParameters4fvNV (will be remapped) */
   "iiip\0"
   "glProgramParameters4fvNV\0"
   "\0"
   /* _mesa_function_pool[21419]: DeformationMap3fSGIX (dynamic) */
   "iffiiffiiffiip\0"
   "glDeformationMap3fSGIX\0"
   "\0"
   /* _mesa_function_pool[21458]: GetProgramivNV (will be remapped) */
   "iip\0"
   "glGetProgramivNV\0"
   "\0"
   /* _mesa_function_pool[21480]: GetMinmaxParameteriv (offset 366) */
>>>>>>> cad14c25
   "iip\0"
   "glGetMinmaxParameteriv\0"
   "glGetMinmaxParameterivEXT\0"
   "\0"
<<<<<<< HEAD
   /* _mesa_function_pool[21546]: PixelTransferf (offset 247) */
   "if\0"
   "glPixelTransferf\0"
   "\0"
   /* _mesa_function_pool[21567]: CopyTexImage1D (offset 323) */
=======
   /* _mesa_function_pool[21534]: PixelTransferf (offset 247) */
   "if\0"
   "glPixelTransferf\0"
   "\0"
   /* _mesa_function_pool[21555]: CopyTexImage1D (offset 323) */
>>>>>>> cad14c25
   "iiiiiii\0"
   "glCopyTexImage1D\0"
   "glCopyTexImage1DEXT\0"
   "\0"
<<<<<<< HEAD
   /* _mesa_function_pool[21613]: PushMatrix (offset 298) */
   "\0"
   "glPushMatrix\0"
   "\0"
   /* _mesa_function_pool[21628]: Fogiv (offset 156) */
   "ip\0"
   "glFogiv\0"
   "\0"
   /* _mesa_function_pool[21640]: TexCoord1dv (offset 95) */
   "p\0"
   "glTexCoord1dv\0"
   "\0"
   /* _mesa_function_pool[21657]: AlphaFragmentOp3ATI (will be remapped) */
   "iiiiiiiiiiii\0"
   "glAlphaFragmentOp3ATI\0"
   "\0"
   /* _mesa_function_pool[21693]: PixelTransferi (offset 248) */
   "ii\0"
   "glPixelTransferi\0"
   "\0"
   /* _mesa_function_pool[21714]: GetVertexAttribdvNV (will be remapped) */
   "iip\0"
   "glGetVertexAttribdvNV\0"
   "\0"
   /* _mesa_function_pool[21741]: VertexAttrib3fvNV (will be remapped) */
   "ip\0"
   "glVertexAttrib3fvNV\0"
   "\0"
   /* _mesa_function_pool[21765]: Rotatef (offset 300) */
   "ffff\0"
   "glRotatef\0"
   "\0"
   /* _mesa_function_pool[21781]: GetFinalCombinerInputParameterivNV (will be remapped) */
   "iip\0"
   "glGetFinalCombinerInputParameterivNV\0"
   "\0"
   /* _mesa_function_pool[21823]: Vertex3i (offset 138) */
   "iii\0"
   "glVertex3i\0"
   "\0"
   /* _mesa_function_pool[21839]: Vertex3f (offset 136) */
   "fff\0"
   "glVertex3f\0"
   "\0"
   /* _mesa_function_pool[21855]: Clear (offset 203) */
   "i\0"
   "glClear\0"
   "\0"
   /* _mesa_function_pool[21866]: Vertex3d (offset 134) */
   "ddd\0"
   "glVertex3d\0"
   "\0"
   /* _mesa_function_pool[21882]: GetMapParameterivNV (dynamic) */
   "iip\0"
   "glGetMapParameterivNV\0"
   "\0"
   /* _mesa_function_pool[21909]: Uniform4iARB (will be remapped) */
=======
   /* _mesa_function_pool[21601]: PushMatrix (offset 298) */
   "\0"
   "glPushMatrix\0"
   "\0"
   /* _mesa_function_pool[21616]: Fogiv (offset 156) */
   "ip\0"
   "glFogiv\0"
   "\0"
   /* _mesa_function_pool[21628]: TexCoord1dv (offset 95) */
   "p\0"
   "glTexCoord1dv\0"
   "\0"
   /* _mesa_function_pool[21645]: AlphaFragmentOp3ATI (will be remapped) */
   "iiiiiiiiiiii\0"
   "glAlphaFragmentOp3ATI\0"
   "\0"
   /* _mesa_function_pool[21681]: PixelTransferi (offset 248) */
   "ii\0"
   "glPixelTransferi\0"
   "\0"
   /* _mesa_function_pool[21702]: GetVertexAttribdvNV (will be remapped) */
   "iip\0"
   "glGetVertexAttribdvNV\0"
   "\0"
   /* _mesa_function_pool[21729]: VertexAttrib3fvNV (will be remapped) */
   "ip\0"
   "glVertexAttrib3fvNV\0"
   "\0"
   /* _mesa_function_pool[21753]: Rotatef (offset 300) */
   "ffff\0"
   "glRotatef\0"
   "\0"
   /* _mesa_function_pool[21769]: GetFinalCombinerInputParameterivNV (will be remapped) */
   "iip\0"
   "glGetFinalCombinerInputParameterivNV\0"
   "\0"
   /* _mesa_function_pool[21811]: Vertex3i (offset 138) */
   "iii\0"
   "glVertex3i\0"
   "\0"
   /* _mesa_function_pool[21827]: Vertex3f (offset 136) */
   "fff\0"
   "glVertex3f\0"
   "\0"
   /* _mesa_function_pool[21843]: Clear (offset 203) */
   "i\0"
   "glClear\0"
   "\0"
   /* _mesa_function_pool[21854]: Vertex3d (offset 134) */
   "ddd\0"
   "glVertex3d\0"
   "\0"
   /* _mesa_function_pool[21870]: GetMapParameterivNV (dynamic) */
   "iip\0"
   "glGetMapParameterivNV\0"
   "\0"
   /* _mesa_function_pool[21897]: Uniform4iARB (will be remapped) */
>>>>>>> cad14c25
   "iiiii\0"
   "glUniform4i\0"
   "glUniform4iARB\0"
   "\0"
<<<<<<< HEAD
   /* _mesa_function_pool[21943]: ReadBuffer (offset 254) */
   "i\0"
   "glReadBuffer\0"
   "\0"
   /* _mesa_function_pool[21959]: ConvolutionParameteri (offset 352) */
=======
   /* _mesa_function_pool[21931]: ReadBuffer (offset 254) */
   "i\0"
   "glReadBuffer\0"
   "\0"
   /* _mesa_function_pool[21947]: ConvolutionParameteri (offset 352) */
>>>>>>> cad14c25
   "iii\0"
   "glConvolutionParameteri\0"
   "glConvolutionParameteriEXT\0"
   "\0"
<<<<<<< HEAD
   /* _mesa_function_pool[22015]: Ortho (offset 296) */
   "dddddd\0"
   "glOrtho\0"
   "\0"
   /* _mesa_function_pool[22031]: Binormal3sEXT (dynamic) */
   "iii\0"
   "glBinormal3sEXT\0"
   "\0"
   /* _mesa_function_pool[22052]: ListBase (offset 6) */
   "i\0"
   "glListBase\0"
   "\0"
   /* _mesa_function_pool[22066]: Vertex3s (offset 140) */
   "iii\0"
   "glVertex3s\0"
   "\0"
   /* _mesa_function_pool[22082]: ConvolutionParameterf (offset 350) */
=======
   /* _mesa_function_pool[22003]: Ortho (offset 296) */
   "dddddd\0"
   "glOrtho\0"
   "\0"
   /* _mesa_function_pool[22019]: Binormal3sEXT (dynamic) */
   "iii\0"
   "glBinormal3sEXT\0"
   "\0"
   /* _mesa_function_pool[22040]: ListBase (offset 6) */
   "i\0"
   "glListBase\0"
   "\0"
   /* _mesa_function_pool[22054]: Vertex3s (offset 140) */
   "iii\0"
   "glVertex3s\0"
   "\0"
   /* _mesa_function_pool[22070]: ConvolutionParameterf (offset 350) */
>>>>>>> cad14c25
   "iif\0"
   "glConvolutionParameterf\0"
   "glConvolutionParameterfEXT\0"
   "\0"
<<<<<<< HEAD
   /* _mesa_function_pool[22138]: GetColorTableParameteriv (offset 345) */
=======
   /* _mesa_function_pool[22126]: GetColorTableParameteriv (offset 345) */
>>>>>>> cad14c25
   "iip\0"
   "glGetColorTableParameteriv\0"
   "glGetColorTableParameterivSGI\0"
   "glGetColorTableParameterivEXT\0"
   "\0"
<<<<<<< HEAD
   /* _mesa_function_pool[22230]: ProgramEnvParameter4dvARB (will be remapped) */
=======
   /* _mesa_function_pool[22218]: ProgramEnvParameter4dvARB (will be remapped) */
>>>>>>> cad14c25
   "iip\0"
   "glProgramEnvParameter4dvARB\0"
   "glProgramParameter4dvNV\0"
   "\0"
<<<<<<< HEAD
   /* _mesa_function_pool[22287]: ShadeModel (offset 177) */
   "i\0"
   "glShadeModel\0"
   "\0"
   /* _mesa_function_pool[22303]: VertexAttribs2fvNV (will be remapped) */
   "iip\0"
   "glVertexAttribs2fvNV\0"
   "\0"
   /* _mesa_function_pool[22329]: Rectiv (offset 91) */
   "pp\0"
   "glRectiv\0"
   "\0"
   /* _mesa_function_pool[22342]: UseProgramObjectARB (will be remapped) */
=======
   /* _mesa_function_pool[22275]: ShadeModel (offset 177) */
   "i\0"
   "glShadeModel\0"
   "\0"
   /* _mesa_function_pool[22291]: VertexAttribs2fvNV (will be remapped) */
   "iip\0"
   "glVertexAttribs2fvNV\0"
   "\0"
   /* _mesa_function_pool[22317]: Rectiv (offset 91) */
   "pp\0"
   "glRectiv\0"
   "\0"
   /* _mesa_function_pool[22330]: UseProgramObjectARB (will be remapped) */
>>>>>>> cad14c25
   "i\0"
   "glUseProgram\0"
   "glUseProgramObjectARB\0"
   "\0"
<<<<<<< HEAD
   /* _mesa_function_pool[22380]: GetMapParameterfvNV (dynamic) */
   "iip\0"
   "glGetMapParameterfvNV\0"
   "\0"
   /* _mesa_function_pool[22407]: PassTexCoordATI (will be remapped) */
   "iii\0"
   "glPassTexCoordATI\0"
   "\0"
   /* _mesa_function_pool[22430]: DeleteProgram (will be remapped) */
   "i\0"
   "glDeleteProgram\0"
   "\0"
   /* _mesa_function_pool[22449]: Tangent3ivEXT (dynamic) */
   "p\0"
   "glTangent3ivEXT\0"
   "\0"
   /* _mesa_function_pool[22468]: Tangent3dEXT (dynamic) */
   "ddd\0"
   "glTangent3dEXT\0"
   "\0"
   /* _mesa_function_pool[22488]: SecondaryColor3dvEXT (will be remapped) */
=======
   /* _mesa_function_pool[22368]: GetMapParameterfvNV (dynamic) */
   "iip\0"
   "glGetMapParameterfvNV\0"
   "\0"
   /* _mesa_function_pool[22395]: PassTexCoordATI (will be remapped) */
   "iii\0"
   "glPassTexCoordATI\0"
   "\0"
   /* _mesa_function_pool[22418]: DeleteProgram (will be remapped) */
   "i\0"
   "glDeleteProgram\0"
   "\0"
   /* _mesa_function_pool[22437]: Tangent3ivEXT (dynamic) */
   "p\0"
   "glTangent3ivEXT\0"
   "\0"
   /* _mesa_function_pool[22456]: Tangent3dEXT (dynamic) */
   "ddd\0"
   "glTangent3dEXT\0"
   "\0"
   /* _mesa_function_pool[22476]: SecondaryColor3dvEXT (will be remapped) */
>>>>>>> cad14c25
   "p\0"
   "glSecondaryColor3dv\0"
   "glSecondaryColor3dvEXT\0"
   "\0"
<<<<<<< HEAD
   /* _mesa_function_pool[22534]: Vertex2fv (offset 129) */
   "p\0"
   "glVertex2fv\0"
   "\0"
   /* _mesa_function_pool[22549]: MultiDrawArraysEXT (will be remapped) */
=======
   /* _mesa_function_pool[22522]: Vertex2fv (offset 129) */
   "p\0"
   "glVertex2fv\0"
   "\0"
   /* _mesa_function_pool[22537]: MultiDrawArraysEXT (will be remapped) */
>>>>>>> cad14c25
   "ippi\0"
   "glMultiDrawArrays\0"
   "glMultiDrawArraysEXT\0"
   "\0"
<<<<<<< HEAD
   /* _mesa_function_pool[22594]: BindRenderbufferEXT (will be remapped) */
=======
   /* _mesa_function_pool[22582]: BindRenderbufferEXT (will be remapped) */
>>>>>>> cad14c25
   "ii\0"
   "glBindRenderbuffer\0"
   "glBindRenderbufferEXT\0"
   "\0"
<<<<<<< HEAD
   /* _mesa_function_pool[22639]: MultiTexCoord4dARB (offset 400) */
=======
   /* _mesa_function_pool[22627]: MultiTexCoord4dARB (offset 400) */
>>>>>>> cad14c25
   "idddd\0"
   "glMultiTexCoord4d\0"
   "glMultiTexCoord4dARB\0"
   "\0"
<<<<<<< HEAD
   /* _mesa_function_pool[22685]: FramebufferTextureFaceARB (will be remapped) */
   "iiiii\0"
   "glFramebufferTextureFaceARB\0"
   "\0"
   /* _mesa_function_pool[22720]: Vertex3sv (offset 141) */
   "p\0"
   "glVertex3sv\0"
   "\0"
   /* _mesa_function_pool[22735]: SecondaryColor3usEXT (will be remapped) */
=======
   /* _mesa_function_pool[22673]: Vertex3sv (offset 141) */
   "p\0"
   "glVertex3sv\0"
   "\0"
   /* _mesa_function_pool[22688]: SecondaryColor3usEXT (will be remapped) */
>>>>>>> cad14c25
   "iii\0"
   "glSecondaryColor3us\0"
   "glSecondaryColor3usEXT\0"
   "\0"
<<<<<<< HEAD
   /* _mesa_function_pool[22783]: ProgramLocalParameter4fvARB (will be remapped) */
   "iip\0"
   "glProgramLocalParameter4fvARB\0"
   "\0"
   /* _mesa_function_pool[22818]: DeleteProgramsNV (will be remapped) */
=======
   /* _mesa_function_pool[22736]: ProgramLocalParameter4fvARB (will be remapped) */
   "iip\0"
   "glProgramLocalParameter4fvARB\0"
   "\0"
   /* _mesa_function_pool[22771]: DeleteProgramsNV (will be remapped) */
>>>>>>> cad14c25
   "ip\0"
   "glDeleteProgramsARB\0"
   "glDeleteProgramsNV\0"
   "\0"
<<<<<<< HEAD
   /* _mesa_function_pool[22861]: EvalMesh1 (offset 236) */
   "iii\0"
   "glEvalMesh1\0"
   "\0"
   /* _mesa_function_pool[22878]: GetCombinerOutputParameterfvNV (will be remapped) */
   "iiip\0"
   "glGetCombinerOutputParameterfvNV\0"
   "\0"
   /* _mesa_function_pool[22917]: MultiTexCoord1sARB (offset 382) */
=======
   /* _mesa_function_pool[22814]: EvalMesh1 (offset 236) */
   "iii\0"
   "glEvalMesh1\0"
   "\0"
   /* _mesa_function_pool[22831]: MultiTexCoord1sARB (offset 382) */
>>>>>>> cad14c25
   "ii\0"
   "glMultiTexCoord1s\0"
   "glMultiTexCoord1sARB\0"
   "\0"
<<<<<<< HEAD
   /* _mesa_function_pool[22960]: ReplacementCodeuiColor3fVertex3fSUN (dynamic) */
   "iffffff\0"
   "glReplacementCodeuiColor3fVertex3fSUN\0"
   "\0"
   /* _mesa_function_pool[23007]: GetVertexAttribPointervNV (will be remapped) */
=======
   /* _mesa_function_pool[22874]: ReplacementCodeuiColor3fVertex3fSUN (dynamic) */
   "iffffff\0"
   "glReplacementCodeuiColor3fVertex3fSUN\0"
   "\0"
   /* _mesa_function_pool[22921]: GetVertexAttribPointervNV (will be remapped) */
>>>>>>> cad14c25
   "iip\0"
   "glGetVertexAttribPointerv\0"
   "glGetVertexAttribPointervARB\0"
   "glGetVertexAttribPointervNV\0"
   "\0"
<<<<<<< HEAD
   /* _mesa_function_pool[23095]: MultiTexCoord1dvARB (offset 377) */
=======
   /* _mesa_function_pool[23009]: MultiTexCoord1dvARB (offset 377) */
>>>>>>> cad14c25
   "ip\0"
   "glMultiTexCoord1dv\0"
   "glMultiTexCoord1dvARB\0"
   "\0"
<<<<<<< HEAD
   /* _mesa_function_pool[23140]: Uniform2iARB (will be remapped) */
=======
   /* _mesa_function_pool[23054]: Uniform2iARB (will be remapped) */
>>>>>>> cad14c25
   "iii\0"
   "glUniform2i\0"
   "glUniform2iARB\0"
   "\0"
<<<<<<< HEAD
   /* _mesa_function_pool[23172]: Vertex2iv (offset 131) */
   "p\0"
   "glVertex2iv\0"
   "\0"
   /* _mesa_function_pool[23187]: GetProgramStringNV (will be remapped) */
   "iip\0"
   "glGetProgramStringNV\0"
   "\0"
   /* _mesa_function_pool[23213]: ColorPointerEXT (will be remapped) */
   "iiiip\0"
   "glColorPointerEXT\0"
   "\0"
   /* _mesa_function_pool[23238]: LineWidth (offset 168) */
   "f\0"
   "glLineWidth\0"
   "\0"
   /* _mesa_function_pool[23253]: MapBufferARB (will be remapped) */
=======
   /* _mesa_function_pool[23086]: Vertex2iv (offset 131) */
   "p\0"
   "glVertex2iv\0"
   "\0"
   /* _mesa_function_pool[23101]: GetProgramStringNV (will be remapped) */
   "iip\0"
   "glGetProgramStringNV\0"
   "\0"
   /* _mesa_function_pool[23127]: ColorPointerEXT (will be remapped) */
   "iiiip\0"
   "glColorPointerEXT\0"
   "\0"
   /* _mesa_function_pool[23152]: LineWidth (offset 168) */
   "f\0"
   "glLineWidth\0"
   "\0"
   /* _mesa_function_pool[23167]: MapBufferARB (will be remapped) */
>>>>>>> cad14c25
   "ii\0"
   "glMapBuffer\0"
   "glMapBufferARB\0"
   "\0"
<<<<<<< HEAD
   /* _mesa_function_pool[23284]: MultiDrawElementsBaseVertex (will be remapped) */
   "ipipip\0"
   "glMultiDrawElementsBaseVertex\0"
   "\0"
   /* _mesa_function_pool[23322]: Binormal3svEXT (dynamic) */
   "p\0"
   "glBinormal3svEXT\0"
   "\0"
   /* _mesa_function_pool[23342]: ApplyTextureEXT (dynamic) */
   "i\0"
   "glApplyTextureEXT\0"
   "\0"
   /* _mesa_function_pool[23363]: TexGendv (offset 189) */
   "iip\0"
   "glTexGendv\0"
   "\0"
   /* _mesa_function_pool[23379]: TextureMaterialEXT (dynamic) */
   "ii\0"
   "glTextureMaterialEXT\0"
   "\0"
   /* _mesa_function_pool[23404]: TextureLightEXT (dynamic) */
   "i\0"
   "glTextureLightEXT\0"
   "\0"
   /* _mesa_function_pool[23425]: ResetMinmax (offset 370) */
=======
   /* _mesa_function_pool[23198]: MultiDrawElementsBaseVertex (will be remapped) */
   "ipipip\0"
   "glMultiDrawElementsBaseVertex\0"
   "\0"
   /* _mesa_function_pool[23236]: Binormal3svEXT (dynamic) */
   "p\0"
   "glBinormal3svEXT\0"
   "\0"
   /* _mesa_function_pool[23256]: ApplyTextureEXT (dynamic) */
   "i\0"
   "glApplyTextureEXT\0"
   "\0"
   /* _mesa_function_pool[23277]: TexGendv (offset 189) */
   "iip\0"
   "glTexGendv\0"
   "\0"
   /* _mesa_function_pool[23293]: TextureMaterialEXT (dynamic) */
   "ii\0"
   "glTextureMaterialEXT\0"
   "\0"
   /* _mesa_function_pool[23318]: TextureLightEXT (dynamic) */
   "i\0"
   "glTextureLightEXT\0"
   "\0"
   /* _mesa_function_pool[23339]: ResetMinmax (offset 370) */
>>>>>>> cad14c25
   "i\0"
   "glResetMinmax\0"
   "glResetMinmaxEXT\0"
   "\0"
<<<<<<< HEAD
   /* _mesa_function_pool[23459]: SpriteParameterfSGIX (dynamic) */
   "if\0"
   "glSpriteParameterfSGIX\0"
   "\0"
   /* _mesa_function_pool[23486]: EnableClientState (offset 313) */
   "i\0"
   "glEnableClientState\0"
   "\0"
   /* _mesa_function_pool[23509]: VertexAttrib4sNV (will be remapped) */
   "iiiii\0"
   "glVertexAttrib4sNV\0"
   "\0"
   /* _mesa_function_pool[23535]: GetConvolutionParameterfv (offset 357) */
=======
   /* _mesa_function_pool[23373]: SpriteParameterfSGIX (dynamic) */
   "if\0"
   "glSpriteParameterfSGIX\0"
   "\0"
   /* _mesa_function_pool[23400]: EnableClientState (offset 313) */
   "i\0"
   "glEnableClientState\0"
   "\0"
   /* _mesa_function_pool[23423]: VertexAttrib4sNV (will be remapped) */
   "iiiii\0"
   "glVertexAttrib4sNV\0"
   "\0"
   /* _mesa_function_pool[23449]: GetConvolutionParameterfv (offset 357) */
>>>>>>> cad14c25
   "iip\0"
   "glGetConvolutionParameterfv\0"
   "glGetConvolutionParameterfvEXT\0"
   "\0"
<<<<<<< HEAD
   /* _mesa_function_pool[23599]: VertexAttribs4dvNV (will be remapped) */
   "iip\0"
   "glVertexAttribs4dvNV\0"
   "\0"
   /* _mesa_function_pool[23625]: VertexAttrib4dARB (will be remapped) */
=======
   /* _mesa_function_pool[23513]: VertexAttribs4dvNV (will be remapped) */
   "iip\0"
   "glVertexAttribs4dvNV\0"
   "\0"
   /* _mesa_function_pool[23539]: MultiModeDrawArraysIBM (will be remapped) */
   "pppii\0"
   "glMultiModeDrawArraysIBM\0"
   "\0"
   /* _mesa_function_pool[23571]: VertexAttrib4dARB (will be remapped) */
>>>>>>> cad14c25
   "idddd\0"
   "glVertexAttrib4d\0"
   "glVertexAttrib4dARB\0"
   "\0"
<<<<<<< HEAD
   /* _mesa_function_pool[23669]: GetTexBumpParameterfvATI (will be remapped) */
   "ip\0"
   "glGetTexBumpParameterfvATI\0"
   "\0"
   /* _mesa_function_pool[23700]: ProgramNamedParameter4dNV (will be remapped) */
   "iipdddd\0"
   "glProgramNamedParameter4dNV\0"
   "\0"
   /* _mesa_function_pool[23737]: GetMaterialfv (offset 269) */
   "iip\0"
   "glGetMaterialfv\0"
   "\0"
   /* _mesa_function_pool[23758]: VertexWeightfEXT (dynamic) */
   "f\0"
   "glVertexWeightfEXT\0"
   "\0"
   /* _mesa_function_pool[23780]: Binormal3fEXT (dynamic) */
   "fff\0"
   "glBinormal3fEXT\0"
   "\0"
   /* _mesa_function_pool[23801]: CallList (offset 2) */
   "i\0"
   "glCallList\0"
   "\0"
   /* _mesa_function_pool[23815]: Materialfv (offset 170) */
   "iip\0"
   "glMaterialfv\0"
   "\0"
   /* _mesa_function_pool[23833]: TexCoord3fv (offset 113) */
   "p\0"
   "glTexCoord3fv\0"
   "\0"
   /* _mesa_function_pool[23850]: FogCoordfvEXT (will be remapped) */
=======
   /* _mesa_function_pool[23615]: GetTexBumpParameterfvATI (will be remapped) */
   "ip\0"
   "glGetTexBumpParameterfvATI\0"
   "\0"
   /* _mesa_function_pool[23646]: ProgramNamedParameter4dNV (will be remapped) */
   "iipdddd\0"
   "glProgramNamedParameter4dNV\0"
   "\0"
   /* _mesa_function_pool[23683]: GetMaterialfv (offset 269) */
   "iip\0"
   "glGetMaterialfv\0"
   "\0"
   /* _mesa_function_pool[23704]: VertexWeightfEXT (dynamic) */
   "f\0"
   "glVertexWeightfEXT\0"
   "\0"
   /* _mesa_function_pool[23726]: Binormal3fEXT (dynamic) */
   "fff\0"
   "glBinormal3fEXT\0"
   "\0"
   /* _mesa_function_pool[23747]: CallList (offset 2) */
   "i\0"
   "glCallList\0"
   "\0"
   /* _mesa_function_pool[23761]: Materialfv (offset 170) */
   "iip\0"
   "glMaterialfv\0"
   "\0"
   /* _mesa_function_pool[23779]: TexCoord3fv (offset 113) */
   "p\0"
   "glTexCoord3fv\0"
   "\0"
   /* _mesa_function_pool[23796]: FogCoordfvEXT (will be remapped) */
>>>>>>> cad14c25
   "p\0"
   "glFogCoordfv\0"
   "glFogCoordfvEXT\0"
   "\0"
<<<<<<< HEAD
   /* _mesa_function_pool[23882]: MultiTexCoord1ivARB (offset 381) */
=======
   /* _mesa_function_pool[23828]: MultiTexCoord1ivARB (offset 381) */
>>>>>>> cad14c25
   "ip\0"
   "glMultiTexCoord1iv\0"
   "glMultiTexCoord1ivARB\0"
   "\0"
<<<<<<< HEAD
   /* _mesa_function_pool[23927]: SecondaryColor3ubEXT (will be remapped) */
=======
   /* _mesa_function_pool[23873]: SecondaryColor3ubEXT (will be remapped) */
>>>>>>> cad14c25
   "iii\0"
   "glSecondaryColor3ub\0"
   "glSecondaryColor3ubEXT\0"
   "\0"
<<<<<<< HEAD
   /* _mesa_function_pool[23975]: MultiTexCoord2ivARB (offset 389) */
=======
   /* _mesa_function_pool[23921]: MultiTexCoord2ivARB (offset 389) */
>>>>>>> cad14c25
   "ip\0"
   "glMultiTexCoord2iv\0"
   "glMultiTexCoord2ivARB\0"
   "\0"
<<<<<<< HEAD
   /* _mesa_function_pool[24020]: FogFuncSGIS (dynamic) */
   "ip\0"
   "glFogFuncSGIS\0"
   "\0"
   /* _mesa_function_pool[24038]: CopyTexSubImage2D (offset 326) */
=======
   /* _mesa_function_pool[23966]: FogFuncSGIS (dynamic) */
   "ip\0"
   "glFogFuncSGIS\0"
   "\0"
   /* _mesa_function_pool[23984]: CopyTexSubImage2D (offset 326) */
>>>>>>> cad14c25
   "iiiiiiii\0"
   "glCopyTexSubImage2D\0"
   "glCopyTexSubImage2DEXT\0"
   "\0"
<<<<<<< HEAD
   /* _mesa_function_pool[24091]: GetObjectParameterivARB (will be remapped) */
   "iip\0"
   "glGetObjectParameterivARB\0"
   "\0"
   /* _mesa_function_pool[24122]: Color3iv (offset 16) */
   "p\0"
   "glColor3iv\0"
   "\0"
   /* _mesa_function_pool[24136]: TexCoord4fVertex4fSUN (dynamic) */
   "ffffffff\0"
   "glTexCoord4fVertex4fSUN\0"
   "\0"
   /* _mesa_function_pool[24170]: DrawElements (offset 311) */
   "iiip\0"
   "glDrawElements\0"
   "\0"
   /* _mesa_function_pool[24191]: BindVertexArrayAPPLE (will be remapped) */
   "i\0"
   "glBindVertexArrayAPPLE\0"
   "\0"
   /* _mesa_function_pool[24217]: GetProgramLocalParameterdvARB (will be remapped) */
   "iip\0"
   "glGetProgramLocalParameterdvARB\0"
   "\0"
   /* _mesa_function_pool[24254]: GetHistogramParameteriv (offset 363) */
=======
   /* _mesa_function_pool[24037]: GetObjectParameterivARB (will be remapped) */
   "iip\0"
   "glGetObjectParameterivARB\0"
   "\0"
   /* _mesa_function_pool[24068]: Color3iv (offset 16) */
   "p\0"
   "glColor3iv\0"
   "\0"
   /* _mesa_function_pool[24082]: TexCoord4fVertex4fSUN (dynamic) */
   "ffffffff\0"
   "glTexCoord4fVertex4fSUN\0"
   "\0"
   /* _mesa_function_pool[24116]: DrawElements (offset 311) */
   "iiip\0"
   "glDrawElements\0"
   "\0"
   /* _mesa_function_pool[24137]: BindVertexArrayAPPLE (will be remapped) */
   "i\0"
   "glBindVertexArrayAPPLE\0"
   "\0"
   /* _mesa_function_pool[24163]: GetProgramLocalParameterdvARB (will be remapped) */
   "iip\0"
   "glGetProgramLocalParameterdvARB\0"
   "\0"
   /* _mesa_function_pool[24200]: GetHistogramParameteriv (offset 363) */
>>>>>>> cad14c25
   "iip\0"
   "glGetHistogramParameteriv\0"
   "glGetHistogramParameterivEXT\0"
   "\0"
<<<<<<< HEAD
   /* _mesa_function_pool[24314]: MultiTexCoord1iARB (offset 380) */
=======
   /* _mesa_function_pool[24260]: MultiTexCoord1iARB (offset 380) */
>>>>>>> cad14c25
   "ii\0"
   "glMultiTexCoord1i\0"
   "glMultiTexCoord1iARB\0"
   "\0"
<<<<<<< HEAD
   /* _mesa_function_pool[24357]: GetConvolutionFilter (offset 356) */
=======
   /* _mesa_function_pool[24303]: GetConvolutionFilter (offset 356) */
>>>>>>> cad14c25
   "iiip\0"
   "glGetConvolutionFilter\0"
   "glGetConvolutionFilterEXT\0"
   "\0"
<<<<<<< HEAD
   /* _mesa_function_pool[24412]: GetProgramivARB (will be remapped) */
   "iip\0"
   "glGetProgramivARB\0"
   "\0"
   /* _mesa_function_pool[24435]: BlendFuncSeparateEXT (will be remapped) */
=======
   /* _mesa_function_pool[24358]: GetProgramivARB (will be remapped) */
   "iip\0"
   "glGetProgramivARB\0"
   "\0"
   /* _mesa_function_pool[24381]: BlendFuncSeparateEXT (will be remapped) */
>>>>>>> cad14c25
   "iiii\0"
   "glBlendFuncSeparate\0"
   "glBlendFuncSeparateEXT\0"
   "glBlendFuncSeparateINGR\0"
   "\0"
<<<<<<< HEAD
   /* _mesa_function_pool[24508]: MapBufferRange (will be remapped) */
   "iiii\0"
   "glMapBufferRange\0"
   "\0"
   /* _mesa_function_pool[24531]: ProgramParameters4dvNV (will be remapped) */
   "iiip\0"
   "glProgramParameters4dvNV\0"
   "\0"
   /* _mesa_function_pool[24562]: TexCoord2fColor3fVertex3fvSUN (dynamic) */
   "ppp\0"
   "glTexCoord2fColor3fVertex3fvSUN\0"
   "\0"
   /* _mesa_function_pool[24599]: EvalPoint2 (offset 239) */
   "ii\0"
   "glEvalPoint2\0"
   "\0"
   /* _mesa_function_pool[24616]: EvalPoint1 (offset 237) */
   "i\0"
   "glEvalPoint1\0"
   "\0"
   /* _mesa_function_pool[24632]: Binormal3dvEXT (dynamic) */
   "p\0"
   "glBinormal3dvEXT\0"
   "\0"
   /* _mesa_function_pool[24652]: PopMatrix (offset 297) */
   "\0"
   "glPopMatrix\0"
   "\0"
   /* _mesa_function_pool[24666]: FinishFenceNV (will be remapped) */
   "i\0"
   "glFinishFenceNV\0"
   "\0"
   /* _mesa_function_pool[24685]: GetFogFuncSGIS (dynamic) */
   "p\0"
   "glGetFogFuncSGIS\0"
   "\0"
   /* _mesa_function_pool[24705]: GetUniformLocationARB (will be remapped) */
=======
   /* _mesa_function_pool[24454]: MapBufferRange (will be remapped) */
   "iiii\0"
   "glMapBufferRange\0"
   "\0"
   /* _mesa_function_pool[24477]: ProgramParameters4dvNV (will be remapped) */
   "iiip\0"
   "glProgramParameters4dvNV\0"
   "\0"
   /* _mesa_function_pool[24508]: TexCoord2fColor3fVertex3fvSUN (dynamic) */
   "ppp\0"
   "glTexCoord2fColor3fVertex3fvSUN\0"
   "\0"
   /* _mesa_function_pool[24545]: EvalPoint2 (offset 239) */
   "ii\0"
   "glEvalPoint2\0"
   "\0"
   /* _mesa_function_pool[24562]: EvalPoint1 (offset 237) */
   "i\0"
   "glEvalPoint1\0"
   "\0"
   /* _mesa_function_pool[24578]: Binormal3dvEXT (dynamic) */
   "p\0"
   "glBinormal3dvEXT\0"
   "\0"
   /* _mesa_function_pool[24598]: PopMatrix (offset 297) */
   "\0"
   "glPopMatrix\0"
   "\0"
   /* _mesa_function_pool[24612]: FinishFenceNV (will be remapped) */
   "i\0"
   "glFinishFenceNV\0"
   "\0"
   /* _mesa_function_pool[24631]: GetFogFuncSGIS (dynamic) */
   "p\0"
   "glGetFogFuncSGIS\0"
   "\0"
   /* _mesa_function_pool[24651]: GetUniformLocationARB (will be remapped) */
>>>>>>> cad14c25
   "ip\0"
   "glGetUniformLocation\0"
   "glGetUniformLocationARB\0"
   "\0"
<<<<<<< HEAD
   /* _mesa_function_pool[24754]: SecondaryColor3fEXT (will be remapped) */
=======
   /* _mesa_function_pool[24700]: SecondaryColor3fEXT (will be remapped) */
>>>>>>> cad14c25
   "fff\0"
   "glSecondaryColor3f\0"
   "glSecondaryColor3fEXT\0"
   "\0"
<<<<<<< HEAD
   /* _mesa_function_pool[24800]: GetTexGeniv (offset 280) */
   "iip\0"
   "glGetTexGeniv\0"
   "\0"
   /* _mesa_function_pool[24819]: CombinerInputNV (will be remapped) */
   "iiiiii\0"
   "glCombinerInputNV\0"
   "\0"
   /* _mesa_function_pool[24845]: VertexAttrib3sARB (will be remapped) */
=======
   /* _mesa_function_pool[24746]: GetTexGeniv (offset 280) */
   "iip\0"
   "glGetTexGeniv\0"
   "\0"
   /* _mesa_function_pool[24765]: CombinerInputNV (will be remapped) */
   "iiiiii\0"
   "glCombinerInputNV\0"
   "\0"
   /* _mesa_function_pool[24791]: VertexAttrib3sARB (will be remapped) */
>>>>>>> cad14c25
   "iiii\0"
   "glVertexAttrib3s\0"
   "glVertexAttrib3sARB\0"
   "\0"
<<<<<<< HEAD
   /* _mesa_function_pool[24888]: ReplacementCodeuiNormal3fVertex3fvSUN (dynamic) */
   "ppp\0"
   "glReplacementCodeuiNormal3fVertex3fvSUN\0"
   "\0"
   /* _mesa_function_pool[24933]: Map2d (offset 222) */
   "iddiiddiip\0"
   "glMap2d\0"
   "\0"
   /* _mesa_function_pool[24953]: Map2f (offset 223) */
   "iffiiffiip\0"
   "glMap2f\0"
   "\0"
   /* _mesa_function_pool[24973]: ProgramStringARB (will be remapped) */
   "iiip\0"
   "glProgramStringARB\0"
   "\0"
   /* _mesa_function_pool[24998]: Vertex4s (offset 148) */
   "iiii\0"
   "glVertex4s\0"
   "\0"
   /* _mesa_function_pool[25015]: TexCoord4fVertex4fvSUN (dynamic) */
   "pp\0"
   "glTexCoord4fVertex4fvSUN\0"
   "\0"
   /* _mesa_function_pool[25044]: VertexAttrib3sNV (will be remapped) */
   "iiii\0"
   "glVertexAttrib3sNV\0"
   "\0"
   /* _mesa_function_pool[25069]: VertexAttrib1fNV (will be remapped) */
   "if\0"
   "glVertexAttrib1fNV\0"
   "\0"
   /* _mesa_function_pool[25092]: Vertex4f (offset 144) */
   "ffff\0"
   "glVertex4f\0"
   "\0"
   /* _mesa_function_pool[25109]: EvalCoord1d (offset 228) */
   "d\0"
   "glEvalCoord1d\0"
   "\0"
   /* _mesa_function_pool[25126]: Vertex4d (offset 142) */
   "dddd\0"
   "glVertex4d\0"
   "\0"
   /* _mesa_function_pool[25143]: RasterPos4dv (offset 79) */
   "p\0"
   "glRasterPos4dv\0"
   "\0"
   /* _mesa_function_pool[25161]: FragmentLightfSGIX (dynamic) */
   "iif\0"
   "glFragmentLightfSGIX\0"
   "\0"
   /* _mesa_function_pool[25187]: GetCompressedTexImageARB (will be remapped) */
=======
   /* _mesa_function_pool[24834]: ReplacementCodeuiNormal3fVertex3fvSUN (dynamic) */
   "ppp\0"
   "glReplacementCodeuiNormal3fVertex3fvSUN\0"
   "\0"
   /* _mesa_function_pool[24879]: Map2d (offset 222) */
   "iddiiddiip\0"
   "glMap2d\0"
   "\0"
   /* _mesa_function_pool[24899]: Map2f (offset 223) */
   "iffiiffiip\0"
   "glMap2f\0"
   "\0"
   /* _mesa_function_pool[24919]: ProgramStringARB (will be remapped) */
   "iiip\0"
   "glProgramStringARB\0"
   "\0"
   /* _mesa_function_pool[24944]: Vertex4s (offset 148) */
   "iiii\0"
   "glVertex4s\0"
   "\0"
   /* _mesa_function_pool[24961]: TexCoord4fVertex4fvSUN (dynamic) */
   "pp\0"
   "glTexCoord4fVertex4fvSUN\0"
   "\0"
   /* _mesa_function_pool[24990]: VertexAttrib3sNV (will be remapped) */
   "iiii\0"
   "glVertexAttrib3sNV\0"
   "\0"
   /* _mesa_function_pool[25015]: VertexAttrib1fNV (will be remapped) */
   "if\0"
   "glVertexAttrib1fNV\0"
   "\0"
   /* _mesa_function_pool[25038]: Vertex4f (offset 144) */
   "ffff\0"
   "glVertex4f\0"
   "\0"
   /* _mesa_function_pool[25055]: EvalCoord1d (offset 228) */
   "d\0"
   "glEvalCoord1d\0"
   "\0"
   /* _mesa_function_pool[25072]: Vertex4d (offset 142) */
   "dddd\0"
   "glVertex4d\0"
   "\0"
   /* _mesa_function_pool[25089]: RasterPos4dv (offset 79) */
   "p\0"
   "glRasterPos4dv\0"
   "\0"
   /* _mesa_function_pool[25107]: FragmentLightfSGIX (dynamic) */
   "iif\0"
   "glFragmentLightfSGIX\0"
   "\0"
   /* _mesa_function_pool[25133]: GetCompressedTexImageARB (will be remapped) */
>>>>>>> cad14c25
   "iip\0"
   "glGetCompressedTexImage\0"
   "glGetCompressedTexImageARB\0"
   "\0"
<<<<<<< HEAD
   /* _mesa_function_pool[25243]: GetTexGenfv (offset 279) */
   "iip\0"
   "glGetTexGenfv\0"
   "\0"
   /* _mesa_function_pool[25262]: Vertex4i (offset 146) */
   "iiii\0"
   "glVertex4i\0"
   "\0"
   /* _mesa_function_pool[25279]: VertexWeightPointerEXT (dynamic) */
   "iiip\0"
   "glVertexWeightPointerEXT\0"
   "\0"
   /* _mesa_function_pool[25310]: GetHistogram (offset 361) */
=======
   /* _mesa_function_pool[25189]: GetTexGenfv (offset 279) */
   "iip\0"
   "glGetTexGenfv\0"
   "\0"
   /* _mesa_function_pool[25208]: Vertex4i (offset 146) */
   "iiii\0"
   "glVertex4i\0"
   "\0"
   /* _mesa_function_pool[25225]: VertexWeightPointerEXT (dynamic) */
   "iiip\0"
   "glVertexWeightPointerEXT\0"
   "\0"
   /* _mesa_function_pool[25256]: GetHistogram (offset 361) */
>>>>>>> cad14c25
   "iiiip\0"
   "glGetHistogram\0"
   "glGetHistogramEXT\0"
   "\0"
<<<<<<< HEAD
   /* _mesa_function_pool[25350]: ActiveStencilFaceEXT (will be remapped) */
   "i\0"
   "glActiveStencilFaceEXT\0"
   "\0"
   /* _mesa_function_pool[25376]: StencilFuncSeparateATI (will be remapped) */
   "iiii\0"
   "glStencilFuncSeparateATI\0"
   "\0"
   /* _mesa_function_pool[25407]: Materialf (offset 169) */
   "iif\0"
   "glMaterialf\0"
   "\0"
   /* _mesa_function_pool[25424]: GetShaderSourceARB (will be remapped) */
=======
   /* _mesa_function_pool[25296]: ActiveStencilFaceEXT (will be remapped) */
   "i\0"
   "glActiveStencilFaceEXT\0"
   "\0"
   /* _mesa_function_pool[25322]: StencilFuncSeparateATI (will be remapped) */
   "iiii\0"
   "glStencilFuncSeparateATI\0"
   "\0"
   /* _mesa_function_pool[25353]: Materialf (offset 169) */
   "iif\0"
   "glMaterialf\0"
   "\0"
   /* _mesa_function_pool[25370]: GetShaderSourceARB (will be remapped) */
>>>>>>> cad14c25
   "iipp\0"
   "glGetShaderSource\0"
   "glGetShaderSourceARB\0"
   "\0"
<<<<<<< HEAD
   /* _mesa_function_pool[25469]: IglooInterfaceSGIX (dynamic) */
   "ip\0"
   "glIglooInterfaceSGIX\0"
   "\0"
   /* _mesa_function_pool[25494]: Materiali (offset 171) */
   "iii\0"
   "glMateriali\0"
   "\0"
   /* _mesa_function_pool[25511]: VertexAttrib4dNV (will be remapped) */
   "idddd\0"
   "glVertexAttrib4dNV\0"
   "\0"
   /* _mesa_function_pool[25537]: MultiModeDrawElementsIBM (will be remapped) */
   "ppipii\0"
   "glMultiModeDrawElementsIBM\0"
   "\0"
   /* _mesa_function_pool[25572]: Indexsv (offset 51) */
   "p\0"
   "glIndexsv\0"
   "\0"
   /* _mesa_function_pool[25585]: MultiTexCoord4svARB (offset 407) */
=======
   /* _mesa_function_pool[25415]: IglooInterfaceSGIX (dynamic) */
   "ip\0"
   "glIglooInterfaceSGIX\0"
   "\0"
   /* _mesa_function_pool[25440]: Materiali (offset 171) */
   "iii\0"
   "glMateriali\0"
   "\0"
   /* _mesa_function_pool[25457]: VertexAttrib4dNV (will be remapped) */
   "idddd\0"
   "glVertexAttrib4dNV\0"
   "\0"
   /* _mesa_function_pool[25483]: MultiModeDrawElementsIBM (will be remapped) */
   "ppipii\0"
   "glMultiModeDrawElementsIBM\0"
   "\0"
   /* _mesa_function_pool[25518]: Indexsv (offset 51) */
   "p\0"
   "glIndexsv\0"
   "\0"
   /* _mesa_function_pool[25531]: MultiTexCoord4svARB (offset 407) */
>>>>>>> cad14c25
   "ip\0"
   "glMultiTexCoord4sv\0"
   "glMultiTexCoord4svARB\0"
   "\0"
<<<<<<< HEAD
   /* _mesa_function_pool[25630]: LightModelfv (offset 164) */
   "ip\0"
   "glLightModelfv\0"
   "\0"
   /* _mesa_function_pool[25649]: TexCoord2dv (offset 103) */
   "p\0"
   "glTexCoord2dv\0"
   "\0"
   /* _mesa_function_pool[25666]: GenQueriesARB (will be remapped) */
=======
   /* _mesa_function_pool[25576]: LightModelfv (offset 164) */
   "ip\0"
   "glLightModelfv\0"
   "\0"
   /* _mesa_function_pool[25595]: TexCoord2dv (offset 103) */
   "p\0"
   "glTexCoord2dv\0"
   "\0"
   /* _mesa_function_pool[25612]: GenQueriesARB (will be remapped) */
>>>>>>> cad14c25
   "ip\0"
   "glGenQueries\0"
   "glGenQueriesARB\0"
   "\0"
<<<<<<< HEAD
   /* _mesa_function_pool[25699]: EvalCoord1dv (offset 229) */
   "p\0"
   "glEvalCoord1dv\0"
   "\0"
   /* _mesa_function_pool[25717]: ReplacementCodeuiVertex3fSUN (dynamic) */
   "ifff\0"
   "glReplacementCodeuiVertex3fSUN\0"
   "\0"
   /* _mesa_function_pool[25754]: Translated (offset 303) */
   "ddd\0"
   "glTranslated\0"
   "\0"
   /* _mesa_function_pool[25772]: Translatef (offset 304) */
   "fff\0"
   "glTranslatef\0"
   "\0"
   /* _mesa_function_pool[25790]: StencilMask (offset 209) */
   "i\0"
   "glStencilMask\0"
   "\0"
   /* _mesa_function_pool[25807]: Tangent3iEXT (dynamic) */
   "iii\0"
   "glTangent3iEXT\0"
   "\0"
   /* _mesa_function_pool[25827]: GetLightiv (offset 265) */
   "iip\0"
   "glGetLightiv\0"
   "\0"
   /* _mesa_function_pool[25845]: DrawMeshArraysSUN (dynamic) */
   "iiii\0"
   "glDrawMeshArraysSUN\0"
   "\0"
   /* _mesa_function_pool[25871]: IsList (offset 287) */
   "i\0"
   "glIsList\0"
   "\0"
   /* _mesa_function_pool[25883]: IsSync (will be remapped) */
   "i\0"
   "glIsSync\0"
   "\0"
   /* _mesa_function_pool[25895]: RenderMode (offset 196) */
   "i\0"
   "glRenderMode\0"
   "\0"
   /* _mesa_function_pool[25911]: GetMapControlPointsNV (dynamic) */
   "iiiiiip\0"
   "glGetMapControlPointsNV\0"
   "\0"
   /* _mesa_function_pool[25944]: DrawBuffersARB (will be remapped) */
=======
   /* _mesa_function_pool[25645]: EvalCoord1dv (offset 229) */
   "p\0"
   "glEvalCoord1dv\0"
   "\0"
   /* _mesa_function_pool[25663]: ReplacementCodeuiVertex3fSUN (dynamic) */
   "ifff\0"
   "glReplacementCodeuiVertex3fSUN\0"
   "\0"
   /* _mesa_function_pool[25700]: Translated (offset 303) */
   "ddd\0"
   "glTranslated\0"
   "\0"
   /* _mesa_function_pool[25718]: Translatef (offset 304) */
   "fff\0"
   "glTranslatef\0"
   "\0"
   /* _mesa_function_pool[25736]: StencilMask (offset 209) */
   "i\0"
   "glStencilMask\0"
   "\0"
   /* _mesa_function_pool[25753]: Tangent3iEXT (dynamic) */
   "iii\0"
   "glTangent3iEXT\0"
   "\0"
   /* _mesa_function_pool[25773]: GetLightiv (offset 265) */
   "iip\0"
   "glGetLightiv\0"
   "\0"
   /* _mesa_function_pool[25791]: DrawMeshArraysSUN (dynamic) */
   "iiii\0"
   "glDrawMeshArraysSUN\0"
   "\0"
   /* _mesa_function_pool[25817]: IsList (offset 287) */
   "i\0"
   "glIsList\0"
   "\0"
   /* _mesa_function_pool[25829]: IsSync (will be remapped) */
   "i\0"
   "glIsSync\0"
   "\0"
   /* _mesa_function_pool[25841]: RenderMode (offset 196) */
   "i\0"
   "glRenderMode\0"
   "\0"
   /* _mesa_function_pool[25857]: GetMapControlPointsNV (dynamic) */
   "iiiiiip\0"
   "glGetMapControlPointsNV\0"
   "\0"
   /* _mesa_function_pool[25890]: DrawBuffersARB (will be remapped) */
>>>>>>> cad14c25
   "ip\0"
   "glDrawBuffers\0"
   "glDrawBuffersARB\0"
   "glDrawBuffersATI\0"
   "\0"
<<<<<<< HEAD
   /* _mesa_function_pool[25996]: ProgramLocalParameter4fARB (will be remapped) */
   "iiffff\0"
   "glProgramLocalParameter4fARB\0"
   "\0"
   /* _mesa_function_pool[26033]: SpriteParameterivSGIX (dynamic) */
   "ip\0"
   "glSpriteParameterivSGIX\0"
   "\0"
   /* _mesa_function_pool[26061]: ProvokingVertexEXT (will be remapped) */
=======
   /* _mesa_function_pool[25942]: ProgramLocalParameter4fARB (will be remapped) */
   "iiffff\0"
   "glProgramLocalParameter4fARB\0"
   "\0"
   /* _mesa_function_pool[25979]: SpriteParameterivSGIX (dynamic) */
   "ip\0"
   "glSpriteParameterivSGIX\0"
   "\0"
   /* _mesa_function_pool[26007]: ProvokingVertexEXT (will be remapped) */
>>>>>>> cad14c25
   "i\0"
   "glProvokingVertexEXT\0"
   "glProvokingVertex\0"
   "\0"
<<<<<<< HEAD
   /* _mesa_function_pool[26103]: MultiTexCoord1fARB (offset 378) */
=======
   /* _mesa_function_pool[26049]: MultiTexCoord1fARB (offset 378) */
>>>>>>> cad14c25
   "if\0"
   "glMultiTexCoord1f\0"
   "glMultiTexCoord1fARB\0"
   "\0"
<<<<<<< HEAD
   /* _mesa_function_pool[26146]: LoadName (offset 198) */
   "i\0"
   "glLoadName\0"
   "\0"
   /* _mesa_function_pool[26160]: VertexAttribs4ubvNV (will be remapped) */
   "iip\0"
   "glVertexAttribs4ubvNV\0"
   "\0"
   /* _mesa_function_pool[26187]: WeightsvARB (dynamic) */
   "ip\0"
   "glWeightsvARB\0"
   "\0"
   /* _mesa_function_pool[26205]: Uniform1fvARB (will be remapped) */
=======
   /* _mesa_function_pool[26092]: LoadName (offset 198) */
   "i\0"
   "glLoadName\0"
   "\0"
   /* _mesa_function_pool[26106]: VertexAttribs4ubvNV (will be remapped) */
   "iip\0"
   "glVertexAttribs4ubvNV\0"
   "\0"
   /* _mesa_function_pool[26133]: WeightsvARB (dynamic) */
   "ip\0"
   "glWeightsvARB\0"
   "\0"
   /* _mesa_function_pool[26151]: Uniform1fvARB (will be remapped) */
>>>>>>> cad14c25
   "iip\0"
   "glUniform1fv\0"
   "glUniform1fvARB\0"
   "\0"
<<<<<<< HEAD
   /* _mesa_function_pool[26239]: CopyTexSubImage1D (offset 325) */
=======
   /* _mesa_function_pool[26185]: CopyTexSubImage1D (offset 325) */
>>>>>>> cad14c25
   "iiiiii\0"
   "glCopyTexSubImage1D\0"
   "glCopyTexSubImage1DEXT\0"
   "\0"
<<<<<<< HEAD
   /* _mesa_function_pool[26290]: CullFace (offset 152) */
   "i\0"
   "glCullFace\0"
   "\0"
   /* _mesa_function_pool[26304]: BindTexture (offset 307) */
=======
   /* _mesa_function_pool[26236]: CullFace (offset 152) */
   "i\0"
   "glCullFace\0"
   "\0"
   /* _mesa_function_pool[26250]: BindTexture (offset 307) */
>>>>>>> cad14c25
   "ii\0"
   "glBindTexture\0"
   "glBindTextureEXT\0"
   "\0"
<<<<<<< HEAD
   /* _mesa_function_pool[26339]: BeginFragmentShaderATI (will be remapped) */
   "\0"
   "glBeginFragmentShaderATI\0"
   "\0"
   /* _mesa_function_pool[26366]: MultiTexCoord4fARB (offset 402) */
=======
   /* _mesa_function_pool[26285]: BeginFragmentShaderATI (will be remapped) */
   "\0"
   "glBeginFragmentShaderATI\0"
   "\0"
   /* _mesa_function_pool[26312]: MultiTexCoord4fARB (offset 402) */
>>>>>>> cad14c25
   "iffff\0"
   "glMultiTexCoord4f\0"
   "glMultiTexCoord4fARB\0"
   "\0"
<<<<<<< HEAD
   /* _mesa_function_pool[26412]: VertexAttribs3svNV (will be remapped) */
   "iip\0"
   "glVertexAttribs3svNV\0"
   "\0"
   /* _mesa_function_pool[26438]: StencilFunc (offset 243) */
   "iii\0"
   "glStencilFunc\0"
   "\0"
   /* _mesa_function_pool[26457]: CopyPixels (offset 255) */
   "iiiii\0"
   "glCopyPixels\0"
   "\0"
   /* _mesa_function_pool[26477]: Rectsv (offset 93) */
   "pp\0"
   "glRectsv\0"
   "\0"
   /* _mesa_function_pool[26490]: ReplacementCodeuivSUN (dynamic) */
   "p\0"
   "glReplacementCodeuivSUN\0"
   "\0"
   /* _mesa_function_pool[26517]: EnableVertexAttribArrayARB (will be remapped) */
=======
   /* _mesa_function_pool[26358]: VertexAttribs3svNV (will be remapped) */
   "iip\0"
   "glVertexAttribs3svNV\0"
   "\0"
   /* _mesa_function_pool[26384]: StencilFunc (offset 243) */
   "iii\0"
   "glStencilFunc\0"
   "\0"
   /* _mesa_function_pool[26403]: CopyPixels (offset 255) */
   "iiiii\0"
   "glCopyPixels\0"
   "\0"
   /* _mesa_function_pool[26423]: Rectsv (offset 93) */
   "pp\0"
   "glRectsv\0"
   "\0"
   /* _mesa_function_pool[26436]: ReplacementCodeuivSUN (dynamic) */
   "p\0"
   "glReplacementCodeuivSUN\0"
   "\0"
   /* _mesa_function_pool[26463]: EnableVertexAttribArrayARB (will be remapped) */
>>>>>>> cad14c25
   "i\0"
   "glEnableVertexAttribArray\0"
   "glEnableVertexAttribArrayARB\0"
   "\0"
<<<<<<< HEAD
   /* _mesa_function_pool[26575]: NormalPointervINTEL (dynamic) */
   "ip\0"
   "glNormalPointervINTEL\0"
   "\0"
   /* _mesa_function_pool[26601]: CopyConvolutionFilter2D (offset 355) */
=======
   /* _mesa_function_pool[26521]: NormalPointervINTEL (dynamic) */
   "ip\0"
   "glNormalPointervINTEL\0"
   "\0"
   /* _mesa_function_pool[26547]: CopyConvolutionFilter2D (offset 355) */
>>>>>>> cad14c25
   "iiiiii\0"
   "glCopyConvolutionFilter2D\0"
   "glCopyConvolutionFilter2DEXT\0"
   "\0"
<<<<<<< HEAD
   /* _mesa_function_pool[26664]: WindowPos3ivMESA (will be remapped) */
=======
   /* _mesa_function_pool[26610]: WindowPos3ivMESA (will be remapped) */
>>>>>>> cad14c25
   "p\0"
   "glWindowPos3iv\0"
   "glWindowPos3ivARB\0"
   "glWindowPos3ivMESA\0"
   "\0"
<<<<<<< HEAD
   /* _mesa_function_pool[26719]: CopyBufferSubData (will be remapped) */
   "iiiii\0"
   "glCopyBufferSubData\0"
   "\0"
   /* _mesa_function_pool[26746]: NormalPointer (offset 318) */
   "iip\0"
   "glNormalPointer\0"
   "\0"
   /* _mesa_function_pool[26767]: TexParameterfv (offset 179) */
   "iip\0"
   "glTexParameterfv\0"
   "\0"
   /* _mesa_function_pool[26789]: IsBufferARB (will be remapped) */
=======
   /* _mesa_function_pool[26665]: CopyBufferSubData (will be remapped) */
   "iiiii\0"
   "glCopyBufferSubData\0"
   "\0"
   /* _mesa_function_pool[26692]: NormalPointer (offset 318) */
   "iip\0"
   "glNormalPointer\0"
   "\0"
   /* _mesa_function_pool[26713]: TexParameterfv (offset 179) */
   "iip\0"
   "glTexParameterfv\0"
   "\0"
   /* _mesa_function_pool[26735]: IsBufferARB (will be remapped) */
>>>>>>> cad14c25
   "i\0"
   "glIsBuffer\0"
   "glIsBufferARB\0"
   "\0"
<<<<<<< HEAD
   /* _mesa_function_pool[26817]: WindowPos4iMESA (will be remapped) */
   "iiii\0"
   "glWindowPos4iMESA\0"
   "\0"
   /* _mesa_function_pool[26841]: VertexAttrib4uivARB (will be remapped) */
=======
   /* _mesa_function_pool[26763]: WindowPos4iMESA (will be remapped) */
   "iiii\0"
   "glWindowPos4iMESA\0"
   "\0"
   /* _mesa_function_pool[26787]: VertexAttrib4uivARB (will be remapped) */
>>>>>>> cad14c25
   "ip\0"
   "glVertexAttrib4uiv\0"
   "glVertexAttrib4uivARB\0"
   "\0"
<<<<<<< HEAD
   /* _mesa_function_pool[26886]: Tangent3bvEXT (dynamic) */
   "p\0"
   "glTangent3bvEXT\0"
   "\0"
   /* _mesa_function_pool[26905]: UniformMatrix3x4fv (will be remapped) */
   "iiip\0"
   "glUniformMatrix3x4fv\0"
   "\0"
   /* _mesa_function_pool[26932]: ClipPlane (offset 150) */
   "ip\0"
   "glClipPlane\0"
   "\0"
   /* _mesa_function_pool[26948]: Recti (offset 90) */
   "iiii\0"
   "glRecti\0"
   "\0"
   /* _mesa_function_pool[26962]: DrawRangeElementsBaseVertex (will be remapped) */
   "iiiiipi\0"
   "glDrawRangeElementsBaseVertex\0"
   "\0"
   /* _mesa_function_pool[27001]: TexCoordPointervINTEL (dynamic) */
   "iip\0"
   "glTexCoordPointervINTEL\0"
   "\0"
   /* _mesa_function_pool[27030]: DeleteBuffersARB (will be remapped) */
=======
   /* _mesa_function_pool[26832]: Tangent3bvEXT (dynamic) */
   "p\0"
   "glTangent3bvEXT\0"
   "\0"
   /* _mesa_function_pool[26851]: UniformMatrix3x4fv (will be remapped) */
   "iiip\0"
   "glUniformMatrix3x4fv\0"
   "\0"
   /* _mesa_function_pool[26878]: ClipPlane (offset 150) */
   "ip\0"
   "glClipPlane\0"
   "\0"
   /* _mesa_function_pool[26894]: Recti (offset 90) */
   "iiii\0"
   "glRecti\0"
   "\0"
   /* _mesa_function_pool[26908]: DrawRangeElementsBaseVertex (will be remapped) */
   "iiiiipi\0"
   "glDrawRangeElementsBaseVertex\0"
   "\0"
   /* _mesa_function_pool[26947]: TexCoordPointervINTEL (dynamic) */
   "iip\0"
   "glTexCoordPointervINTEL\0"
   "\0"
   /* _mesa_function_pool[26976]: DeleteBuffersARB (will be remapped) */
>>>>>>> cad14c25
   "ip\0"
   "glDeleteBuffers\0"
   "glDeleteBuffersARB\0"
   "\0"
<<<<<<< HEAD
   /* _mesa_function_pool[27069]: WindowPos4fvMESA (will be remapped) */
   "p\0"
   "glWindowPos4fvMESA\0"
   "\0"
   /* _mesa_function_pool[27091]: GetPixelMapuiv (offset 272) */
   "ip\0"
   "glGetPixelMapuiv\0"
   "\0"
   /* _mesa_function_pool[27112]: Rectf (offset 88) */
   "ffff\0"
   "glRectf\0"
   "\0"
   /* _mesa_function_pool[27126]: VertexAttrib1sNV (will be remapped) */
   "ii\0"
   "glVertexAttrib1sNV\0"
   "\0"
   /* _mesa_function_pool[27149]: Indexfv (offset 47) */
   "p\0"
   "glIndexfv\0"
   "\0"
   /* _mesa_function_pool[27162]: SecondaryColor3svEXT (will be remapped) */
=======
   /* _mesa_function_pool[27015]: WindowPos4fvMESA (will be remapped) */
   "p\0"
   "glWindowPos4fvMESA\0"
   "\0"
   /* _mesa_function_pool[27037]: GetPixelMapuiv (offset 272) */
   "ip\0"
   "glGetPixelMapuiv\0"
   "\0"
   /* _mesa_function_pool[27058]: Rectf (offset 88) */
   "ffff\0"
   "glRectf\0"
   "\0"
   /* _mesa_function_pool[27072]: VertexAttrib1sNV (will be remapped) */
   "ii\0"
   "glVertexAttrib1sNV\0"
   "\0"
   /* _mesa_function_pool[27095]: Indexfv (offset 47) */
   "p\0"
   "glIndexfv\0"
   "\0"
   /* _mesa_function_pool[27108]: SecondaryColor3svEXT (will be remapped) */
>>>>>>> cad14c25
   "p\0"
   "glSecondaryColor3sv\0"
   "glSecondaryColor3svEXT\0"
   "\0"
<<<<<<< HEAD
   /* _mesa_function_pool[27208]: LoadTransposeMatrixfARB (will be remapped) */
=======
   /* _mesa_function_pool[27154]: LoadTransposeMatrixfARB (will be remapped) */
>>>>>>> cad14c25
   "p\0"
   "glLoadTransposeMatrixf\0"
   "glLoadTransposeMatrixfARB\0"
   "\0"
<<<<<<< HEAD
   /* _mesa_function_pool[27260]: GetPointerv (offset 329) */
=======
   /* _mesa_function_pool[27206]: GetPointerv (offset 329) */
>>>>>>> cad14c25
   "ip\0"
   "glGetPointerv\0"
   "glGetPointervEXT\0"
   "\0"
<<<<<<< HEAD
   /* _mesa_function_pool[27295]: Tangent3bEXT (dynamic) */
   "iii\0"
   "glTangent3bEXT\0"
   "\0"
   /* _mesa_function_pool[27315]: CombinerParameterfNV (will be remapped) */
   "if\0"
   "glCombinerParameterfNV\0"
   "\0"
   /* _mesa_function_pool[27342]: IndexMask (offset 212) */
   "i\0"
   "glIndexMask\0"
   "\0"
   /* _mesa_function_pool[27357]: BindProgramNV (will be remapped) */
=======
   /* _mesa_function_pool[27241]: Tangent3bEXT (dynamic) */
   "iii\0"
   "glTangent3bEXT\0"
   "\0"
   /* _mesa_function_pool[27261]: CombinerParameterfNV (will be remapped) */
   "if\0"
   "glCombinerParameterfNV\0"
   "\0"
   /* _mesa_function_pool[27288]: IndexMask (offset 212) */
   "i\0"
   "glIndexMask\0"
   "\0"
   /* _mesa_function_pool[27303]: BindProgramNV (will be remapped) */
>>>>>>> cad14c25
   "ii\0"
   "glBindProgramARB\0"
   "glBindProgramNV\0"
   "\0"
<<<<<<< HEAD
   /* _mesa_function_pool[27394]: VertexAttrib4svARB (will be remapped) */
=======
   /* _mesa_function_pool[27340]: VertexAttrib4svARB (will be remapped) */
>>>>>>> cad14c25
   "ip\0"
   "glVertexAttrib4sv\0"
   "glVertexAttrib4svARB\0"
   "\0"
<<<<<<< HEAD
   /* _mesa_function_pool[27437]: GetFloatv (offset 262) */
   "ip\0"
   "glGetFloatv\0"
   "\0"
   /* _mesa_function_pool[27453]: CreateDebugObjectMESA (dynamic) */
   "\0"
   "glCreateDebugObjectMESA\0"
   "\0"
   /* _mesa_function_pool[27479]: GetShaderiv (will be remapped) */
   "iip\0"
   "glGetShaderiv\0"
   "\0"
   /* _mesa_function_pool[27498]: ClientWaitSync (will be remapped) */
   "iii\0"
   "glClientWaitSync\0"
   "\0"
   /* _mesa_function_pool[27520]: TexCoord4s (offset 124) */
   "iiii\0"
   "glTexCoord4s\0"
   "\0"
   /* _mesa_function_pool[27539]: TexCoord3sv (offset 117) */
   "p\0"
   "glTexCoord3sv\0"
   "\0"
   /* _mesa_function_pool[27556]: BindFragmentShaderATI (will be remapped) */
   "i\0"
   "glBindFragmentShaderATI\0"
   "\0"
   /* _mesa_function_pool[27583]: PopAttrib (offset 218) */
   "\0"
   "glPopAttrib\0"
   "\0"
   /* _mesa_function_pool[27597]: Fogfv (offset 154) */
   "ip\0"
   "glFogfv\0"
   "\0"
   /* _mesa_function_pool[27609]: UnmapBufferARB (will be remapped) */
=======
   /* _mesa_function_pool[27383]: GetFloatv (offset 262) */
   "ip\0"
   "glGetFloatv\0"
   "\0"
   /* _mesa_function_pool[27399]: CreateDebugObjectMESA (dynamic) */
   "\0"
   "glCreateDebugObjectMESA\0"
   "\0"
   /* _mesa_function_pool[27425]: GetShaderiv (will be remapped) */
   "iip\0"
   "glGetShaderiv\0"
   "\0"
   /* _mesa_function_pool[27444]: ClientWaitSync (will be remapped) */
   "iii\0"
   "glClientWaitSync\0"
   "\0"
   /* _mesa_function_pool[27466]: TexCoord4s (offset 124) */
   "iiii\0"
   "glTexCoord4s\0"
   "\0"
   /* _mesa_function_pool[27485]: TexCoord3sv (offset 117) */
   "p\0"
   "glTexCoord3sv\0"
   "\0"
   /* _mesa_function_pool[27502]: BindFragmentShaderATI (will be remapped) */
   "i\0"
   "glBindFragmentShaderATI\0"
   "\0"
   /* _mesa_function_pool[27529]: PopAttrib (offset 218) */
   "\0"
   "glPopAttrib\0"
   "\0"
   /* _mesa_function_pool[27543]: Fogfv (offset 154) */
   "ip\0"
   "glFogfv\0"
   "\0"
   /* _mesa_function_pool[27555]: UnmapBufferARB (will be remapped) */
>>>>>>> cad14c25
   "i\0"
   "glUnmapBuffer\0"
   "glUnmapBufferARB\0"
   "\0"
<<<<<<< HEAD
   /* _mesa_function_pool[27643]: InitNames (offset 197) */
   "\0"
   "glInitNames\0"
   "\0"
   /* _mesa_function_pool[27657]: Normal3sv (offset 61) */
   "p\0"
   "glNormal3sv\0"
   "\0"
   /* _mesa_function_pool[27672]: Minmax (offset 368) */
=======
   /* _mesa_function_pool[27589]: InitNames (offset 197) */
   "\0"
   "glInitNames\0"
   "\0"
   /* _mesa_function_pool[27603]: Normal3sv (offset 61) */
   "p\0"
   "glNormal3sv\0"
   "\0"
   /* _mesa_function_pool[27618]: Minmax (offset 368) */
>>>>>>> cad14c25
   "iii\0"
   "glMinmax\0"
   "glMinmaxEXT\0"
   "\0"
<<<<<<< HEAD
   /* _mesa_function_pool[27698]: TexCoord4d (offset 118) */
   "dddd\0"
   "glTexCoord4d\0"
   "\0"
   /* _mesa_function_pool[27717]: DeformationMap3dSGIX (dynamic) */
   "iddiiddiiddiip\0"
   "glDeformationMap3dSGIX\0"
   "\0"
   /* _mesa_function_pool[27756]: TexCoord4f (offset 120) */
   "ffff\0"
   "glTexCoord4f\0"
   "\0"
   /* _mesa_function_pool[27775]: FogCoorddvEXT (will be remapped) */
=======
   /* _mesa_function_pool[27644]: TexCoord4d (offset 118) */
   "dddd\0"
   "glTexCoord4d\0"
   "\0"
   /* _mesa_function_pool[27663]: TexCoord4f (offset 120) */
   "ffff\0"
   "glTexCoord4f\0"
   "\0"
   /* _mesa_function_pool[27682]: FogCoorddvEXT (will be remapped) */
>>>>>>> cad14c25
   "p\0"
   "glFogCoorddv\0"
   "glFogCoorddvEXT\0"
   "\0"
<<<<<<< HEAD
   /* _mesa_function_pool[27807]: FinishTextureSUNX (dynamic) */
   "\0"
   "glFinishTextureSUNX\0"
   "\0"
   /* _mesa_function_pool[27829]: GetFragmentLightfvSGIX (dynamic) */
   "iip\0"
   "glGetFragmentLightfvSGIX\0"
   "\0"
   /* _mesa_function_pool[27859]: Binormal3fvEXT (dynamic) */
   "p\0"
   "glBinormal3fvEXT\0"
   "\0"
   /* _mesa_function_pool[27879]: GetBooleanv (offset 258) */
   "ip\0"
   "glGetBooleanv\0"
   "\0"
   /* _mesa_function_pool[27897]: ColorFragmentOp3ATI (will be remapped) */
   "iiiiiiiiiiiii\0"
   "glColorFragmentOp3ATI\0"
   "\0"
   /* _mesa_function_pool[27934]: Hint (offset 158) */
   "ii\0"
   "glHint\0"
   "\0"
   /* _mesa_function_pool[27945]: Color4dv (offset 28) */
   "p\0"
   "glColor4dv\0"
   "\0"
   /* _mesa_function_pool[27959]: VertexAttrib2svARB (will be remapped) */
=======
   /* _mesa_function_pool[27714]: FinishTextureSUNX (dynamic) */
   "\0"
   "glFinishTextureSUNX\0"
   "\0"
   /* _mesa_function_pool[27736]: GetFragmentLightfvSGIX (dynamic) */
   "iip\0"
   "glGetFragmentLightfvSGIX\0"
   "\0"
   /* _mesa_function_pool[27766]: Binormal3fvEXT (dynamic) */
   "p\0"
   "glBinormal3fvEXT\0"
   "\0"
   /* _mesa_function_pool[27786]: GetBooleanv (offset 258) */
   "ip\0"
   "glGetBooleanv\0"
   "\0"
   /* _mesa_function_pool[27804]: ColorFragmentOp3ATI (will be remapped) */
   "iiiiiiiiiiiii\0"
   "glColorFragmentOp3ATI\0"
   "\0"
   /* _mesa_function_pool[27841]: Hint (offset 158) */
   "ii\0"
   "glHint\0"
   "\0"
   /* _mesa_function_pool[27852]: Color4dv (offset 28) */
   "p\0"
   "glColor4dv\0"
   "\0"
   /* _mesa_function_pool[27866]: VertexAttrib2svARB (will be remapped) */
>>>>>>> cad14c25
   "ip\0"
   "glVertexAttrib2sv\0"
   "glVertexAttrib2svARB\0"
   "\0"
<<<<<<< HEAD
   /* _mesa_function_pool[28002]: AreProgramsResidentNV (will be remapped) */
   "ipp\0"
   "glAreProgramsResidentNV\0"
   "\0"
   /* _mesa_function_pool[28031]: WindowPos3svMESA (will be remapped) */
=======
   /* _mesa_function_pool[27909]: AreProgramsResidentNV (will be remapped) */
   "ipp\0"
   "glAreProgramsResidentNV\0"
   "\0"
   /* _mesa_function_pool[27938]: WindowPos3svMESA (will be remapped) */
>>>>>>> cad14c25
   "p\0"
   "glWindowPos3sv\0"
   "glWindowPos3svARB\0"
   "glWindowPos3svMESA\0"
   "\0"
<<<<<<< HEAD
   /* _mesa_function_pool[28086]: CopyColorSubTable (offset 347) */
=======
   /* _mesa_function_pool[27993]: CopyColorSubTable (offset 347) */
>>>>>>> cad14c25
   "iiiii\0"
   "glCopyColorSubTable\0"
   "glCopyColorSubTableEXT\0"
   "\0"
<<<<<<< HEAD
   /* _mesa_function_pool[28136]: WeightdvARB (dynamic) */
   "ip\0"
   "glWeightdvARB\0"
   "\0"
   /* _mesa_function_pool[28154]: DeleteRenderbuffersEXT (will be remapped) */
=======
   /* _mesa_function_pool[28043]: WeightdvARB (dynamic) */
   "ip\0"
   "glWeightdvARB\0"
   "\0"
   /* _mesa_function_pool[28061]: DeleteRenderbuffersEXT (will be remapped) */
>>>>>>> cad14c25
   "ip\0"
   "glDeleteRenderbuffers\0"
   "glDeleteRenderbuffersEXT\0"
   "\0"
<<<<<<< HEAD
   /* _mesa_function_pool[28205]: VertexAttrib4NubvARB (will be remapped) */
=======
   /* _mesa_function_pool[28112]: VertexAttrib4NubvARB (will be remapped) */
>>>>>>> cad14c25
   "ip\0"
   "glVertexAttrib4Nubv\0"
   "glVertexAttrib4NubvARB\0"
   "\0"
<<<<<<< HEAD
   /* _mesa_function_pool[28252]: VertexAttrib3dvNV (will be remapped) */
   "ip\0"
   "glVertexAttrib3dvNV\0"
   "\0"
   /* _mesa_function_pool[28276]: GetObjectParameterfvARB (will be remapped) */
   "iip\0"
   "glGetObjectParameterfvARB\0"
   "\0"
   /* _mesa_function_pool[28307]: Vertex4iv (offset 147) */
   "p\0"
   "glVertex4iv\0"
   "\0"
   /* _mesa_function_pool[28322]: GetProgramEnvParameterdvARB (will be remapped) */
   "iip\0"
   "glGetProgramEnvParameterdvARB\0"
   "\0"
   /* _mesa_function_pool[28357]: TexCoord4dv (offset 119) */
   "p\0"
   "glTexCoord4dv\0"
   "\0"
   /* _mesa_function_pool[28374]: LockArraysEXT (will be remapped) */
   "ii\0"
   "glLockArraysEXT\0"
   "\0"
   /* _mesa_function_pool[28394]: Begin (offset 7) */
   "i\0"
   "glBegin\0"
   "\0"
   /* _mesa_function_pool[28405]: LightModeli (offset 165) */
   "ii\0"
   "glLightModeli\0"
   "\0"
   /* _mesa_function_pool[28423]: Rectfv (offset 89) */
   "pp\0"
   "glRectfv\0"
   "\0"
   /* _mesa_function_pool[28436]: LightModelf (offset 163) */
   "if\0"
   "glLightModelf\0"
   "\0"
   /* _mesa_function_pool[28454]: GetTexParameterfv (offset 282) */
   "iip\0"
   "glGetTexParameterfv\0"
   "\0"
   /* _mesa_function_pool[28479]: GetLightfv (offset 264) */
   "iip\0"
   "glGetLightfv\0"
   "\0"
   /* _mesa_function_pool[28497]: PixelTransformParameterivEXT (dynamic) */
   "iip\0"
   "glPixelTransformParameterivEXT\0"
   "\0"
   /* _mesa_function_pool[28533]: BinormalPointerEXT (dynamic) */
   "iip\0"
   "glBinormalPointerEXT\0"
   "\0"
   /* _mesa_function_pool[28559]: VertexAttrib1dNV (will be remapped) */
   "id\0"
   "glVertexAttrib1dNV\0"
   "\0"
   /* _mesa_function_pool[28582]: GetCombinerInputParameterivNV (will be remapped) */
   "iiiip\0"
   "glGetCombinerInputParameterivNV\0"
   "\0"
   /* _mesa_function_pool[28621]: Disable (offset 214) */
   "i\0"
   "glDisable\0"
   "\0"
   /* _mesa_function_pool[28634]: MultiTexCoord2fvARB (offset 387) */
=======
   /* _mesa_function_pool[28159]: VertexAttrib3dvNV (will be remapped) */
   "ip\0"
   "glVertexAttrib3dvNV\0"
   "\0"
   /* _mesa_function_pool[28183]: GetObjectParameterfvARB (will be remapped) */
   "iip\0"
   "glGetObjectParameterfvARB\0"
   "\0"
   /* _mesa_function_pool[28214]: Vertex4iv (offset 147) */
   "p\0"
   "glVertex4iv\0"
   "\0"
   /* _mesa_function_pool[28229]: GetProgramEnvParameterdvARB (will be remapped) */
   "iip\0"
   "glGetProgramEnvParameterdvARB\0"
   "\0"
   /* _mesa_function_pool[28264]: TexCoord4dv (offset 119) */
   "p\0"
   "glTexCoord4dv\0"
   "\0"
   /* _mesa_function_pool[28281]: LockArraysEXT (will be remapped) */
   "ii\0"
   "glLockArraysEXT\0"
   "\0"
   /* _mesa_function_pool[28301]: Begin (offset 7) */
   "i\0"
   "glBegin\0"
   "\0"
   /* _mesa_function_pool[28312]: LightModeli (offset 165) */
   "ii\0"
   "glLightModeli\0"
   "\0"
   /* _mesa_function_pool[28330]: Rectfv (offset 89) */
   "pp\0"
   "glRectfv\0"
   "\0"
   /* _mesa_function_pool[28343]: LightModelf (offset 163) */
   "if\0"
   "glLightModelf\0"
   "\0"
   /* _mesa_function_pool[28361]: GetTexParameterfv (offset 282) */
   "iip\0"
   "glGetTexParameterfv\0"
   "\0"
   /* _mesa_function_pool[28386]: GetLightfv (offset 264) */
   "iip\0"
   "glGetLightfv\0"
   "\0"
   /* _mesa_function_pool[28404]: PixelTransformParameterivEXT (dynamic) */
   "iip\0"
   "glPixelTransformParameterivEXT\0"
   "\0"
   /* _mesa_function_pool[28440]: BinormalPointerEXT (dynamic) */
   "iip\0"
   "glBinormalPointerEXT\0"
   "\0"
   /* _mesa_function_pool[28466]: VertexAttrib1dNV (will be remapped) */
   "id\0"
   "glVertexAttrib1dNV\0"
   "\0"
   /* _mesa_function_pool[28489]: GetCombinerInputParameterivNV (will be remapped) */
   "iiiip\0"
   "glGetCombinerInputParameterivNV\0"
   "\0"
   /* _mesa_function_pool[28528]: Disable (offset 214) */
   "i\0"
   "glDisable\0"
   "\0"
   /* _mesa_function_pool[28541]: MultiTexCoord2fvARB (offset 387) */
>>>>>>> cad14c25
   "ip\0"
   "glMultiTexCoord2fv\0"
   "glMultiTexCoord2fvARB\0"
   "\0"
<<<<<<< HEAD
   /* _mesa_function_pool[28679]: GetRenderbufferParameterivEXT (will be remapped) */
=======
   /* _mesa_function_pool[28586]: GetRenderbufferParameterivEXT (will be remapped) */
>>>>>>> cad14c25
   "iip\0"
   "glGetRenderbufferParameteriv\0"
   "glGetRenderbufferParameterivEXT\0"
   "\0"
<<<<<<< HEAD
   /* _mesa_function_pool[28745]: CombinerParameterivNV (will be remapped) */
   "ip\0"
   "glCombinerParameterivNV\0"
   "\0"
   /* _mesa_function_pool[28773]: GenFragmentShadersATI (will be remapped) */
   "i\0"
   "glGenFragmentShadersATI\0"
   "\0"
   /* _mesa_function_pool[28800]: DrawArrays (offset 310) */
=======
   /* _mesa_function_pool[28652]: CombinerParameterivNV (will be remapped) */
   "ip\0"
   "glCombinerParameterivNV\0"
   "\0"
   /* _mesa_function_pool[28680]: GenFragmentShadersATI (will be remapped) */
   "i\0"
   "glGenFragmentShadersATI\0"
   "\0"
   /* _mesa_function_pool[28707]: DrawArrays (offset 310) */
>>>>>>> cad14c25
   "iii\0"
   "glDrawArrays\0"
   "glDrawArraysEXT\0"
   "\0"
<<<<<<< HEAD
   /* _mesa_function_pool[28834]: WeightuivARB (dynamic) */
   "ip\0"
   "glWeightuivARB\0"
   "\0"
   /* _mesa_function_pool[28853]: VertexAttrib2sARB (will be remapped) */
=======
   /* _mesa_function_pool[28741]: WeightuivARB (dynamic) */
   "ip\0"
   "glWeightuivARB\0"
   "\0"
   /* _mesa_function_pool[28760]: VertexAttrib2sARB (will be remapped) */
>>>>>>> cad14c25
   "iii\0"
   "glVertexAttrib2s\0"
   "glVertexAttrib2sARB\0"
   "\0"
<<<<<<< HEAD
   /* _mesa_function_pool[28895]: ColorMask (offset 210) */
   "iiii\0"
   "glColorMask\0"
   "\0"
   /* _mesa_function_pool[28913]: GenAsyncMarkersSGIX (dynamic) */
   "i\0"
   "glGenAsyncMarkersSGIX\0"
   "\0"
   /* _mesa_function_pool[28938]: Tangent3svEXT (dynamic) */
   "p\0"
   "glTangent3svEXT\0"
   "\0"
   /* _mesa_function_pool[28957]: GetListParameterivSGIX (dynamic) */
   "iip\0"
   "glGetListParameterivSGIX\0"
   "\0"
   /* _mesa_function_pool[28987]: BindBufferARB (will be remapped) */
=======
   /* _mesa_function_pool[28802]: ColorMask (offset 210) */
   "iiii\0"
   "glColorMask\0"
   "\0"
   /* _mesa_function_pool[28820]: GenAsyncMarkersSGIX (dynamic) */
   "i\0"
   "glGenAsyncMarkersSGIX\0"
   "\0"
   /* _mesa_function_pool[28845]: Tangent3svEXT (dynamic) */
   "p\0"
   "glTangent3svEXT\0"
   "\0"
   /* _mesa_function_pool[28864]: GetListParameterivSGIX (dynamic) */
   "iip\0"
   "glGetListParameterivSGIX\0"
   "\0"
   /* _mesa_function_pool[28894]: BindBufferARB (will be remapped) */
>>>>>>> cad14c25
   "ii\0"
   "glBindBuffer\0"
   "glBindBufferARB\0"
   "\0"
<<<<<<< HEAD
   /* _mesa_function_pool[29020]: GetInfoLogARB (will be remapped) */
   "iipp\0"
   "glGetInfoLogARB\0"
   "\0"
   /* _mesa_function_pool[29042]: RasterPos4iv (offset 83) */
   "p\0"
   "glRasterPos4iv\0"
   "\0"
   /* _mesa_function_pool[29060]: Enable (offset 215) */
   "i\0"
   "glEnable\0"
   "\0"
   /* _mesa_function_pool[29072]: LineStipple (offset 167) */
   "ii\0"
   "glLineStipple\0"
   "\0"
   /* _mesa_function_pool[29090]: VertexAttribs4svNV (will be remapped) */
   "iip\0"
   "glVertexAttribs4svNV\0"
   "\0"
   /* _mesa_function_pool[29116]: EdgeFlagPointerListIBM (dynamic) */
   "ipi\0"
   "glEdgeFlagPointerListIBM\0"
   "\0"
   /* _mesa_function_pool[29146]: UniformMatrix3x2fv (will be remapped) */
   "iiip\0"
   "glUniformMatrix3x2fv\0"
   "\0"
   /* _mesa_function_pool[29173]: GetMinmaxParameterfv (offset 365) */
=======
   /* _mesa_function_pool[28927]: GetInfoLogARB (will be remapped) */
   "iipp\0"
   "glGetInfoLogARB\0"
   "\0"
   /* _mesa_function_pool[28949]: RasterPos4iv (offset 83) */
   "p\0"
   "glRasterPos4iv\0"
   "\0"
   /* _mesa_function_pool[28967]: Enable (offset 215) */
   "i\0"
   "glEnable\0"
   "\0"
   /* _mesa_function_pool[28979]: LineStipple (offset 167) */
   "ii\0"
   "glLineStipple\0"
   "\0"
   /* _mesa_function_pool[28997]: VertexAttribs4svNV (will be remapped) */
   "iip\0"
   "glVertexAttribs4svNV\0"
   "\0"
   /* _mesa_function_pool[29023]: EdgeFlagPointerListIBM (dynamic) */
   "ipi\0"
   "glEdgeFlagPointerListIBM\0"
   "\0"
   /* _mesa_function_pool[29053]: UniformMatrix3x2fv (will be remapped) */
   "iiip\0"
   "glUniformMatrix3x2fv\0"
   "\0"
   /* _mesa_function_pool[29080]: GetMinmaxParameterfv (offset 365) */
>>>>>>> cad14c25
   "iip\0"
   "glGetMinmaxParameterfv\0"
   "glGetMinmaxParameterfvEXT\0"
   "\0"
<<<<<<< HEAD
   /* _mesa_function_pool[29227]: VertexAttrib1fvARB (will be remapped) */
=======
   /* _mesa_function_pool[29134]: VertexAttrib1fvARB (will be remapped) */
>>>>>>> cad14c25
   "ip\0"
   "glVertexAttrib1fv\0"
   "glVertexAttrib1fvARB\0"
   "\0"
<<<<<<< HEAD
   /* _mesa_function_pool[29270]: GenBuffersARB (will be remapped) */
=======
   /* _mesa_function_pool[29177]: GenBuffersARB (will be remapped) */
>>>>>>> cad14c25
   "ip\0"
   "glGenBuffers\0"
   "glGenBuffersARB\0"
   "\0"
<<<<<<< HEAD
   /* _mesa_function_pool[29303]: VertexAttribs1svNV (will be remapped) */
   "iip\0"
   "glVertexAttribs1svNV\0"
   "\0"
   /* _mesa_function_pool[29329]: Vertex3fv (offset 137) */
   "p\0"
   "glVertex3fv\0"
   "\0"
   /* _mesa_function_pool[29344]: GetTexBumpParameterivATI (will be remapped) */
   "ip\0"
   "glGetTexBumpParameterivATI\0"
   "\0"
   /* _mesa_function_pool[29375]: Binormal3bEXT (dynamic) */
   "iii\0"
   "glBinormal3bEXT\0"
   "\0"
   /* _mesa_function_pool[29396]: FragmentMaterialivSGIX (dynamic) */
   "iip\0"
   "glFragmentMaterialivSGIX\0"
   "\0"
   /* _mesa_function_pool[29426]: IsRenderbufferEXT (will be remapped) */
=======
   /* _mesa_function_pool[29210]: VertexAttribs1svNV (will be remapped) */
   "iip\0"
   "glVertexAttribs1svNV\0"
   "\0"
   /* _mesa_function_pool[29236]: Vertex3fv (offset 137) */
   "p\0"
   "glVertex3fv\0"
   "\0"
   /* _mesa_function_pool[29251]: GetTexBumpParameterivATI (will be remapped) */
   "ip\0"
   "glGetTexBumpParameterivATI\0"
   "\0"
   /* _mesa_function_pool[29282]: Binormal3bEXT (dynamic) */
   "iii\0"
   "glBinormal3bEXT\0"
   "\0"
   /* _mesa_function_pool[29303]: FragmentMaterialivSGIX (dynamic) */
   "iip\0"
   "glFragmentMaterialivSGIX\0"
   "\0"
   /* _mesa_function_pool[29333]: IsRenderbufferEXT (will be remapped) */
>>>>>>> cad14c25
   "i\0"
   "glIsRenderbuffer\0"
   "glIsRenderbufferEXT\0"
   "\0"
<<<<<<< HEAD
   /* _mesa_function_pool[29466]: GenProgramsNV (will be remapped) */
=======
   /* _mesa_function_pool[29373]: GenProgramsNV (will be remapped) */
>>>>>>> cad14c25
   "ip\0"
   "glGenProgramsARB\0"
   "glGenProgramsNV\0"
   "\0"
<<<<<<< HEAD
   /* _mesa_function_pool[29503]: VertexAttrib4dvNV (will be remapped) */
   "ip\0"
   "glVertexAttrib4dvNV\0"
   "\0"
   /* _mesa_function_pool[29527]: EndFragmentShaderATI (will be remapped) */
   "\0"
   "glEndFragmentShaderATI\0"
   "\0"
   /* _mesa_function_pool[29552]: Binormal3iEXT (dynamic) */
   "iii\0"
   "glBinormal3iEXT\0"
   "\0"
   /* _mesa_function_pool[29573]: WindowPos2fMESA (will be remapped) */
=======
   /* _mesa_function_pool[29410]: VertexAttrib4dvNV (will be remapped) */
   "ip\0"
   "glVertexAttrib4dvNV\0"
   "\0"
   /* _mesa_function_pool[29434]: EndFragmentShaderATI (will be remapped) */
   "\0"
   "glEndFragmentShaderATI\0"
   "\0"
   /* _mesa_function_pool[29459]: Binormal3iEXT (dynamic) */
   "iii\0"
   "glBinormal3iEXT\0"
   "\0"
   /* _mesa_function_pool[29480]: WindowPos2fMESA (will be remapped) */
>>>>>>> cad14c25
   "ff\0"
   "glWindowPos2f\0"
   "glWindowPos2fARB\0"
   "glWindowPos2fMESA\0"
   "\0"
   ;

/* these functions need to be remapped */
static const struct {
   GLint pool_index;
   GLint remap_index;
} MESA_remap_table_functions[] = {
   {  1461, AttachShader_remap_index },
<<<<<<< HEAD
   {  8710, CreateProgram_remap_index },
   { 20187, CreateShader_remap_index },
   { 22430, DeleteProgram_remap_index },
   { 16222, DeleteShader_remap_index },
   { 20633, DetachShader_remap_index },
   { 15746, GetAttachedShaders_remap_index },
   {  4244, GetProgramInfoLog_remap_index },
   {   361, GetProgramiv_remap_index },
   {  5547, GetShaderInfoLog_remap_index },
   { 27479, GetShaderiv_remap_index },
   { 11699, IsProgram_remap_index },
   { 10734, IsShader_remap_index },
   {  8814, StencilFuncSeparate_remap_index },
   {  3487, StencilMaskSeparate_remap_index },
   {  6629, StencilOpSeparate_remap_index },
   { 19564, UniformMatrix2x3fv_remap_index },
   {  2615, UniformMatrix2x4fv_remap_index },
   { 29146, UniformMatrix3x2fv_remap_index },
   { 26905, UniformMatrix3x4fv_remap_index },
   { 14294, UniformMatrix4x2fv_remap_index },
   {  2937, UniformMatrix4x3fv_remap_index },
   {  8728, LoadTransposeMatrixdARB_remap_index },
   { 27208, LoadTransposeMatrixfARB_remap_index },
   {  4817, MultTransposeMatrixdARB_remap_index },
   { 20820, MultTransposeMatrixfARB_remap_index },
   {   172, SampleCoverageARB_remap_index },
   {  4971, CompressedTexImage1DARB_remap_index },
   { 21260, CompressedTexImage2DARB_remap_index },
   {  3550, CompressedTexImage3DARB_remap_index },
   { 16038, CompressedTexSubImage1DARB_remap_index },
   {  1880, CompressedTexSubImage2DARB_remap_index },
   { 17830, CompressedTexSubImage3DARB_remap_index },
   { 25187, GetCompressedTexImageARB_remap_index },
   {  3395, DisableVertexAttribArrayARB_remap_index },
   { 26517, EnableVertexAttribArrayARB_remap_index },
   { 28322, GetProgramEnvParameterdvARB_remap_index },
   { 20700, GetProgramEnvParameterfvARB_remap_index },
   { 24217, GetProgramLocalParameterdvARB_remap_index },
   {  7071, GetProgramLocalParameterfvARB_remap_index },
   { 16129, GetProgramStringARB_remap_index },
   { 24412, GetProgramivARB_remap_index },
   { 18025, GetVertexAttribdvARB_remap_index },
   { 14183, GetVertexAttribfvARB_remap_index },
   {  8623, GetVertexAttribivARB_remap_index },
   { 16934, ProgramEnvParameter4dARB_remap_index },
   { 22230, ProgramEnvParameter4dvARB_remap_index },
   { 14791, ProgramEnvParameter4fARB_remap_index },
   {  7934, ProgramEnvParameter4fvARB_remap_index },
   {  3513, ProgramLocalParameter4dARB_remap_index },
   { 11445, ProgramLocalParameter4dvARB_remap_index },
   { 25996, ProgramLocalParameter4fARB_remap_index },
   { 22783, ProgramLocalParameter4fvARB_remap_index },
   { 24973, ProgramStringARB_remap_index },
   { 17184, VertexAttrib1dARB_remap_index },
   { 13837, VertexAttrib1dvARB_remap_index },
   {  3688, VertexAttrib1fARB_remap_index },
   { 29227, VertexAttrib1fvARB_remap_index },
   {  6155, VertexAttrib1sARB_remap_index },
   {  2054, VertexAttrib1svARB_remap_index },
   { 13268, VertexAttrib2dARB_remap_index },
   { 15365, VertexAttrib2dvARB_remap_index },
   {  1480, VertexAttrib2fARB_remap_index },
   { 15478, VertexAttrib2fvARB_remap_index },
   { 28853, VertexAttrib2sARB_remap_index },
   { 27959, VertexAttrib2svARB_remap_index },
   {  9932, VertexAttrib3dARB_remap_index },
   {  7637, VertexAttrib3dvARB_remap_index },
   {  1567, VertexAttrib3fARB_remap_index },
   { 19801, VertexAttrib3fvARB_remap_index },
   { 24845, VertexAttrib3sARB_remap_index },
   { 17767, VertexAttrib3svARB_remap_index },
   {  4270, VertexAttrib4NbvARB_remap_index },
   { 15701, VertexAttrib4NivARB_remap_index },
   { 19756, VertexAttrib4NsvARB_remap_index },
   { 20652, VertexAttrib4NubARB_remap_index },
   { 28205, VertexAttrib4NubvARB_remap_index },
   { 16595, VertexAttrib4NuivARB_remap_index },
   {  2810, VertexAttrib4NusvARB_remap_index },
   {  9555, VertexAttrib4bvARB_remap_index },
   { 23625, VertexAttrib4dARB_remap_index },
   { 18750, VertexAttrib4dvARB_remap_index },
   { 10039, VertexAttrib4fARB_remap_index },
   { 10409, VertexAttrib4fvARB_remap_index },
   {  9007, VertexAttrib4ivARB_remap_index },
   { 15179, VertexAttrib4sARB_remap_index },
   { 27394, VertexAttrib4svARB_remap_index },
   { 14596, VertexAttrib4ubvARB_remap_index },
   { 26841, VertexAttrib4uivARB_remap_index },
   { 17578, VertexAttrib4usvARB_remap_index },
   { 19438, VertexAttribPointerARB_remap_index },
   { 28987, BindBufferARB_remap_index },
   {  5862, BufferDataARB_remap_index },
   {  1382, BufferSubDataARB_remap_index },
   { 27030, DeleteBuffersARB_remap_index },
   { 29270, GenBuffersARB_remap_index },
   { 15521, GetBufferParameterivARB_remap_index },
   { 14743, GetBufferPointervARB_remap_index },
   {  1335, GetBufferSubDataARB_remap_index },
   { 26789, IsBufferARB_remap_index },
   { 23253, MapBufferARB_remap_index },
   { 27609, UnmapBufferARB_remap_index },
   {   268, BeginQueryARB_remap_index },
   { 17279, DeleteQueriesARB_remap_index },
   { 10670, EndQueryARB_remap_index },
   { 25666, GenQueriesARB_remap_index },
   {  1772, GetQueryObjectivARB_remap_index },
   { 15223, GetQueryObjectuivARB_remap_index },
   {  1624, GetQueryivARB_remap_index },
   { 17485, IsQueryARB_remap_index },
   {  7247, AttachObjectARB_remap_index },
   { 16184, CompileShaderARB_remap_index },
   {  2879, CreateProgramObjectARB_remap_index },
   {  5807, CreateShaderObjectARB_remap_index },
   { 12685, DeleteObjectARB_remap_index },
   { 21051, DetachObjectARB_remap_index },
   { 10481, GetActiveUniformARB_remap_index },
   {  8326, GetAttachedObjectsARB_remap_index },
   {  8605, GetHandleARB_remap_index },
   { 29020, GetInfoLogARB_remap_index },
   { 28276, GetObjectParameterfvARB_remap_index },
   { 24091, GetObjectParameterivARB_remap_index },
   { 25424, GetShaderSourceARB_remap_index },
   { 24705, GetUniformLocationARB_remap_index },
   { 20922, GetUniformfvARB_remap_index },
   { 11067, GetUniformivARB_remap_index },
   { 17623, LinkProgramARB_remap_index },
   { 17681, ShaderSourceARB_remap_index },
   {  6529, Uniform1fARB_remap_index },
   { 26205, Uniform1fvARB_remap_index },
   { 19407, Uniform1iARB_remap_index },
   { 18439, Uniform1ivARB_remap_index },
   {  2003, Uniform2fARB_remap_index },
   { 12521, Uniform2fvARB_remap_index },
   { 23140, Uniform2iARB_remap_index },
   {  2123, Uniform2ivARB_remap_index },
   { 16294, Uniform3fARB_remap_index },
   {  8356, Uniform3fvARB_remap_index },
   {  5481, Uniform3iARB_remap_index },
   { 14849, Uniform3ivARB_remap_index },
   { 16740, Uniform4fARB_remap_index },
   { 20786, Uniform4fvARB_remap_index },
   { 21909, Uniform4iARB_remap_index },
   { 17991, Uniform4ivARB_remap_index },
   {  7299, UniformMatrix2fvARB_remap_index },
   {    17, UniformMatrix3fvARB_remap_index },
   {  2475, UniformMatrix4fvARB_remap_index },
   { 22342, UseProgramObjectARB_remap_index },
   { 12956, ValidateProgramARB_remap_index },
   { 18793, BindAttribLocationARB_remap_index },
   {  4315, GetActiveAttribARB_remap_index },
   { 14530, GetAttribLocationARB_remap_index },
   { 25944, DrawBuffersARB_remap_index },
   { 11550, RenderbufferStorageMultisample_remap_index },
   { 11918, FramebufferTextureARB_remap_index },
   { 22685, FramebufferTextureFaceARB_remap_index },
   { 21200, ProgramParameteriARB_remap_index },
   { 16788, FlushMappedBufferRange_remap_index },
   { 24508, MapBufferRange_remap_index },
   { 14405, BindVertexArray_remap_index },
   { 12815, GenVertexArrays_remap_index },
   { 26719, CopyBufferSubData_remap_index },
   { 27498, ClientWaitSync_remap_index },
   {  2394, DeleteSync_remap_index },
   {  6196, FenceSync_remap_index },
   { 13327, GetInteger64v_remap_index },
   { 19863, GetSynciv_remap_index },
   { 25883, IsSync_remap_index },
   {  8274, WaitSync_remap_index },
   {  3363, DrawElementsBaseVertex_remap_index },
   { 26962, DrawRangeElementsBaseVertex_remap_index },
   { 23284, MultiDrawElementsBaseVertex_remap_index },
   {  4680, PolygonOffsetEXT_remap_index },
   { 20422, GetPixelTexGenParameterfvSGIS_remap_index },
   {  3895, GetPixelTexGenParameterivSGIS_remap_index },
   { 20155, PixelTexGenParameterfSGIS_remap_index },
   {   580, PixelTexGenParameterfvSGIS_remap_index },
   { 11105, PixelTexGenParameteriSGIS_remap_index },
   { 12092, PixelTexGenParameterivSGIS_remap_index },
   { 14493, SampleMaskSGIS_remap_index },
   { 17425, SamplePatternSGIS_remap_index },
   { 23213, ColorPointerEXT_remap_index },
   { 15408, EdgeFlagPointerEXT_remap_index },
   {  5135, IndexPointerEXT_remap_index },
   {  5215, NormalPointerEXT_remap_index },
   { 13921, TexCoordPointerEXT_remap_index },
   {  5985, VertexPointerEXT_remap_index },
   {  3165, PointParameterfEXT_remap_index },
   {  6836, PointParameterfvEXT_remap_index },
   { 28374, LockArraysEXT_remap_index },
   { 13020, UnlockArraysEXT_remap_index },
   {  7843, CullParameterdvEXT_remap_index },
   { 10276, CullParameterfvEXT_remap_index },
   {  1151, SecondaryColor3bEXT_remap_index },
   {  6995, SecondaryColor3bvEXT_remap_index },
   {  9184, SecondaryColor3dEXT_remap_index },
   { 22488, SecondaryColor3dvEXT_remap_index },
   { 24754, SecondaryColor3fEXT_remap_index },
   { 15974, SecondaryColor3fvEXT_remap_index },
   {   426, SecondaryColor3iEXT_remap_index },
   { 14231, SecondaryColor3ivEXT_remap_index },
   {  8842, SecondaryColor3sEXT_remap_index },
   { 27162, SecondaryColor3svEXT_remap_index },
   { 23927, SecondaryColor3ubEXT_remap_index },
   { 18684, SecondaryColor3ubvEXT_remap_index },
   { 11300, SecondaryColor3uiEXT_remap_index },
   { 20042, SecondaryColor3uivEXT_remap_index },
   { 22735, SecondaryColor3usEXT_remap_index },
   { 11373, SecondaryColor3usvEXT_remap_index },
   { 10352, SecondaryColorPointerEXT_remap_index },
   { 22549, MultiDrawArraysEXT_remap_index },
   { 18374, MultiDrawElementsEXT_remap_index },
   { 18569, FogCoordPointerEXT_remap_index },
   {  4044, FogCoorddEXT_remap_index },
   { 27775, FogCoorddvEXT_remap_index },
   {  4105, FogCoordfEXT_remap_index },
   { 23850, FogCoordfvEXT_remap_index },
   { 16692, PixelTexGenSGIX_remap_index },
   { 24435, BlendFuncSeparateEXT_remap_index },
   {  5897, FlushVertexArrayRangeNV_remap_index },
   {  4629, VertexArrayRangeNV_remap_index },
   { 24819, CombinerInputNV_remap_index },
   {  1946, CombinerOutputNV_remap_index },
   { 27315, CombinerParameterfNV_remap_index },
   {  4549, CombinerParameterfvNV_remap_index },
   { 19613, CombinerParameteriNV_remap_index },
   { 28745, CombinerParameterivNV_remap_index },
   {  6273, FinalCombinerInputNV_remap_index },
   {  8671, GetCombinerInputParameterfvNV_remap_index },
   { 28582, GetCombinerInputParameterivNV_remap_index },
   { 22878, GetCombinerOutputParameterfvNV_remap_index },
   { 12021, GetCombinerOutputParameterivNV_remap_index },
   {  5642, GetFinalCombinerInputParameterfvNV_remap_index },
   { 21781, GetFinalCombinerInputParameterivNV_remap_index },
   { 11045, ResizeBuffersMESA_remap_index },
   {  9759, WindowPos2dMESA_remap_index },
   {   944, WindowPos2dvMESA_remap_index },
   { 29573, WindowPos2fMESA_remap_index },
   {  6940, WindowPos2fvMESA_remap_index },
   { 15921, WindowPos2iMESA_remap_index },
   { 17898, WindowPos2ivMESA_remap_index },
   { 18473, WindowPos2sMESA_remap_index },
   {  4885, WindowPos2svMESA_remap_index },
   {  6765, WindowPos3dMESA_remap_index },
   { 12300, WindowPos3dvMESA_remap_index },
   {   472, WindowPos3fMESA_remap_index },
   { 13081, WindowPos3fvMESA_remap_index },
   { 21093, WindowPos3iMESA_remap_index },
   { 26664, WindowPos3ivMESA_remap_index },
   { 16438, WindowPos3sMESA_remap_index },
   { 28031, WindowPos3svMESA_remap_index },
   {  9710, WindowPos4dMESA_remap_index },
   { 14934, WindowPos4dvMESA_remap_index },
   { 12259, WindowPos4fMESA_remap_index },
   { 27069, WindowPos4fvMESA_remap_index },
   { 26817, WindowPos4iMESA_remap_index },
   { 10848, WindowPos4ivMESA_remap_index },
   { 16571, WindowPos4sMESA_remap_index },
   {  2857, WindowPos4svMESA_remap_index },
   { 12060, MultiModeDrawArraysIBM_remap_index },
   { 25537, MultiModeDrawElementsIBM_remap_index },
   { 10698, DeleteFencesNV_remap_index },
   { 24666, FinishFenceNV_remap_index },
   {  3287, GenFencesNV_remap_index },
   { 14914, GetFenceivNV_remap_index },
   {  7232, IsFenceNV_remap_index },
   { 11948, SetFenceNV_remap_index },
   {  3744, TestFenceNV_remap_index },
   { 28002, AreProgramsResidentNV_remap_index },
   { 27357, BindProgramNV_remap_index },
   { 22818, DeleteProgramsNV_remap_index },
   { 18902, ExecuteProgramNV_remap_index },
   { 29466, GenProgramsNV_remap_index },
   { 20501, GetProgramParameterdvNV_remap_index },
   {  9246, GetProgramParameterfvNV_remap_index },
   { 23187, GetProgramStringNV_remap_index },
   { 21470, GetProgramivNV_remap_index },
   { 20735, GetTrackMatrixivNV_remap_index },
   { 23007, GetVertexAttribPointervNV_remap_index },
   { 21714, GetVertexAttribdvNV_remap_index },
   { 16411, GetVertexAttribfvNV_remap_index },
   { 16102, GetVertexAttribivNV_remap_index },
   { 16818, IsProgramNV_remap_index },
   {  8252, LoadProgramNV_remap_index },
   { 24531, ProgramParameters4dvNV_remap_index },
   { 21400, ProgramParameters4fvNV_remap_index },
   { 18202, RequestResidentProgramsNV_remap_index },
   { 19591, TrackMatrixNV_remap_index },
   { 28559, VertexAttrib1dNV_remap_index },
   { 11859, VertexAttrib1dvNV_remap_index },
   { 25069, VertexAttrib1fNV_remap_index },
   {  2245, VertexAttrib1fvNV_remap_index },
   { 27126, VertexAttrib1sNV_remap_index },
   { 13154, VertexAttrib1svNV_remap_index },
   {  4220, VertexAttrib2dNV_remap_index },
   { 11774, VertexAttrib2dvNV_remap_index },
   { 17657, VertexAttrib2fNV_remap_index },
   { 11421, VertexAttrib2fvNV_remap_index },
   {  5045, VertexAttrib2sNV_remap_index },
   { 16492, VertexAttrib2svNV_remap_index },
   {  9907, VertexAttrib3dNV_remap_index },
   { 28252, VertexAttrib3dvNV_remap_index },
   {  9058, VertexAttrib3fNV_remap_index },
   { 21741, VertexAttrib3fvNV_remap_index },
   { 25044, VertexAttrib3sNV_remap_index },
   { 20762, VertexAttrib3svNV_remap_index },
   { 25511, VertexAttrib4dNV_remap_index },
   { 29503, VertexAttrib4dvNV_remap_index },
   {  3945, VertexAttrib4fNV_remap_index },
   {  8302, VertexAttrib4fvNV_remap_index },
   { 23509, VertexAttrib4sNV_remap_index },
   {  1293, VertexAttrib4svNV_remap_index },
   {  4378, VertexAttrib4ubNV_remap_index },
   {   734, VertexAttrib4ubvNV_remap_index },
   { 19082, VertexAttribPointerNV_remap_index },
   {  2097, VertexAttribs1dvNV_remap_index },
   { 16516, VertexAttribs1fvNV_remap_index },
   { 29303, VertexAttribs1svNV_remap_index },
   {  9083, VertexAttribs2dvNV_remap_index },
   { 22303, VertexAttribs2fvNV_remap_index },
   { 15434, VertexAttribs2svNV_remap_index },
   {  4577, VertexAttribs3dvNV_remap_index },
   {  1977, VertexAttribs3fvNV_remap_index },
   { 26412, VertexAttribs3svNV_remap_index },
   { 23599, VertexAttribs4dvNV_remap_index },
   {  4603, VertexAttribs4fvNV_remap_index },
   { 29090, VertexAttribs4svNV_remap_index },
   { 26160, VertexAttribs4ubvNV_remap_index },
   { 23669, GetTexBumpParameterfvATI_remap_index },
   { 29344, GetTexBumpParameterivATI_remap_index },
   { 16156, TexBumpParameterfvATI_remap_index },
   { 18073, TexBumpParameterivATI_remap_index },
   { 13700, AlphaFragmentOp1ATI_remap_index },
   {  9598, AlphaFragmentOp2ATI_remap_index },
   { 21657, AlphaFragmentOp3ATI_remap_index },
   { 26339, BeginFragmentShaderATI_remap_index },
   { 27556, BindFragmentShaderATI_remap_index },
   { 20891, ColorFragmentOp1ATI_remap_index },
   {  3823, ColorFragmentOp2ATI_remap_index },
   { 27897, ColorFragmentOp3ATI_remap_index },
   {  4722, DeleteFragmentShaderATI_remap_index },
   { 29527, EndFragmentShaderATI_remap_index },
   { 28773, GenFragmentShadersATI_remap_index },
   { 22407, PassTexCoordATI_remap_index },
   {  5965, SampleMapATI_remap_index },
   {  5738, SetFragmentShaderConstantATI_remap_index },
   {   319, PointParameteriNV_remap_index },
   { 12461, PointParameterivNV_remap_index },
   { 25350, ActiveStencilFaceEXT_remap_index },
   { 24191, BindVertexArrayAPPLE_remap_index },
   {  2522, DeleteVertexArraysAPPLE_remap_index },
   { 15773, GenVertexArraysAPPLE_remap_index },
   { 20566, IsVertexArrayAPPLE_remap_index },
   {   775, GetProgramNamedParameterdvNV_remap_index },
   {  3128, GetProgramNamedParameterfvNV_remap_index },
   { 23700, ProgramNamedParameter4dNV_remap_index },
   { 12736, ProgramNamedParameter4dvNV_remap_index },
   {  7868, ProgramNamedParameter4fNV_remap_index },
   { 10317, ProgramNamedParameter4fvNV_remap_index },
   { 21379, DepthBoundsEXT_remap_index },
   {  1043, BlendEquationSeparateEXT_remap_index },
   { 12855, BindFramebufferEXT_remap_index },
   { 22594, BindRenderbufferEXT_remap_index },
   {  8521, CheckFramebufferStatusEXT_remap_index },
   { 19882, DeleteFramebuffersEXT_remap_index },
   { 28154, DeleteRenderbuffersEXT_remap_index },
   { 11798, FramebufferRenderbufferEXT_remap_index },
   { 11965, FramebufferTexture1DEXT_remap_index },
   { 10145, FramebufferTexture2DEXT_remap_index },
   {  9812, FramebufferTexture3DEXT_remap_index },
   { 20458, GenFramebuffersEXT_remap_index },
   { 15320, GenRenderbuffersEXT_remap_index },
   {  5684, GenerateMipmapEXT_remap_index },
   { 19113, GetFramebufferAttachmentParameterivEXT_remap_index },
   { 28679, GetRenderbufferParameterivEXT_remap_index },
   { 17953, IsFramebufferEXT_remap_index },
   { 29426, IsRenderbufferEXT_remap_index },
   {  7179, RenderbufferStorageEXT_remap_index },
   {   651, BlitFramebufferEXT_remap_index },
   { 12555, BufferParameteriAPPLE_remap_index },
   { 16850, FlushMappedBufferRangeAPPLE_remap_index },
   {  2701, FramebufferTextureLayerEXT_remap_index },
   { 26061, ProvokingVertexEXT_remap_index },
   {  9467, GetTexParameterPointervAPPLE_remap_index },
   {  4405, TextureRangeAPPLE_remap_index },
   { 25376, StencilFuncSeparateATI_remap_index },
   { 15840, ProgramEnvParameters4fvEXT_remap_index },
   { 15058, ProgramLocalParameters4fvEXT_remap_index },
   { 12389, GetQueryObjecti64vEXT_remap_index },
   {  9109, GetQueryObjectui64vEXT_remap_index },
=======
   {  8704, CreateProgram_remap_index },
   { 20158, CreateShader_remap_index },
   { 22418, DeleteProgram_remap_index },
   { 16193, DeleteShader_remap_index },
   { 20604, DetachShader_remap_index },
   { 15717, GetAttachedShaders_remap_index },
   {  4244, GetProgramInfoLog_remap_index },
   {   361, GetProgramiv_remap_index },
   {  5547, GetShaderInfoLog_remap_index },
   { 27425, GetShaderiv_remap_index },
   { 11732, IsProgram_remap_index },
   { 10767, IsShader_remap_index },
   {  8808, StencilFuncSeparate_remap_index },
   {  3487, StencilMaskSeparate_remap_index },
   {  6623, StencilOpSeparate_remap_index },
   { 19535, UniformMatrix2x3fv_remap_index },
   {  2615, UniformMatrix2x4fv_remap_index },
   { 29053, UniformMatrix3x2fv_remap_index },
   { 26851, UniformMatrix3x4fv_remap_index },
   { 14265, UniformMatrix4x2fv_remap_index },
   {  2937, UniformMatrix4x3fv_remap_index },
   {  8722, LoadTransposeMatrixdARB_remap_index },
   { 27154, LoadTransposeMatrixfARB_remap_index },
   {  4817, MultTransposeMatrixdARB_remap_index },
   { 20791, MultTransposeMatrixfARB_remap_index },
   {   172, SampleCoverageARB_remap_index },
   {  4971, CompressedTexImage1DARB_remap_index },
   { 21248, CompressedTexImage2DARB_remap_index },
   {  3550, CompressedTexImage3DARB_remap_index },
   { 16009, CompressedTexSubImage1DARB_remap_index },
   {  1880, CompressedTexSubImage2DARB_remap_index },
   { 17801, CompressedTexSubImage3DARB_remap_index },
   { 25133, GetCompressedTexImageARB_remap_index },
   {  3395, DisableVertexAttribArrayARB_remap_index },
   { 26463, EnableVertexAttribArrayARB_remap_index },
   { 28229, GetProgramEnvParameterdvARB_remap_index },
   { 20671, GetProgramEnvParameterfvARB_remap_index },
   { 24163, GetProgramLocalParameterdvARB_remap_index },
   {  7065, GetProgramLocalParameterfvARB_remap_index },
   { 16100, GetProgramStringARB_remap_index },
   { 24358, GetProgramivARB_remap_index },
   { 17996, GetVertexAttribdvARB_remap_index },
   { 14154, GetVertexAttribfvARB_remap_index },
   {  8617, GetVertexAttribivARB_remap_index },
   { 16905, ProgramEnvParameter4dARB_remap_index },
   { 22218, ProgramEnvParameter4dvARB_remap_index },
   { 14762, ProgramEnvParameter4fARB_remap_index },
   {  7928, ProgramEnvParameter4fvARB_remap_index },
   {  3513, ProgramLocalParameter4dARB_remap_index },
   { 11442, ProgramLocalParameter4dvARB_remap_index },
   { 25942, ProgramLocalParameter4fARB_remap_index },
   { 22736, ProgramLocalParameter4fvARB_remap_index },
   { 24919, ProgramStringARB_remap_index },
   { 17155, VertexAttrib1dARB_remap_index },
   { 13808, VertexAttrib1dvARB_remap_index },
   {  3688, VertexAttrib1fARB_remap_index },
   { 29134, VertexAttrib1fvARB_remap_index },
   {  6149, VertexAttrib1sARB_remap_index },
   {  2054, VertexAttrib1svARB_remap_index },
   { 13239, VertexAttrib2dARB_remap_index },
   { 15336, VertexAttrib2dvARB_remap_index },
   {  1480, VertexAttrib2fARB_remap_index },
   { 15449, VertexAttrib2fvARB_remap_index },
   { 28760, VertexAttrib2sARB_remap_index },
   { 27866, VertexAttrib2svARB_remap_index },
   {  9926, VertexAttrib3dARB_remap_index },
   {  7631, VertexAttrib3dvARB_remap_index },
   {  1567, VertexAttrib3fARB_remap_index },
   { 19772, VertexAttrib3fvARB_remap_index },
   { 24791, VertexAttrib3sARB_remap_index },
   { 17738, VertexAttrib3svARB_remap_index },
   {  4270, VertexAttrib4NbvARB_remap_index },
   { 15672, VertexAttrib4NivARB_remap_index },
   { 19727, VertexAttrib4NsvARB_remap_index },
   { 20623, VertexAttrib4NubARB_remap_index },
   { 28112, VertexAttrib4NubvARB_remap_index },
   { 16566, VertexAttrib4NuivARB_remap_index },
   {  2810, VertexAttrib4NusvARB_remap_index },
   {  9549, VertexAttrib4bvARB_remap_index },
   { 23571, VertexAttrib4dARB_remap_index },
   { 18721, VertexAttrib4dvARB_remap_index },
   { 10033, VertexAttrib4fARB_remap_index },
   { 10403, VertexAttrib4fvARB_remap_index },
   {  9001, VertexAttrib4ivARB_remap_index },
   { 15150, VertexAttrib4sARB_remap_index },
   { 27340, VertexAttrib4svARB_remap_index },
   { 14567, VertexAttrib4ubvARB_remap_index },
   { 26787, VertexAttrib4uivARB_remap_index },
   { 17549, VertexAttrib4usvARB_remap_index },
   { 19409, VertexAttribPointerARB_remap_index },
   { 28894, BindBufferARB_remap_index },
   {  5862, BufferDataARB_remap_index },
   {  1382, BufferSubDataARB_remap_index },
   { 26976, DeleteBuffersARB_remap_index },
   { 29177, GenBuffersARB_remap_index },
   { 15492, GetBufferParameterivARB_remap_index },
   { 14714, GetBufferPointervARB_remap_index },
   {  1335, GetBufferSubDataARB_remap_index },
   { 26735, IsBufferARB_remap_index },
   { 23167, MapBufferARB_remap_index },
   { 27555, UnmapBufferARB_remap_index },
   {   268, BeginQueryARB_remap_index },
   { 17250, DeleteQueriesARB_remap_index },
   { 10664, EndQueryARB_remap_index },
   { 25612, GenQueriesARB_remap_index },
   {  1772, GetQueryObjectivARB_remap_index },
   { 15194, GetQueryObjectuivARB_remap_index },
   {  1624, GetQueryivARB_remap_index },
   { 17456, IsQueryARB_remap_index },
   {  7241, AttachObjectARB_remap_index },
   { 16155, CompileShaderARB_remap_index },
   {  2879, CreateProgramObjectARB_remap_index },
   {  5807, CreateShaderObjectARB_remap_index },
   { 12656, DeleteObjectARB_remap_index },
   { 21022, DetachObjectARB_remap_index },
   { 10475, GetActiveUniformARB_remap_index },
   {  8320, GetAttachedObjectsARB_remap_index },
   {  8599, GetHandleARB_remap_index },
   { 28927, GetInfoLogARB_remap_index },
   { 28183, GetObjectParameterfvARB_remap_index },
   { 24037, GetObjectParameterivARB_remap_index },
   { 25370, GetShaderSourceARB_remap_index },
   { 24651, GetUniformLocationARB_remap_index },
   { 20893, GetUniformfvARB_remap_index },
   { 11064, GetUniformivARB_remap_index },
   { 17594, LinkProgramARB_remap_index },
   { 17652, ShaderSourceARB_remap_index },
   {  6523, Uniform1fARB_remap_index },
   { 26151, Uniform1fvARB_remap_index },
   { 19378, Uniform1iARB_remap_index },
   { 18410, Uniform1ivARB_remap_index },
   {  2003, Uniform2fARB_remap_index },
   { 12492, Uniform2fvARB_remap_index },
   { 23054, Uniform2iARB_remap_index },
   {  2123, Uniform2ivARB_remap_index },
   { 16265, Uniform3fARB_remap_index },
   {  8350, Uniform3fvARB_remap_index },
   {  5481, Uniform3iARB_remap_index },
   { 14820, Uniform3ivARB_remap_index },
   { 16711, Uniform4fARB_remap_index },
   { 20757, Uniform4fvARB_remap_index },
   { 21897, Uniform4iARB_remap_index },
   { 17962, Uniform4ivARB_remap_index },
   {  7293, UniformMatrix2fvARB_remap_index },
   {    17, UniformMatrix3fvARB_remap_index },
   {  2475, UniformMatrix4fvARB_remap_index },
   { 22330, UseProgramObjectARB_remap_index },
   { 12927, ValidateProgramARB_remap_index },
   { 18764, BindAttribLocationARB_remap_index },
   {  4315, GetActiveAttribARB_remap_index },
   { 14501, GetAttribLocationARB_remap_index },
   { 25890, DrawBuffersARB_remap_index },
   { 11547, RenderbufferStorageMultisample_remap_index },
   { 16759, FlushMappedBufferRange_remap_index },
   { 24454, MapBufferRange_remap_index },
   { 14376, BindVertexArray_remap_index },
   { 12786, GenVertexArrays_remap_index },
   { 26665, CopyBufferSubData_remap_index },
   { 27444, ClientWaitSync_remap_index },
   {  2394, DeleteSync_remap_index },
   {  6190, FenceSync_remap_index },
   { 13298, GetInteger64v_remap_index },
   { 19834, GetSynciv_remap_index },
   { 25829, IsSync_remap_index },
   {  8268, WaitSync_remap_index },
   {  3363, DrawElementsBaseVertex_remap_index },
   { 26908, DrawRangeElementsBaseVertex_remap_index },
   { 23198, MultiDrawElementsBaseVertex_remap_index },
   {  4680, PolygonOffsetEXT_remap_index },
   { 20393, GetPixelTexGenParameterfvSGIS_remap_index },
   {  3895, GetPixelTexGenParameterivSGIS_remap_index },
   { 20126, PixelTexGenParameterfSGIS_remap_index },
   {   580, PixelTexGenParameterfvSGIS_remap_index },
   { 11102, PixelTexGenParameteriSGIS_remap_index },
   { 12063, PixelTexGenParameterivSGIS_remap_index },
   { 14464, SampleMaskSGIS_remap_index },
   { 17396, SamplePatternSGIS_remap_index },
   { 23127, ColorPointerEXT_remap_index },
   { 15379, EdgeFlagPointerEXT_remap_index },
   {  5135, IndexPointerEXT_remap_index },
   {  5215, NormalPointerEXT_remap_index },
   { 13892, TexCoordPointerEXT_remap_index },
   {  5985, VertexPointerEXT_remap_index },
   {  3165, PointParameterfEXT_remap_index },
   {  6830, PointParameterfvEXT_remap_index },
   { 28281, LockArraysEXT_remap_index },
   { 12991, UnlockArraysEXT_remap_index },
   {  7837, CullParameterdvEXT_remap_index },
   { 10270, CullParameterfvEXT_remap_index },
   {  1151, SecondaryColor3bEXT_remap_index },
   {  6989, SecondaryColor3bvEXT_remap_index },
   {  9178, SecondaryColor3dEXT_remap_index },
   { 22476, SecondaryColor3dvEXT_remap_index },
   { 24700, SecondaryColor3fEXT_remap_index },
   { 15945, SecondaryColor3fvEXT_remap_index },
   {   426, SecondaryColor3iEXT_remap_index },
   { 14202, SecondaryColor3ivEXT_remap_index },
   {  8836, SecondaryColor3sEXT_remap_index },
   { 27108, SecondaryColor3svEXT_remap_index },
   { 23873, SecondaryColor3ubEXT_remap_index },
   { 18655, SecondaryColor3ubvEXT_remap_index },
   { 11297, SecondaryColor3uiEXT_remap_index },
   { 20013, SecondaryColor3uivEXT_remap_index },
   { 22688, SecondaryColor3usEXT_remap_index },
   { 11370, SecondaryColor3usvEXT_remap_index },
   { 10346, SecondaryColorPointerEXT_remap_index },
   { 22537, MultiDrawArraysEXT_remap_index },
   { 18345, MultiDrawElementsEXT_remap_index },
   { 18540, FogCoordPointerEXT_remap_index },
   {  4044, FogCoorddEXT_remap_index },
   { 27682, FogCoorddvEXT_remap_index },
   {  4105, FogCoordfEXT_remap_index },
   { 23796, FogCoordfvEXT_remap_index },
   { 16663, PixelTexGenSGIX_remap_index },
   { 24381, BlendFuncSeparateEXT_remap_index },
   {  5897, FlushVertexArrayRangeNV_remap_index },
   {  4629, VertexArrayRangeNV_remap_index },
   { 24765, CombinerInputNV_remap_index },
   {  1946, CombinerOutputNV_remap_index },
   { 27261, CombinerParameterfNV_remap_index },
   {  4549, CombinerParameterfvNV_remap_index },
   { 19584, CombinerParameteriNV_remap_index },
   { 28652, CombinerParameterivNV_remap_index },
   {  6267, FinalCombinerInputNV_remap_index },
   {  8665, GetCombinerInputParameterfvNV_remap_index },
   { 28489, GetCombinerInputParameterivNV_remap_index },
   {  6066, GetCombinerOutputParameterfvNV_remap_index },
   { 12024, GetCombinerOutputParameterivNV_remap_index },
   {  5642, GetFinalCombinerInputParameterfvNV_remap_index },
   { 21769, GetFinalCombinerInputParameterivNV_remap_index },
   { 11042, ResizeBuffersMESA_remap_index },
   {  9753, WindowPos2dMESA_remap_index },
   {   944, WindowPos2dvMESA_remap_index },
   { 29480, WindowPos2fMESA_remap_index },
   {  6934, WindowPos2fvMESA_remap_index },
   { 15892, WindowPos2iMESA_remap_index },
   { 17869, WindowPos2ivMESA_remap_index },
   { 18444, WindowPos2sMESA_remap_index },
   {  4885, WindowPos2svMESA_remap_index },
   {  6759, WindowPos3dMESA_remap_index },
   { 12271, WindowPos3dvMESA_remap_index },
   {   472, WindowPos3fMESA_remap_index },
   { 13052, WindowPos3fvMESA_remap_index },
   { 21064, WindowPos3iMESA_remap_index },
   { 26610, WindowPos3ivMESA_remap_index },
   { 16409, WindowPos3sMESA_remap_index },
   { 27938, WindowPos3svMESA_remap_index },
   {  9704, WindowPos4dMESA_remap_index },
   { 14905, WindowPos4dvMESA_remap_index },
   { 12230, WindowPos4fMESA_remap_index },
   { 27015, WindowPos4fvMESA_remap_index },
   { 26763, WindowPos4iMESA_remap_index },
   { 10881, WindowPos4ivMESA_remap_index },
   { 16542, WindowPos4sMESA_remap_index },
   {  2857, WindowPos4svMESA_remap_index },
   { 23539, MultiModeDrawArraysIBM_remap_index },
   { 25483, MultiModeDrawElementsIBM_remap_index },
   { 10692, DeleteFencesNV_remap_index },
   { 24612, FinishFenceNV_remap_index },
   {  3287, GenFencesNV_remap_index },
   { 14885, GetFenceivNV_remap_index },
   {  7226, IsFenceNV_remap_index },
   { 11951, SetFenceNV_remap_index },
   {  3744, TestFenceNV_remap_index },
   { 27909, AreProgramsResidentNV_remap_index },
   { 27303, BindProgramNV_remap_index },
   { 22771, DeleteProgramsNV_remap_index },
   { 18873, ExecuteProgramNV_remap_index },
   { 29373, GenProgramsNV_remap_index },
   { 20472, GetProgramParameterdvNV_remap_index },
   {  9240, GetProgramParameterfvNV_remap_index },
   { 23101, GetProgramStringNV_remap_index },
   { 21458, GetProgramivNV_remap_index },
   { 20706, GetTrackMatrixivNV_remap_index },
   { 22921, GetVertexAttribPointervNV_remap_index },
   { 21702, GetVertexAttribdvNV_remap_index },
   { 16382, GetVertexAttribfvNV_remap_index },
   { 16073, GetVertexAttribivNV_remap_index },
   { 16789, IsProgramNV_remap_index },
   {  8246, LoadProgramNV_remap_index },
   { 24477, ProgramParameters4dvNV_remap_index },
   { 21388, ProgramParameters4fvNV_remap_index },
   { 18173, RequestResidentProgramsNV_remap_index },
   { 19562, TrackMatrixNV_remap_index },
   { 28466, VertexAttrib1dNV_remap_index },
   { 11892, VertexAttrib1dvNV_remap_index },
   { 25015, VertexAttrib1fNV_remap_index },
   {  2245, VertexAttrib1fvNV_remap_index },
   { 27072, VertexAttrib1sNV_remap_index },
   { 13125, VertexAttrib1svNV_remap_index },
   {  4220, VertexAttrib2dNV_remap_index },
   { 11807, VertexAttrib2dvNV_remap_index },
   { 17628, VertexAttrib2fNV_remap_index },
   { 11418, VertexAttrib2fvNV_remap_index },
   {  5045, VertexAttrib2sNV_remap_index },
   { 16463, VertexAttrib2svNV_remap_index },
   {  9901, VertexAttrib3dNV_remap_index },
   { 28159, VertexAttrib3dvNV_remap_index },
   {  9052, VertexAttrib3fNV_remap_index },
   { 21729, VertexAttrib3fvNV_remap_index },
   { 24990, VertexAttrib3sNV_remap_index },
   { 20733, VertexAttrib3svNV_remap_index },
   { 25457, VertexAttrib4dNV_remap_index },
   { 29410, VertexAttrib4dvNV_remap_index },
   {  3945, VertexAttrib4fNV_remap_index },
   {  8296, VertexAttrib4fvNV_remap_index },
   { 23423, VertexAttrib4sNV_remap_index },
   {  1293, VertexAttrib4svNV_remap_index },
   {  4378, VertexAttrib4ubNV_remap_index },
   {   734, VertexAttrib4ubvNV_remap_index },
   { 19053, VertexAttribPointerNV_remap_index },
   {  2097, VertexAttribs1dvNV_remap_index },
   { 16487, VertexAttribs1fvNV_remap_index },
   { 29210, VertexAttribs1svNV_remap_index },
   {  9077, VertexAttribs2dvNV_remap_index },
   { 22291, VertexAttribs2fvNV_remap_index },
   { 15405, VertexAttribs2svNV_remap_index },
   {  4577, VertexAttribs3dvNV_remap_index },
   {  1977, VertexAttribs3fvNV_remap_index },
   { 26358, VertexAttribs3svNV_remap_index },
   { 23513, VertexAttribs4dvNV_remap_index },
   {  4603, VertexAttribs4fvNV_remap_index },
   { 28997, VertexAttribs4svNV_remap_index },
   { 26106, VertexAttribs4ubvNV_remap_index },
   { 23615, GetTexBumpParameterfvATI_remap_index },
   { 29251, GetTexBumpParameterivATI_remap_index },
   { 16127, TexBumpParameterfvATI_remap_index },
   { 18044, TexBumpParameterivATI_remap_index },
   { 13671, AlphaFragmentOp1ATI_remap_index },
   {  9592, AlphaFragmentOp2ATI_remap_index },
   { 21645, AlphaFragmentOp3ATI_remap_index },
   { 26285, BeginFragmentShaderATI_remap_index },
   { 27502, BindFragmentShaderATI_remap_index },
   { 20862, ColorFragmentOp1ATI_remap_index },
   {  3823, ColorFragmentOp2ATI_remap_index },
   { 27804, ColorFragmentOp3ATI_remap_index },
   {  4722, DeleteFragmentShaderATI_remap_index },
   { 29434, EndFragmentShaderATI_remap_index },
   { 28680, GenFragmentShadersATI_remap_index },
   { 22395, PassTexCoordATI_remap_index },
   {  5965, SampleMapATI_remap_index },
   {  5738, SetFragmentShaderConstantATI_remap_index },
   {   319, PointParameteriNV_remap_index },
   { 12432, PointParameterivNV_remap_index },
   { 25296, ActiveStencilFaceEXT_remap_index },
   { 24137, BindVertexArrayAPPLE_remap_index },
   {  2522, DeleteVertexArraysAPPLE_remap_index },
   { 15744, GenVertexArraysAPPLE_remap_index },
   { 20537, IsVertexArrayAPPLE_remap_index },
   {   775, GetProgramNamedParameterdvNV_remap_index },
   {  3128, GetProgramNamedParameterfvNV_remap_index },
   { 23646, ProgramNamedParameter4dNV_remap_index },
   { 12707, ProgramNamedParameter4dvNV_remap_index },
   {  7862, ProgramNamedParameter4fNV_remap_index },
   { 10311, ProgramNamedParameter4fvNV_remap_index },
   { 21367, DepthBoundsEXT_remap_index },
   {  1043, BlendEquationSeparateEXT_remap_index },
   { 12826, BindFramebufferEXT_remap_index },
   { 22582, BindRenderbufferEXT_remap_index },
   {  8515, CheckFramebufferStatusEXT_remap_index },
   { 19853, DeleteFramebuffersEXT_remap_index },
   { 28061, DeleteRenderbuffersEXT_remap_index },
   { 11831, FramebufferRenderbufferEXT_remap_index },
   { 11968, FramebufferTexture1DEXT_remap_index },
   { 10139, FramebufferTexture2DEXT_remap_index },
   {  9806, FramebufferTexture3DEXT_remap_index },
   { 20429, GenFramebuffersEXT_remap_index },
   { 15291, GenRenderbuffersEXT_remap_index },
   {  5684, GenerateMipmapEXT_remap_index },
   { 19084, GetFramebufferAttachmentParameterivEXT_remap_index },
   { 28586, GetRenderbufferParameterivEXT_remap_index },
   { 17924, IsFramebufferEXT_remap_index },
   { 29333, IsRenderbufferEXT_remap_index },
   {  7173, RenderbufferStorageEXT_remap_index },
   {   651, BlitFramebufferEXT_remap_index },
   { 12526, BufferParameteriAPPLE_remap_index },
   { 16821, FlushMappedBufferRangeAPPLE_remap_index },
   {  2701, FramebufferTextureLayerEXT_remap_index },
   { 26007, ProvokingVertexEXT_remap_index },
   {  9461, GetTexParameterPointervAPPLE_remap_index },
   {  4405, TextureRangeAPPLE_remap_index },
   { 25322, StencilFuncSeparateATI_remap_index },
   { 15811, ProgramEnvParameters4fvEXT_remap_index },
   { 15029, ProgramLocalParameters4fvEXT_remap_index },
   { 12360, GetQueryObjecti64vEXT_remap_index },
   {  9103, GetQueryObjectui64vEXT_remap_index },
>>>>>>> cad14c25
   {    -1, -1 }
};

/* these functions are in the ABI, but have alternative names */
static const struct gl_function_remap MESA_alt_functions[] = {
   /* from GL_EXT_blend_color */
   {  2440, _gloffset_BlendColor },
   /* from GL_EXT_blend_minmax */
   {  9869, _gloffset_BlendEquation },
   /* from GL_EXT_color_subtable */
<<<<<<< HEAD
   { 14956, _gloffset_ColorSubTable },
   { 28086, _gloffset_CopyColorSubTable },
=======
   { 14927, _gloffset_ColorSubTable },
   { 27993, _gloffset_CopyColorSubTable },
>>>>>>> cad14c25
   /* from GL_EXT_convolution */
   {   213, _gloffset_ConvolutionFilter1D },
   {  2284, _gloffset_CopyConvolutionFilter1D },
   {  3624, _gloffset_GetConvolutionParameteriv },
<<<<<<< HEAD
   {  7528, _gloffset_ConvolutionFilter2D },
   {  7694, _gloffset_ConvolutionParameteriv },
   {  8154, _gloffset_ConvolutionParameterfv },
   { 18101, _gloffset_GetSeparableFilter },
   { 21147, _gloffset_SeparableFilter2D },
   { 21959, _gloffset_ConvolutionParameteri },
   { 22082, _gloffset_ConvolutionParameterf },
   { 23535, _gloffset_GetConvolutionParameterfv },
   { 24357, _gloffset_GetConvolutionFilter },
   { 26601, _gloffset_CopyConvolutionFilter2D },
   /* from GL_EXT_copy_texture */
   { 13214, _gloffset_CopyTexSubImage3D },
   { 14696, _gloffset_CopyTexImage2D },
   { 21567, _gloffset_CopyTexImage1D },
   { 24038, _gloffset_CopyTexSubImage2D },
   { 26239, _gloffset_CopyTexSubImage1D },
=======
   {  7522, _gloffset_ConvolutionFilter2D },
   {  7688, _gloffset_ConvolutionParameteriv },
   {  8148, _gloffset_ConvolutionParameterfv },
   { 18072, _gloffset_GetSeparableFilter },
   { 21118, _gloffset_SeparableFilter2D },
   { 21947, _gloffset_ConvolutionParameteri },
   { 22070, _gloffset_ConvolutionParameterf },
   { 23449, _gloffset_GetConvolutionParameterfv },
   { 24303, _gloffset_GetConvolutionFilter },
   { 26547, _gloffset_CopyConvolutionFilter2D },
   /* from GL_EXT_copy_texture */
   { 13185, _gloffset_CopyTexSubImage3D },
   { 14667, _gloffset_CopyTexImage2D },
   { 21555, _gloffset_CopyTexImage1D },
   { 23984, _gloffset_CopyTexSubImage2D },
   { 26185, _gloffset_CopyTexSubImage1D },
>>>>>>> cad14c25
   /* from GL_EXT_draw_range_elements */
   {  8408, _gloffset_DrawRangeElements },
   /* from GL_EXT_histogram */
   {   812, _gloffset_Histogram },
   {  3088, _gloffset_ResetHistogram },
<<<<<<< HEAD
   {  8780, _gloffset_GetMinmax },
   { 13548, _gloffset_GetHistogramParameterfv },
   { 21492, _gloffset_GetMinmaxParameteriv },
   { 23425, _gloffset_ResetMinmax },
   { 24254, _gloffset_GetHistogramParameteriv },
   { 25310, _gloffset_GetHistogram },
   { 27672, _gloffset_Minmax },
   { 29173, _gloffset_GetMinmaxParameterfv },
   /* from GL_EXT_paletted_texture */
   {  7390, _gloffset_ColorTable },
   { 13394, _gloffset_GetColorTable },
   { 20205, _gloffset_GetColorTableParameterfv },
   { 22138, _gloffset_GetColorTableParameteriv },
=======
   {  8774, _gloffset_GetMinmax },
   { 13519, _gloffset_GetHistogramParameterfv },
   { 21480, _gloffset_GetMinmaxParameteriv },
   { 23339, _gloffset_ResetMinmax },
   { 24200, _gloffset_GetHistogramParameteriv },
   { 25256, _gloffset_GetHistogram },
   { 27618, _gloffset_Minmax },
   { 29080, _gloffset_GetMinmaxParameterfv },
   /* from GL_EXT_paletted_texture */
   {  7384, _gloffset_ColorTable },
   { 13365, _gloffset_GetColorTable },
   { 20176, _gloffset_GetColorTableParameterfv },
   { 22126, _gloffset_GetColorTableParameteriv },
>>>>>>> cad14c25
   /* from GL_EXT_subtexture */
   {  6111, _gloffset_TexSubImage1D },
   {  9394, _gloffset_TexSubImage2D },
   /* from GL_EXT_texture3D */
   {  1658, _gloffset_TexImage3D },
<<<<<<< HEAD
   { 19974, _gloffset_TexSubImage3D },
   /* from GL_EXT_texture_object */
   {  2964, _gloffset_PrioritizeTextures },
   {  6560, _gloffset_AreTexturesResident },
   { 11883, _gloffset_GenTextures },
   { 13880, _gloffset_DeleteTextures },
   { 17131, _gloffset_IsTexture },
   { 26304, _gloffset_BindTexture },
   /* from GL_EXT_vertex_array */
   { 21319, _gloffset_ArrayElement },
   { 27260, _gloffset_GetPointerv },
   { 28800, _gloffset_DrawArrays },
   /* from GL_SGI_color_table */
   {  6678, _gloffset_ColorTableParameteriv },
   {  7390, _gloffset_ColorTable },
   { 13394, _gloffset_GetColorTable },
   { 13504, _gloffset_CopyColorTable },
   { 16992, _gloffset_ColorTableParameterfv },
   { 20205, _gloffset_GetColorTableParameterfv },
   { 22138, _gloffset_GetColorTableParameteriv },
=======
   { 19945, _gloffset_TexSubImage3D },
   /* from GL_EXT_texture_object */
   {  2964, _gloffset_PrioritizeTextures },
   {  6554, _gloffset_AreTexturesResident },
   { 11916, _gloffset_GenTextures },
   { 13851, _gloffset_DeleteTextures },
   { 17102, _gloffset_IsTexture },
   { 26250, _gloffset_BindTexture },
   /* from GL_EXT_vertex_array */
   { 21307, _gloffset_ArrayElement },
   { 27206, _gloffset_GetPointerv },
   { 28707, _gloffset_DrawArrays },
   /* from GL_SGI_color_table */
   {  6672, _gloffset_ColorTableParameteriv },
   {  7384, _gloffset_ColorTable },
   { 13365, _gloffset_GetColorTable },
   { 13475, _gloffset_CopyColorTable },
   { 16963, _gloffset_ColorTableParameterfv },
   { 20176, _gloffset_GetColorTableParameterfv },
   { 22126, _gloffset_GetColorTableParameteriv },
>>>>>>> cad14c25
   /* from GL_VERSION_1_3 */
   {   381, _gloffset_MultiTexCoord3sARB },
   {   613, _gloffset_ActiveTextureARB },
   {  3761, _gloffset_MultiTexCoord1fvARB },
   {  5240, _gloffset_MultiTexCoord3dARB },
   {  5285, _gloffset_MultiTexCoord2iARB },
   {  5409, _gloffset_MultiTexCoord2svARB },
<<<<<<< HEAD
   {  7346, _gloffset_MultiTexCoord2fARB },
   {  9139, _gloffset_MultiTexCoord3fvARB },
   {  9631, _gloffset_MultiTexCoord4sARB },
   { 10231, _gloffset_MultiTexCoord2dvARB },
   { 10613, _gloffset_MultiTexCoord1svARB },
   { 10906, _gloffset_MultiTexCoord3svARB },
   { 10967, _gloffset_MultiTexCoord4iARB },
   { 11654, _gloffset_MultiTexCoord3iARB },
   { 12418, _gloffset_MultiTexCoord1dARB },
   { 12584, _gloffset_MultiTexCoord3dvARB },
   { 13748, _gloffset_MultiTexCoord3ivARB },
   { 13793, _gloffset_MultiTexCoord2sARB },
   { 15013, _gloffset_MultiTexCoord4ivARB },
   { 16642, _gloffset_ClientActiveTextureARB },
   { 18858, _gloffset_MultiTexCoord2dARB },
   { 19233, _gloffset_MultiTexCoord4dvARB },
   { 19519, _gloffset_MultiTexCoord4fvARB },
   { 20346, _gloffset_MultiTexCoord3fARB },
   { 22639, _gloffset_MultiTexCoord4dARB },
   { 22917, _gloffset_MultiTexCoord1sARB },
   { 23095, _gloffset_MultiTexCoord1dvARB },
   { 23882, _gloffset_MultiTexCoord1ivARB },
   { 23975, _gloffset_MultiTexCoord2ivARB },
   { 24314, _gloffset_MultiTexCoord1iARB },
   { 25585, _gloffset_MultiTexCoord4svARB },
   { 26103, _gloffset_MultiTexCoord1fARB },
   { 26366, _gloffset_MultiTexCoord4fARB },
   { 28634, _gloffset_MultiTexCoord2fvARB },
=======
   {  7340, _gloffset_MultiTexCoord2fARB },
   {  9133, _gloffset_MultiTexCoord3fvARB },
   {  9625, _gloffset_MultiTexCoord4sARB },
   { 10225, _gloffset_MultiTexCoord2dvARB },
   { 10607, _gloffset_MultiTexCoord1svARB },
   { 10903, _gloffset_MultiTexCoord3svARB },
   { 10964, _gloffset_MultiTexCoord4iARB },
   { 11687, _gloffset_MultiTexCoord3iARB },
   { 12389, _gloffset_MultiTexCoord1dARB },
   { 12555, _gloffset_MultiTexCoord3dvARB },
   { 13719, _gloffset_MultiTexCoord3ivARB },
   { 13764, _gloffset_MultiTexCoord2sARB },
   { 14984, _gloffset_MultiTexCoord4ivARB },
   { 16613, _gloffset_ClientActiveTextureARB },
   { 18829, _gloffset_MultiTexCoord2dARB },
   { 19204, _gloffset_MultiTexCoord4dvARB },
   { 19490, _gloffset_MultiTexCoord4fvARB },
   { 20317, _gloffset_MultiTexCoord3fARB },
   { 22627, _gloffset_MultiTexCoord4dARB },
   { 22831, _gloffset_MultiTexCoord1sARB },
   { 23009, _gloffset_MultiTexCoord1dvARB },
   { 23828, _gloffset_MultiTexCoord1ivARB },
   { 23921, _gloffset_MultiTexCoord2ivARB },
   { 24260, _gloffset_MultiTexCoord1iARB },
   { 25531, _gloffset_MultiTexCoord4svARB },
   { 26049, _gloffset_MultiTexCoord1fARB },
   { 26312, _gloffset_MultiTexCoord4fARB },
   { 28541, _gloffset_MultiTexCoord2fvARB },
>>>>>>> cad14c25
   {    -1, -1 }
};

#endif /* need_MESA_remap_table */

#if defined(need_GL_3DFX_tbuffer)
static const struct gl_function_remap GL_3DFX_tbuffer_functions[] = {
   {  8212, -1 }, /* TbufferMask3DFX */
   {    -1, -1 }
};
#endif

#if defined(need_GL_APPLE_flush_buffer_range)
/* functions defined in MESA_remap_table_functions are excluded */
static const struct gl_function_remap GL_APPLE_flush_buffer_range_functions[] = {
   {    -1, -1 }
};
#endif

#if defined(need_GL_APPLE_texture_range)
/* functions defined in MESA_remap_table_functions are excluded */
static const struct gl_function_remap GL_APPLE_texture_range_functions[] = {
   {    -1, -1 }
};
#endif

#if defined(need_GL_APPLE_vertex_array_object)
/* functions defined in MESA_remap_table_functions are excluded */
static const struct gl_function_remap GL_APPLE_vertex_array_object_functions[] = {
   {    -1, -1 }
};
#endif

#if defined(need_GL_ARB_copy_buffer)
/* functions defined in MESA_remap_table_functions are excluded */
static const struct gl_function_remap GL_ARB_copy_buffer_functions[] = {
   {    -1, -1 }
};
#endif

#if defined(need_GL_ARB_draw_buffers)
/* functions defined in MESA_remap_table_functions are excluded */
static const struct gl_function_remap GL_ARB_draw_buffers_functions[] = {
   {    -1, -1 }
};
#endif

#if defined(need_GL_ARB_draw_elements_base_vertex)
/* functions defined in MESA_remap_table_functions are excluded */
static const struct gl_function_remap GL_ARB_draw_elements_base_vertex_functions[] = {
   {    -1, -1 }
};
#endif

#if defined(need_GL_ARB_framebuffer_object)
/* functions defined in MESA_remap_table_functions are excluded */
static const struct gl_function_remap GL_ARB_framebuffer_object_functions[] = {
   {    -1, -1 }
};
#endif

#if defined(need_GL_ARB_geometry_shader4)
/* functions defined in MESA_remap_table_functions are excluded */
static const struct gl_function_remap GL_ARB_geometry_shader4_functions[] = {
   { 10870, -1 }, /* FramebufferTextureLayer */
   {    -1, -1 }
};
#endif

#if defined(need_GL_ARB_map_buffer_range)
/* functions defined in MESA_remap_table_functions are excluded */
static const struct gl_function_remap GL_ARB_map_buffer_range_functions[] = {
   {    -1, -1 }
};
#endif

#if defined(need_GL_ARB_matrix_palette)
static const struct gl_function_remap GL_ARB_matrix_palette_functions[] = {
   {  3339, -1 }, /* MatrixIndexusvARB */
<<<<<<< HEAD
   { 11511, -1 }, /* MatrixIndexuivARB */
   { 12706, -1 }, /* MatrixIndexPointerARB */
   { 17380, -1 }, /* CurrentPaletteMatrixARB */
   { 20090, -1 }, /* MatrixIndexubvARB */
=======
   { 11508, -1 }, /* MatrixIndexuivARB */
   { 12677, -1 }, /* MatrixIndexPointerARB */
   { 17351, -1 }, /* CurrentPaletteMatrixARB */
   { 20061, -1 }, /* MatrixIndexubvARB */
>>>>>>> cad14c25
   {    -1, -1 }
};
#endif

#if defined(need_GL_ARB_multisample)
/* functions defined in MESA_remap_table_functions are excluded */
static const struct gl_function_remap GL_ARB_multisample_functions[] = {
   {    -1, -1 }
};
#endif

#if defined(need_GL_ARB_occlusion_query)
/* functions defined in MESA_remap_table_functions are excluded */
static const struct gl_function_remap GL_ARB_occlusion_query_functions[] = {
   {    -1, -1 }
};
#endif

#if defined(need_GL_ARB_point_parameters)
/* functions defined in MESA_remap_table_functions are excluded */
static const struct gl_function_remap GL_ARB_point_parameters_functions[] = {
   {    -1, -1 }
};
#endif

#if defined(need_GL_ARB_provoking_vertex)
/* functions defined in MESA_remap_table_functions are excluded */
static const struct gl_function_remap GL_ARB_provoking_vertex_functions[] = {
   {    -1, -1 }
};
#endif

#if defined(need_GL_ARB_shader_objects)
/* functions defined in MESA_remap_table_functions are excluded */
static const struct gl_function_remap GL_ARB_shader_objects_functions[] = {
   {    -1, -1 }
};
#endif

#if defined(need_GL_ARB_sync)
/* functions defined in MESA_remap_table_functions are excluded */
static const struct gl_function_remap GL_ARB_sync_functions[] = {
   {    -1, -1 }
};
#endif

#if defined(need_GL_ARB_texture_compression)
/* functions defined in MESA_remap_table_functions are excluded */
static const struct gl_function_remap GL_ARB_texture_compression_functions[] = {
   {    -1, -1 }
};
#endif

#if defined(need_GL_ARB_transpose_matrix)
/* functions defined in MESA_remap_table_functions are excluded */
static const struct gl_function_remap GL_ARB_transpose_matrix_functions[] = {
   {    -1, -1 }
};
#endif

#if defined(need_GL_ARB_vertex_array_object)
/* functions defined in MESA_remap_table_functions are excluded */
static const struct gl_function_remap GL_ARB_vertex_array_object_functions[] = {
   {    -1, -1 }
};
#endif

#if defined(need_GL_ARB_vertex_blend)
static const struct gl_function_remap GL_ARB_vertex_blend_functions[] = {
   {  2226, -1 }, /* WeightubvARB */
   {  5572, -1 }, /* WeightivARB */
<<<<<<< HEAD
   {  9734, -1 }, /* WeightPointerARB */
   { 12175, -1 }, /* WeightfvARB */
   { 15460, -1 }, /* WeightbvARB */
   { 18526, -1 }, /* WeightusvARB */
   { 21073, -1 }, /* VertexBlendARB */
   { 26187, -1 }, /* WeightsvARB */
   { 28136, -1 }, /* WeightdvARB */
   { 28834, -1 }, /* WeightuivARB */
=======
   {  9728, -1 }, /* WeightPointerARB */
   { 12146, -1 }, /* WeightfvARB */
   { 15431, -1 }, /* WeightbvARB */
   { 18497, -1 }, /* WeightusvARB */
   { 21044, -1 }, /* VertexBlendARB */
   { 26133, -1 }, /* WeightsvARB */
   { 28043, -1 }, /* WeightdvARB */
   { 28741, -1 }, /* WeightuivARB */
>>>>>>> cad14c25
   {    -1, -1 }
};
#endif

#if defined(need_GL_ARB_vertex_buffer_object)
/* functions defined in MESA_remap_table_functions are excluded */
static const struct gl_function_remap GL_ARB_vertex_buffer_object_functions[] = {
   {    -1, -1 }
};
#endif

#if defined(need_GL_ARB_vertex_program)
/* functions defined in MESA_remap_table_functions are excluded */
static const struct gl_function_remap GL_ARB_vertex_program_functions[] = {
   {    -1, -1 }
};
#endif

#if defined(need_GL_ARB_vertex_shader)
/* functions defined in MESA_remap_table_functions are excluded */
static const struct gl_function_remap GL_ARB_vertex_shader_functions[] = {
   {    -1, -1 }
};
#endif

#if defined(need_GL_ARB_window_pos)
/* functions defined in MESA_remap_table_functions are excluded */
static const struct gl_function_remap GL_ARB_window_pos_functions[] = {
   {    -1, -1 }
};
#endif

#if defined(need_GL_ATI_blend_equation_separate)
/* functions defined in MESA_remap_table_functions are excluded */
static const struct gl_function_remap GL_ATI_blend_equation_separate_functions[] = {
   {    -1, -1 }
};
#endif

#if defined(need_GL_ATI_draw_buffers)
/* functions defined in MESA_remap_table_functions are excluded */
static const struct gl_function_remap GL_ATI_draw_buffers_functions[] = {
   {    -1, -1 }
};
#endif

#if defined(need_GL_ATI_envmap_bumpmap)
/* functions defined in MESA_remap_table_functions are excluded */
static const struct gl_function_remap GL_ATI_envmap_bumpmap_functions[] = {
   {    -1, -1 }
};
#endif

#if defined(need_GL_ATI_fragment_shader)
/* functions defined in MESA_remap_table_functions are excluded */
static const struct gl_function_remap GL_ATI_fragment_shader_functions[] = {
   {    -1, -1 }
};
#endif

#if defined(need_GL_ATI_separate_stencil)
/* functions defined in MESA_remap_table_functions are excluded */
static const struct gl_function_remap GL_ATI_separate_stencil_functions[] = {
   {    -1, -1 }
};
#endif

#if defined(need_GL_EXT_blend_color)
static const struct gl_function_remap GL_EXT_blend_color_functions[] = {
   {  2440, _gloffset_BlendColor },
   {    -1, -1 }
};
#endif

#if defined(need_GL_EXT_blend_equation_separate)
/* functions defined in MESA_remap_table_functions are excluded */
static const struct gl_function_remap GL_EXT_blend_equation_separate_functions[] = {
   {    -1, -1 }
};
#endif

#if defined(need_GL_EXT_blend_func_separate)
/* functions defined in MESA_remap_table_functions are excluded */
static const struct gl_function_remap GL_EXT_blend_func_separate_functions[] = {
   {    -1, -1 }
};
#endif

#if defined(need_GL_EXT_blend_minmax)
static const struct gl_function_remap GL_EXT_blend_minmax_functions[] = {
   {  9869, _gloffset_BlendEquation },
   {    -1, -1 }
};
#endif

#if defined(need_GL_EXT_color_subtable)
static const struct gl_function_remap GL_EXT_color_subtable_functions[] = {
<<<<<<< HEAD
   { 14956, _gloffset_ColorSubTable },
   { 28086, _gloffset_CopyColorSubTable },
=======
   { 14927, _gloffset_ColorSubTable },
   { 27993, _gloffset_CopyColorSubTable },
>>>>>>> cad14c25
   {    -1, -1 }
};
#endif

#if defined(need_GL_EXT_compiled_vertex_array)
/* functions defined in MESA_remap_table_functions are excluded */
static const struct gl_function_remap GL_EXT_compiled_vertex_array_functions[] = {
   {    -1, -1 }
};
#endif

#if defined(need_GL_EXT_convolution)
static const struct gl_function_remap GL_EXT_convolution_functions[] = {
   {   213, _gloffset_ConvolutionFilter1D },
   {  2284, _gloffset_CopyConvolutionFilter1D },
   {  3624, _gloffset_GetConvolutionParameteriv },
<<<<<<< HEAD
   {  7528, _gloffset_ConvolutionFilter2D },
   {  7694, _gloffset_ConvolutionParameteriv },
   {  8154, _gloffset_ConvolutionParameterfv },
   { 18101, _gloffset_GetSeparableFilter },
   { 21147, _gloffset_SeparableFilter2D },
   { 21959, _gloffset_ConvolutionParameteri },
   { 22082, _gloffset_ConvolutionParameterf },
   { 23535, _gloffset_GetConvolutionParameterfv },
   { 24357, _gloffset_GetConvolutionFilter },
   { 26601, _gloffset_CopyConvolutionFilter2D },
=======
   {  7522, _gloffset_ConvolutionFilter2D },
   {  7688, _gloffset_ConvolutionParameteriv },
   {  8148, _gloffset_ConvolutionParameterfv },
   { 18072, _gloffset_GetSeparableFilter },
   { 21118, _gloffset_SeparableFilter2D },
   { 21947, _gloffset_ConvolutionParameteri },
   { 22070, _gloffset_ConvolutionParameterf },
   { 23449, _gloffset_GetConvolutionParameterfv },
   { 24303, _gloffset_GetConvolutionFilter },
   { 26547, _gloffset_CopyConvolutionFilter2D },
>>>>>>> cad14c25
   {    -1, -1 }
};
#endif

#if defined(need_GL_EXT_coordinate_frame)
static const struct gl_function_remap GL_EXT_coordinate_frame_functions[] = {
<<<<<<< HEAD
   {  9278, -1 }, /* TangentPointerEXT */
   { 11025, -1 }, /* Binormal3ivEXT */
   { 11607, -1 }, /* Tangent3sEXT */
   { 12771, -1 }, /* Tangent3fvEXT */
   { 16392, -1 }, /* Tangent3dvEXT */
   { 17078, -1 }, /* Binormal3bvEXT */
   { 18154, -1 }, /* Binormal3dEXT */
   { 20022, -1 }, /* Tangent3fEXT */
   { 22031, -1 }, /* Binormal3sEXT */
   { 22449, -1 }, /* Tangent3ivEXT */
   { 22468, -1 }, /* Tangent3dEXT */
   { 23322, -1 }, /* Binormal3svEXT */
   { 23780, -1 }, /* Binormal3fEXT */
   { 24632, -1 }, /* Binormal3dvEXT */
   { 25807, -1 }, /* Tangent3iEXT */
   { 26886, -1 }, /* Tangent3bvEXT */
   { 27295, -1 }, /* Tangent3bEXT */
   { 27859, -1 }, /* Binormal3fvEXT */
   { 28533, -1 }, /* BinormalPointerEXT */
   { 28938, -1 }, /* Tangent3svEXT */
   { 29375, -1 }, /* Binormal3bEXT */
   { 29552, -1 }, /* Binormal3iEXT */
=======
   {  9272, -1 }, /* TangentPointerEXT */
   { 11022, -1 }, /* Binormal3ivEXT */
   { 11640, -1 }, /* Tangent3sEXT */
   { 12742, -1 }, /* Tangent3fvEXT */
   { 16363, -1 }, /* Tangent3dvEXT */
   { 17049, -1 }, /* Binormal3bvEXT */
   { 18125, -1 }, /* Binormal3dEXT */
   { 19993, -1 }, /* Tangent3fEXT */
   { 22019, -1 }, /* Binormal3sEXT */
   { 22437, -1 }, /* Tangent3ivEXT */
   { 22456, -1 }, /* Tangent3dEXT */
   { 23236, -1 }, /* Binormal3svEXT */
   { 23726, -1 }, /* Binormal3fEXT */
   { 24578, -1 }, /* Binormal3dvEXT */
   { 25753, -1 }, /* Tangent3iEXT */
   { 26832, -1 }, /* Tangent3bvEXT */
   { 27241, -1 }, /* Tangent3bEXT */
   { 27766, -1 }, /* Binormal3fvEXT */
   { 28440, -1 }, /* BinormalPointerEXT */
   { 28845, -1 }, /* Tangent3svEXT */
   { 29282, -1 }, /* Binormal3bEXT */
   { 29459, -1 }, /* Binormal3iEXT */
>>>>>>> cad14c25
   {    -1, -1 }
};
#endif

#if defined(need_GL_EXT_copy_texture)
static const struct gl_function_remap GL_EXT_copy_texture_functions[] = {
<<<<<<< HEAD
   { 13214, _gloffset_CopyTexSubImage3D },
   { 14696, _gloffset_CopyTexImage2D },
   { 21567, _gloffset_CopyTexImage1D },
   { 24038, _gloffset_CopyTexSubImage2D },
   { 26239, _gloffset_CopyTexSubImage1D },
=======
   { 13185, _gloffset_CopyTexSubImage3D },
   { 14667, _gloffset_CopyTexImage2D },
   { 21555, _gloffset_CopyTexImage1D },
   { 23984, _gloffset_CopyTexSubImage2D },
   { 26185, _gloffset_CopyTexSubImage1D },
>>>>>>> cad14c25
   {    -1, -1 }
};
#endif

#if defined(need_GL_EXT_cull_vertex)
/* functions defined in MESA_remap_table_functions are excluded */
static const struct gl_function_remap GL_EXT_cull_vertex_functions[] = {
   {    -1, -1 }
};
#endif

#if defined(need_GL_EXT_depth_bounds_test)
/* functions defined in MESA_remap_table_functions are excluded */
static const struct gl_function_remap GL_EXT_depth_bounds_test_functions[] = {
   {    -1, -1 }
};
#endif

#if defined(need_GL_EXT_draw_range_elements)
static const struct gl_function_remap GL_EXT_draw_range_elements_functions[] = {
   {  8408, _gloffset_DrawRangeElements },
   {    -1, -1 }
};
#endif

#if defined(need_GL_EXT_fog_coord)
/* functions defined in MESA_remap_table_functions are excluded */
static const struct gl_function_remap GL_EXT_fog_coord_functions[] = {
   {    -1, -1 }
};
#endif

#if defined(need_GL_EXT_framebuffer_blit)
/* functions defined in MESA_remap_table_functions are excluded */
static const struct gl_function_remap GL_EXT_framebuffer_blit_functions[] = {
   {    -1, -1 }
};
#endif

#if defined(need_GL_EXT_framebuffer_multisample)
/* functions defined in MESA_remap_table_functions are excluded */
static const struct gl_function_remap GL_EXT_framebuffer_multisample_functions[] = {
   {    -1, -1 }
};
#endif

#if defined(need_GL_EXT_framebuffer_object)
/* functions defined in MESA_remap_table_functions are excluded */
static const struct gl_function_remap GL_EXT_framebuffer_object_functions[] = {
   {    -1, -1 }
};
#endif

#if defined(need_GL_EXT_gpu_program_parameters)
/* functions defined in MESA_remap_table_functions are excluded */
static const struct gl_function_remap GL_EXT_gpu_program_parameters_functions[] = {
   {    -1, -1 }
};
#endif

#if defined(need_GL_EXT_histogram)
static const struct gl_function_remap GL_EXT_histogram_functions[] = {
   {   812, _gloffset_Histogram },
   {  3088, _gloffset_ResetHistogram },
<<<<<<< HEAD
   {  8780, _gloffset_GetMinmax },
   { 13548, _gloffset_GetHistogramParameterfv },
   { 21492, _gloffset_GetMinmaxParameteriv },
   { 23425, _gloffset_ResetMinmax },
   { 24254, _gloffset_GetHistogramParameteriv },
   { 25310, _gloffset_GetHistogram },
   { 27672, _gloffset_Minmax },
   { 29173, _gloffset_GetMinmaxParameterfv },
=======
   {  8774, _gloffset_GetMinmax },
   { 13519, _gloffset_GetHistogramParameterfv },
   { 21480, _gloffset_GetMinmaxParameteriv },
   { 23339, _gloffset_ResetMinmax },
   { 24200, _gloffset_GetHistogramParameteriv },
   { 25256, _gloffset_GetHistogram },
   { 27618, _gloffset_Minmax },
   { 29080, _gloffset_GetMinmaxParameterfv },
>>>>>>> cad14c25
   {    -1, -1 }
};
#endif

#if defined(need_GL_EXT_index_func)
static const struct gl_function_remap GL_EXT_index_func_functions[] = {
   { 10096, -1 }, /* IndexFuncEXT */
   {    -1, -1 }
};
#endif

#if defined(need_GL_EXT_index_material)
static const struct gl_function_remap GL_EXT_index_material_functions[] = {
<<<<<<< HEAD
   { 18613, -1 }, /* IndexMaterialEXT */
=======
   { 18584, -1 }, /* IndexMaterialEXT */
>>>>>>> cad14c25
   {    -1, -1 }
};
#endif

#if defined(need_GL_EXT_light_texture)
static const struct gl_function_remap GL_EXT_light_texture_functions[] = {
<<<<<<< HEAD
   { 23342, -1 }, /* ApplyTextureEXT */
   { 23379, -1 }, /* TextureMaterialEXT */
   { 23404, -1 }, /* TextureLightEXT */
=======
   { 23256, -1 }, /* ApplyTextureEXT */
   { 23293, -1 }, /* TextureMaterialEXT */
   { 23318, -1 }, /* TextureLightEXT */
>>>>>>> cad14c25
   {    -1, -1 }
};
#endif

#if defined(need_GL_EXT_multi_draw_arrays)
/* functions defined in MESA_remap_table_functions are excluded */
static const struct gl_function_remap GL_EXT_multi_draw_arrays_functions[] = {
   {    -1, -1 }
};
#endif

#if defined(need_GL_EXT_multisample)
/* functions defined in MESA_remap_table_functions are excluded */
static const struct gl_function_remap GL_EXT_multisample_functions[] = {
   {    -1, -1 }
};
#endif

#if defined(need_GL_EXT_paletted_texture)
static const struct gl_function_remap GL_EXT_paletted_texture_functions[] = {
<<<<<<< HEAD
   {  7390, _gloffset_ColorTable },
   { 13394, _gloffset_GetColorTable },
   { 20205, _gloffset_GetColorTableParameterfv },
   { 22138, _gloffset_GetColorTableParameteriv },
=======
   {  7384, _gloffset_ColorTable },
   { 13365, _gloffset_GetColorTable },
   { 20176, _gloffset_GetColorTableParameterfv },
   { 22126, _gloffset_GetColorTableParameteriv },
>>>>>>> cad14c25
   {    -1, -1 }
};
#endif

#if defined(need_GL_EXT_pixel_transform)
static const struct gl_function_remap GL_EXT_pixel_transform_functions[] = {
<<<<<<< HEAD
   {  9519, -1 }, /* PixelTransformParameterfvEXT */
   { 19198, -1 }, /* PixelTransformParameterfEXT */
   { 19278, -1 }, /* PixelTransformParameteriEXT */
   { 28497, -1 }, /* PixelTransformParameterivEXT */
=======
   {  9513, -1 }, /* PixelTransformParameterfvEXT */
   { 19169, -1 }, /* PixelTransformParameterfEXT */
   { 19249, -1 }, /* PixelTransformParameteriEXT */
   { 28404, -1 }, /* PixelTransformParameterivEXT */
>>>>>>> cad14c25
   {    -1, -1 }
};
#endif

#if defined(need_GL_EXT_point_parameters)
/* functions defined in MESA_remap_table_functions are excluded */
static const struct gl_function_remap GL_EXT_point_parameters_functions[] = {
   {    -1, -1 }
};
#endif

#if defined(need_GL_EXT_polygon_offset)
/* functions defined in MESA_remap_table_functions are excluded */
static const struct gl_function_remap GL_EXT_polygon_offset_functions[] = {
   {    -1, -1 }
};
#endif

#if defined(need_GL_EXT_provoking_vertex)
/* functions defined in MESA_remap_table_functions are excluded */
static const struct gl_function_remap GL_EXT_provoking_vertex_functions[] = {
   {    -1, -1 }
};
#endif

#if defined(need_GL_EXT_secondary_color)
/* functions defined in MESA_remap_table_functions are excluded */
static const struct gl_function_remap GL_EXT_secondary_color_functions[] = {
   {    -1, -1 }
};
#endif

#if defined(need_GL_EXT_stencil_two_side)
/* functions defined in MESA_remap_table_functions are excluded */
static const struct gl_function_remap GL_EXT_stencil_two_side_functions[] = {
   {    -1, -1 }
};
#endif

#if defined(need_GL_EXT_subtexture)
static const struct gl_function_remap GL_EXT_subtexture_functions[] = {
   {  6111, _gloffset_TexSubImage1D },
   {  9394, _gloffset_TexSubImage2D },
   {    -1, -1 }
};
#endif

#if defined(need_GL_EXT_texture3D)
static const struct gl_function_remap GL_EXT_texture3D_functions[] = {
   {  1658, _gloffset_TexImage3D },
<<<<<<< HEAD
   { 19974, _gloffset_TexSubImage3D },
=======
   { 19945, _gloffset_TexSubImage3D },
>>>>>>> cad14c25
   {    -1, -1 }
};
#endif

#if defined(need_GL_EXT_texture_array)
/* functions defined in MESA_remap_table_functions are excluded */
static const struct gl_function_remap GL_EXT_texture_array_functions[] = {
   {    -1, -1 }
};
#endif

#if defined(need_GL_EXT_texture_object)
static const struct gl_function_remap GL_EXT_texture_object_functions[] = {
   {  2964, _gloffset_PrioritizeTextures },
<<<<<<< HEAD
   {  6560, _gloffset_AreTexturesResident },
   { 11883, _gloffset_GenTextures },
   { 13880, _gloffset_DeleteTextures },
   { 17131, _gloffset_IsTexture },
   { 26304, _gloffset_BindTexture },
=======
   {  6554, _gloffset_AreTexturesResident },
   { 11916, _gloffset_GenTextures },
   { 13851, _gloffset_DeleteTextures },
   { 17102, _gloffset_IsTexture },
   { 26250, _gloffset_BindTexture },
>>>>>>> cad14c25
   {    -1, -1 }
};
#endif

#if defined(need_GL_EXT_texture_perturb_normal)
static const struct gl_function_remap GL_EXT_texture_perturb_normal_functions[] = {
<<<<<<< HEAD
   { 12125, -1 }, /* TextureNormalEXT */
=======
   { 12096, -1 }, /* TextureNormalEXT */
>>>>>>> cad14c25
   {    -1, -1 }
};
#endif

#if defined(need_GL_EXT_timer_query)
/* functions defined in MESA_remap_table_functions are excluded */
static const struct gl_function_remap GL_EXT_timer_query_functions[] = {
   {    -1, -1 }
};
#endif

#if defined(need_GL_EXT_vertex_array)
/* functions defined in MESA_remap_table_functions are excluded */
static const struct gl_function_remap GL_EXT_vertex_array_functions[] = {
<<<<<<< HEAD
   { 21319, _gloffset_ArrayElement },
   { 27260, _gloffset_GetPointerv },
   { 28800, _gloffset_DrawArrays },
=======
   { 21307, _gloffset_ArrayElement },
   { 27206, _gloffset_GetPointerv },
   { 28707, _gloffset_DrawArrays },
>>>>>>> cad14c25
   {    -1, -1 }
};
#endif

#if defined(need_GL_EXT_vertex_weighting)
static const struct gl_function_remap GL_EXT_vertex_weighting_functions[] = {
<<<<<<< HEAD
   { 17161, -1 }, /* VertexWeightfvEXT */
   { 23758, -1 }, /* VertexWeightfEXT */
   { 25279, -1 }, /* VertexWeightPointerEXT */
=======
   { 17132, -1 }, /* VertexWeightfvEXT */
   { 23704, -1 }, /* VertexWeightfEXT */
   { 25225, -1 }, /* VertexWeightPointerEXT */
>>>>>>> cad14c25
   {    -1, -1 }
};
#endif

#if defined(need_GL_HP_image_transform)
static const struct gl_function_remap GL_HP_image_transform_functions[] = {
   {  2157, -1 }, /* GetImageTransformParameterfvHP */
   {  3305, -1 }, /* ImageTransformParameterfHP */
<<<<<<< HEAD
   {  8972, -1 }, /* ImageTransformParameterfvHP */
   { 10531, -1 }, /* ImageTransformParameteriHP */
   { 10760, -1 }, /* GetImageTransformParameterivHP */
   { 17225, -1 }, /* ImageTransformParameterivHP */
=======
   {  8966, -1 }, /* ImageTransformParameterfvHP */
   { 10525, -1 }, /* ImageTransformParameteriHP */
   { 10793, -1 }, /* GetImageTransformParameterivHP */
   { 17196, -1 }, /* ImageTransformParameterivHP */
>>>>>>> cad14c25
   {    -1, -1 }
};
#endif

#if defined(need_GL_IBM_multimode_draw_arrays)
/* functions defined in MESA_remap_table_functions are excluded */
static const struct gl_function_remap GL_IBM_multimode_draw_arrays_functions[] = {
   {    -1, -1 }
};
#endif

#if defined(need_GL_IBM_vertex_array_lists)
static const struct gl_function_remap GL_IBM_vertex_array_lists_functions[] = {
   {  3857, -1 }, /* SecondaryColorPointerListIBM */
   {  5106, -1 }, /* NormalPointerListIBM */
<<<<<<< HEAD
   {  6734, -1 }, /* FogCoordPointerListIBM */
   {  7041, -1 }, /* VertexPointerListIBM */
   { 10452, -1 }, /* ColorPointerListIBM */
   { 11714, -1 }, /* TexCoordPointerListIBM */
   { 12147, -1 }, /* IndexPointerListIBM */
   { 29116, -1 }, /* EdgeFlagPointerListIBM */
=======
   {  6728, -1 }, /* FogCoordPointerListIBM */
   {  7035, -1 }, /* VertexPointerListIBM */
   { 10446, -1 }, /* ColorPointerListIBM */
   { 11747, -1 }, /* TexCoordPointerListIBM */
   { 12118, -1 }, /* IndexPointerListIBM */
   { 29023, -1 }, /* EdgeFlagPointerListIBM */
>>>>>>> cad14c25
   {    -1, -1 }
};
#endif

#if defined(need_GL_INGR_blend_func_separate)
/* functions defined in MESA_remap_table_functions are excluded */
static const struct gl_function_remap GL_INGR_blend_func_separate_functions[] = {
   {    -1, -1 }
};
#endif

#if defined(need_GL_INTEL_parallel_arrays)
static const struct gl_function_remap GL_INTEL_parallel_arrays_functions[] = {
<<<<<<< HEAD
   { 11137, -1 }, /* VertexPointervINTEL */
   { 13641, -1 }, /* ColorPointervINTEL */
   { 26575, -1 }, /* NormalPointervINTEL */
   { 27001, -1 }, /* TexCoordPointervINTEL */
=======
   { 11134, -1 }, /* VertexPointervINTEL */
   { 13612, -1 }, /* ColorPointervINTEL */
   { 26521, -1 }, /* NormalPointervINTEL */
   { 26947, -1 }, /* TexCoordPointervINTEL */
>>>>>>> cad14c25
   {    -1, -1 }
};
#endif

#if defined(need_GL_MESA_resize_buffers)
/* functions defined in MESA_remap_table_functions are excluded */
static const struct gl_function_remap GL_MESA_resize_buffers_functions[] = {
   {    -1, -1 }
};
#endif

#if defined(need_GL_MESA_shader_debug)
static const struct gl_function_remap GL_MESA_shader_debug_functions[] = {
   {  1522, -1 }, /* GetDebugLogLengthMESA */
   {  3063, -1 }, /* ClearDebugLogMESA */
   {  4018, -1 }, /* GetDebugLogMESA */
<<<<<<< HEAD
   { 27453, -1 }, /* CreateDebugObjectMESA */
=======
   { 27399, -1 }, /* CreateDebugObjectMESA */
>>>>>>> cad14c25
   {    -1, -1 }
};
#endif

#if defined(need_GL_MESA_window_pos)
/* functions defined in MESA_remap_table_functions are excluded */
static const struct gl_function_remap GL_MESA_window_pos_functions[] = {
   {    -1, -1 }
};
#endif

#if defined(need_GL_NV_evaluators)
static const struct gl_function_remap GL_NV_evaluators_functions[] = {
   {  5773, -1 }, /* GetMapAttribParameterivNV */
<<<<<<< HEAD
   {  7496, -1 }, /* MapControlPointsNV */
   {  7595, -1 }, /* MapParameterfvNV */
   {  9377, -1 }, /* EvalMapsNV */
   { 15130, -1 }, /* GetMapAttribParameterfvNV */
   { 15296, -1 }, /* MapParameterivNV */
   { 21882, -1 }, /* GetMapParameterivNV */
   { 22380, -1 }, /* GetMapParameterfvNV */
   { 25911, -1 }, /* GetMapControlPointsNV */
=======
   {  7490, -1 }, /* MapControlPointsNV */
   {  7589, -1 }, /* MapParameterfvNV */
   {  9371, -1 }, /* EvalMapsNV */
   { 15101, -1 }, /* GetMapAttribParameterfvNV */
   { 15267, -1 }, /* MapParameterivNV */
   { 21870, -1 }, /* GetMapParameterivNV */
   { 22368, -1 }, /* GetMapParameterfvNV */
   { 25857, -1 }, /* GetMapControlPointsNV */
>>>>>>> cad14c25
   {    -1, -1 }
};
#endif

#if defined(need_GL_NV_fence)
/* functions defined in MESA_remap_table_functions are excluded */
static const struct gl_function_remap GL_NV_fence_functions[] = {
   {    -1, -1 }
};
#endif

#if defined(need_GL_NV_fragment_program)
/* functions defined in MESA_remap_table_functions are excluded */
static const struct gl_function_remap GL_NV_fragment_program_functions[] = {
   {    -1, -1 }
};
#endif

#if defined(need_GL_NV_point_sprite)
/* functions defined in MESA_remap_table_functions are excluded */
static const struct gl_function_remap GL_NV_point_sprite_functions[] = {
   {    -1, -1 }
};
#endif

#if defined(need_GL_NV_register_combiners)
/* functions defined in MESA_remap_table_functions are excluded */
static const struct gl_function_remap GL_NV_register_combiners_functions[] = {
   {    -1, -1 }
};
#endif

#if defined(need_GL_NV_register_combiners2)
static const struct gl_function_remap GL_NV_register_combiners2_functions[] = {
<<<<<<< HEAD
   { 14033, -1 }, /* CombinerStageParameterfvNV */
   { 14348, -1 }, /* GetCombinerStageParameterfvNV */
=======
   { 14004, -1 }, /* CombinerStageParameterfvNV */
   { 14319, -1 }, /* GetCombinerStageParameterfvNV */
>>>>>>> cad14c25
   {    -1, -1 }
};
#endif

#if defined(need_GL_NV_vertex_array_range)
/* functions defined in MESA_remap_table_functions are excluded */
static const struct gl_function_remap GL_NV_vertex_array_range_functions[] = {
   {    -1, -1 }
};
#endif

#if defined(need_GL_NV_vertex_program)
/* functions defined in MESA_remap_table_functions are excluded */
static const struct gl_function_remap GL_NV_vertex_program_functions[] = {
   {    -1, -1 }
};
#endif

#if defined(need_GL_PGI_misc_hints)
static const struct gl_function_remap GL_PGI_misc_hints_functions[] = {
   {  7680, -1 }, /* HintPGI */
   {    -1, -1 }
};
#endif

#if defined(need_GL_SGIS_detail_texture)
static const struct gl_function_remap GL_SGIS_detail_texture_functions[] = {
<<<<<<< HEAD
   { 14321, -1 }, /* GetDetailTexFuncSGIS */
   { 14641, -1 }, /* DetailTexFuncSGIS */
=======
   { 14292, -1 }, /* GetDetailTexFuncSGIS */
   { 14612, -1 }, /* DetailTexFuncSGIS */
>>>>>>> cad14c25
   {    -1, -1 }
};
#endif

#if defined(need_GL_SGIS_fog_function)
static const struct gl_function_remap GL_SGIS_fog_function_functions[] = {
<<<<<<< HEAD
   { 24020, -1 }, /* FogFuncSGIS */
   { 24685, -1 }, /* GetFogFuncSGIS */
=======
   { 23966, -1 }, /* FogFuncSGIS */
   { 24631, -1 }, /* GetFogFuncSGIS */
>>>>>>> cad14c25
   {    -1, -1 }
};
#endif

#if defined(need_GL_SGIS_multisample)
/* functions defined in MESA_remap_table_functions are excluded */
static const struct gl_function_remap GL_SGIS_multisample_functions[] = {
   {    -1, -1 }
};
#endif

#if defined(need_GL_SGIS_pixel_texture)
/* functions defined in MESA_remap_table_functions are excluded */
static const struct gl_function_remap GL_SGIS_pixel_texture_functions[] = {
   {    -1, -1 }
};
#endif

#if defined(need_GL_SGIS_point_parameters)
/* functions defined in MESA_remap_table_functions are excluded */
static const struct gl_function_remap GL_SGIS_point_parameters_functions[] = {
   {    -1, -1 }
};
#endif

#if defined(need_GL_SGIS_sharpen_texture)
static const struct gl_function_remap GL_SGIS_sharpen_texture_functions[] = {
   {  5834, -1 }, /* GetSharpenTexFuncSGIS */
<<<<<<< HEAD
   { 19493, -1 }, /* SharpenTexFuncSGIS */
=======
   { 19464, -1 }, /* SharpenTexFuncSGIS */
>>>>>>> cad14c25
   {    -1, -1 }
};
#endif

#if defined(need_GL_SGIS_texture4D)
static const struct gl_function_remap GL_SGIS_texture4D_functions[] = {
   {   894, -1 }, /* TexImage4DSGIS */
<<<<<<< HEAD
   { 13949, -1 }, /* TexSubImage4DSGIS */
=======
   { 13920, -1 }, /* TexSubImage4DSGIS */
>>>>>>> cad14c25
   {    -1, -1 }
};
#endif

#if defined(need_GL_SGIS_texture_color_mask)
static const struct gl_function_remap GL_SGIS_texture_color_mask_functions[] = {
<<<<<<< HEAD
   { 13347, -1 }, /* TextureColorMaskSGIS */
=======
   { 13318, -1 }, /* TextureColorMaskSGIS */
>>>>>>> cad14c25
   {    -1, -1 }
};
#endif

#if defined(need_GL_SGIS_texture_filter4)
static const struct gl_function_remap GL_SGIS_texture_filter4_functions[] = {
   {  6011, -1 }, /* GetTexFilterFuncSGIS */
<<<<<<< HEAD
   { 14467, -1 }, /* TexFilterFuncSGIS */
=======
   { 14438, -1 }, /* TexFilterFuncSGIS */
>>>>>>> cad14c25
   {    -1, -1 }
};
#endif

#if defined(need_GL_SGIX_async)
static const struct gl_function_remap GL_SGIX_async_functions[] = {
   {  3014, -1 }, /* AsyncMarkerSGIX */
   {  3997, -1 }, /* FinishAsyncSGIX */
   {  4703, -1 }, /* PollAsyncSGIX */
<<<<<<< HEAD
   { 19640, -1 }, /* DeleteAsyncMarkersSGIX */
   { 19669, -1 }, /* IsAsyncMarkerSGIX */
   { 28913, -1 }, /* GenAsyncMarkersSGIX */
=======
   { 19611, -1 }, /* DeleteAsyncMarkersSGIX */
   { 19640, -1 }, /* IsAsyncMarkerSGIX */
   { 28820, -1 }, /* GenAsyncMarkersSGIX */
>>>>>>> cad14c25
   {    -1, -1 }
};
#endif

#if defined(need_GL_SGIX_flush_raster)
static const struct gl_function_remap GL_SGIX_flush_raster_functions[] = {
   {  6388, -1 }, /* FlushRasterSGIX */
   {    -1, -1 }
};
#endif

#if defined(need_GL_SGIX_fragment_lighting)
static const struct gl_function_remap GL_SGIX_fragment_lighting_functions[] = {
   {  2410, -1 }, /* FragmentMaterialfvSGIX */
   {  2906, -1 }, /* FragmentLightModelivSGIX */
   {  4654, -1 }, /* FragmentLightiSGIX */
   {  5514, -1 }, /* GetFragmentMaterialfvSGIX */
<<<<<<< HEAD
   {  7108, -1 }, /* FragmentMaterialfSGIX */
   {  7269, -1 }, /* GetFragmentLightivSGIX */
   {  8106, -1 }, /* FragmentLightModeliSGIX */
   {  9440, -1 }, /* FragmentLightivSGIX */
   {  9677, -1 }, /* GetFragmentMaterialivSGIX */
   { 17048, -1 }, /* FragmentLightModelfSGIX */
   { 17348, -1 }, /* FragmentColorMaterialSGIX */
   { 17720, -1 }, /* FragmentMaterialiSGIX */
   { 18941, -1 }, /* LightEnviSGIX */
   { 20297, -1 }, /* FragmentLightModelfvSGIX */
   { 20606, -1 }, /* FragmentLightfvSGIX */
   { 25161, -1 }, /* FragmentLightfSGIX */
   { 27829, -1 }, /* GetFragmentLightfvSGIX */
   { 29396, -1 }, /* FragmentMaterialivSGIX */
=======
   {  7102, -1 }, /* FragmentMaterialfSGIX */
   {  7263, -1 }, /* GetFragmentLightivSGIX */
   {  8100, -1 }, /* FragmentLightModeliSGIX */
   {  9434, -1 }, /* FragmentLightivSGIX */
   {  9671, -1 }, /* GetFragmentMaterialivSGIX */
   { 17019, -1 }, /* FragmentLightModelfSGIX */
   { 17319, -1 }, /* FragmentColorMaterialSGIX */
   { 17691, -1 }, /* FragmentMaterialiSGIX */
   { 18912, -1 }, /* LightEnviSGIX */
   { 20268, -1 }, /* FragmentLightModelfvSGIX */
   { 20577, -1 }, /* FragmentLightfvSGIX */
   { 25107, -1 }, /* FragmentLightfSGIX */
   { 27736, -1 }, /* GetFragmentLightfvSGIX */
   { 29303, -1 }, /* FragmentMaterialivSGIX */
>>>>>>> cad14c25
   {    -1, -1 }
};
#endif

#if defined(need_GL_SGIX_framezoom)
static const struct gl_function_remap GL_SGIX_framezoom_functions[] = {
<<<<<<< HEAD
   { 19692, -1 }, /* FrameZoomSGIX */
=======
   { 19663, -1 }, /* FrameZoomSGIX */
>>>>>>> cad14c25
   {    -1, -1 }
};
#endif

#if defined(need_GL_SGIX_igloo_interface)
static const struct gl_function_remap GL_SGIX_igloo_interface_functions[] = {
<<<<<<< HEAD
   { 25469, -1 }, /* IglooInterfaceSGIX */
=======
   { 25415, -1 }, /* IglooInterfaceSGIX */
>>>>>>> cad14c25
   {    -1, -1 }
};
#endif

#if defined(need_GL_SGIX_instruments)
static const struct gl_function_remap GL_SGIX_instruments_functions[] = {
   {  2573, -1 }, /* ReadInstrumentsSGIX */
   {  5590, -1 }, /* PollInstrumentsSGIX */
<<<<<<< HEAD
   {  9338, -1 }, /* GetInstrumentsSGIX */
   { 11348, -1 }, /* StartInstrumentsSGIX */
   { 14067, -1 }, /* StopInstrumentsSGIX */
   { 15673, -1 }, /* InstrumentsBufferSGIX */
=======
   {  9332, -1 }, /* GetInstrumentsSGIX */
   { 11345, -1 }, /* StartInstrumentsSGIX */
   { 14038, -1 }, /* StopInstrumentsSGIX */
   { 15644, -1 }, /* InstrumentsBufferSGIX */
>>>>>>> cad14c25
   {    -1, -1 }
};
#endif

#if defined(need_GL_SGIX_list_priority)
static const struct gl_function_remap GL_SGIX_list_priority_functions[] = {
   {  1125, -1 }, /* ListParameterfSGIX */
   {  2763, -1 }, /* GetListParameterfvSGIX */
<<<<<<< HEAD
   { 15588, -1 }, /* ListParameteriSGIX */
   { 16342, -1 }, /* ListParameterfvSGIX */
   { 18347, -1 }, /* ListParameterivSGIX */
   { 28957, -1 }, /* GetListParameterivSGIX */
=======
   { 15559, -1 }, /* ListParameteriSGIX */
   { 16313, -1 }, /* ListParameterfvSGIX */
   { 18318, -1 }, /* ListParameterivSGIX */
   { 28864, -1 }, /* GetListParameterivSGIX */
>>>>>>> cad14c25
   {    -1, -1 }
};
#endif

#if defined(need_GL_SGIX_pixel_texture)
/* functions defined in MESA_remap_table_functions are excluded */
static const struct gl_function_remap GL_SGIX_pixel_texture_functions[] = {
   {    -1, -1 }
};
#endif

#if defined(need_GL_SGIX_polynomial_ffd)
static const struct gl_function_remap GL_SGIX_polynomial_ffd_functions[] = {
   {  3251, -1 }, /* LoadIdentityDeformationMapSGIX */
<<<<<<< HEAD
   { 14167, -1 }, /* DeformSGIX */
   { 21431, -1 }, /* DeformationMap3fSGIX */
   { 27717, -1 }, /* DeformationMap3dSGIX */
=======
   { 10713, -1 }, /* DeformationMap3dSGIX */
   { 14138, -1 }, /* DeformSGIX */
   { 21419, -1 }, /* DeformationMap3fSGIX */
>>>>>>> cad14c25
   {    -1, -1 }
};
#endif

#if defined(need_GL_SGIX_reference_plane)
static const struct gl_function_remap GL_SGIX_reference_plane_functions[] = {
<<<<<<< HEAD
   { 12898, -1 }, /* ReferencePlaneSGIX */
=======
   { 12869, -1 }, /* ReferencePlaneSGIX */
>>>>>>> cad14c25
   {    -1, -1 }
};
#endif

#if defined(need_GL_SGIX_sprite)
static const struct gl_function_remap GL_SGIX_sprite_functions[] = {
<<<<<<< HEAD
   {  8493, -1 }, /* SpriteParameterfvSGIX */
   { 18175, -1 }, /* SpriteParameteriSGIX */
   { 23459, -1 }, /* SpriteParameterfSGIX */
   { 26033, -1 }, /* SpriteParameterivSGIX */
=======
   {  8487, -1 }, /* SpriteParameterfvSGIX */
   { 18146, -1 }, /* SpriteParameteriSGIX */
   { 23373, -1 }, /* SpriteParameterfSGIX */
   { 25979, -1 }, /* SpriteParameterivSGIX */
>>>>>>> cad14c25
   {    -1, -1 }
};
#endif

#if defined(need_GL_SGIX_tag_sample_buffer)
static const struct gl_function_remap GL_SGIX_tag_sample_buffer_functions[] = {
<<<<<<< HEAD
   { 18234, -1 }, /* TagSampleBufferSGIX */
=======
   { 18205, -1 }, /* TagSampleBufferSGIX */
>>>>>>> cad14c25
   {    -1, -1 }
};
#endif

#if defined(need_GL_SGI_color_table)
static const struct gl_function_remap GL_SGI_color_table_functions[] = {
<<<<<<< HEAD
   {  6678, _gloffset_ColorTableParameteriv },
   {  7390, _gloffset_ColorTable },
   { 13394, _gloffset_GetColorTable },
   { 13504, _gloffset_CopyColorTable },
   { 16992, _gloffset_ColorTableParameterfv },
   { 20205, _gloffset_GetColorTableParameterfv },
   { 22138, _gloffset_GetColorTableParameteriv },
=======
   {  6672, _gloffset_ColorTableParameteriv },
   {  7384, _gloffset_ColorTable },
   { 13365, _gloffset_GetColorTable },
   { 13475, _gloffset_CopyColorTable },
   { 16963, _gloffset_ColorTableParameterfv },
   { 20176, _gloffset_GetColorTableParameterfv },
   { 22126, _gloffset_GetColorTableParameteriv },
>>>>>>> cad14c25
   {    -1, -1 }
};
#endif

#if defined(need_GL_SUNX_constant_data)
static const struct gl_function_remap GL_SUNX_constant_data_functions[] = {
<<<<<<< HEAD
   { 27807, -1 }, /* FinishTextureSUNX */
=======
   { 27714, -1 }, /* FinishTextureSUNX */
>>>>>>> cad14c25
   {    -1, -1 }
};
#endif

#if defined(need_GL_SUN_global_alpha)
static const struct gl_function_remap GL_SUN_global_alpha_functions[] = {
   {  3035, -1 }, /* GlobalAlphaFactorubSUN */
   {  4193, -1 }, /* GlobalAlphaFactoriSUN */
   {  5615, -1 }, /* GlobalAlphaFactordSUN */
<<<<<<< HEAD
   {  8577, -1 }, /* GlobalAlphaFactoruiSUN */
   {  8929, -1 }, /* GlobalAlphaFactorbSUN */
   { 11627, -1 }, /* GlobalAlphaFactorfSUN */
   { 11746, -1 }, /* GlobalAlphaFactorusSUN */
   { 19931, -1 }, /* GlobalAlphaFactorsSUN */
=======
   {  8571, -1 }, /* GlobalAlphaFactoruiSUN */
   {  8923, -1 }, /* GlobalAlphaFactorbSUN */
   { 11660, -1 }, /* GlobalAlphaFactorfSUN */
   { 11779, -1 }, /* GlobalAlphaFactorusSUN */
   { 19902, -1 }, /* GlobalAlphaFactorsSUN */
>>>>>>> cad14c25
   {    -1, -1 }
};
#endif

#if defined(need_GL_SUN_mesh_array)
static const struct gl_function_remap GL_SUN_mesh_array_functions[] = {
<<<<<<< HEAD
   { 25845, -1 }, /* DrawMeshArraysSUN */
=======
   { 25791, -1 }, /* DrawMeshArraysSUN */
>>>>>>> cad14c25
   {    -1, -1 }
};
#endif

#if defined(need_GL_SUN_triangle_list)
static const struct gl_function_remap GL_SUN_triangle_list_functions[] = {
   {  3971, -1 }, /* ReplacementCodeubSUN */
   {  5454, -1 }, /* ReplacementCodeubvSUN */
<<<<<<< HEAD
   { 16713, -1 }, /* ReplacementCodeusvSUN */
   { 16901, -1 }, /* ReplacementCodePointerSUN */
   { 18258, -1 }, /* ReplacementCodeusSUN */
   { 19005, -1 }, /* ReplacementCodeuiSUN */
   { 26490, -1 }, /* ReplacementCodeuivSUN */
=======
   { 16684, -1 }, /* ReplacementCodeusvSUN */
   { 16872, -1 }, /* ReplacementCodePointerSUN */
   { 18229, -1 }, /* ReplacementCodeusSUN */
   { 18976, -1 }, /* ReplacementCodeuiSUN */
   { 26436, -1 }, /* ReplacementCodeuivSUN */
>>>>>>> cad14c25
   {    -1, -1 }
};
#endif

#if defined(need_GL_SUN_vertex)
static const struct gl_function_remap GL_SUN_vertex_functions[] = {
   {   999, -1 }, /* ReplacementCodeuiColor3fVertex3fvSUN */
   {  1197, -1 }, /* TexCoord4fColor4fNormal3fVertex4fvSUN */
   {  1423, -1 }, /* TexCoord2fColor4ubVertex3fvSUN */
   {  1699, -1 }, /* ReplacementCodeuiVertex3fvSUN */
   {  1833, -1 }, /* ReplacementCodeuiTexCoord2fVertex3fvSUN */
   {  2346, -1 }, /* ReplacementCodeuiNormal3fVertex3fSUN */
   {  2642, -1 }, /* Color4ubVertex3fvSUN */
   {  4074, -1 }, /* Color4ubVertex3fSUN */
   {  4150, -1 }, /* TexCoord2fVertex3fSUN */
   {  4449, -1 }, /* TexCoord2fColor4fNormal3fVertex3fSUN */
   {  4779, -1 }, /* TexCoord2fNormal3fVertex3fvSUN */
   {  5349, -1 }, /* ReplacementCodeuiTexCoord2fNormal3fVertex3fSUN */
<<<<<<< HEAD
   {  6066, -1 }, /* ReplacementCodeuiColor4ubVertex3fvSUN */
   {  6425, -1 }, /* ReplacementCodeuiTexCoord2fVertex3fSUN */
   {  7137, -1 }, /* TexCoord2fNormal3fVertex3fSUN */
   {  7905, -1 }, /* Color3fVertex3fSUN */
   {  8888, -1 }, /* Color3fVertex3fvSUN */
   {  9303, -1 }, /* Color4fNormal3fVertex3fvSUN */
   {  9975, -1 }, /* ReplacementCodeuiTexCoord2fColor4fNormal3fVertex3fvSUN */
   { 11211, -1 }, /* ReplacementCodeuiColor4fNormal3fVertex3fvSUN */
   { 12629, -1 }, /* ReplacementCodeuiTexCoord2fNormal3fVertex3fvSUN */
   { 13040, -1 }, /* TexCoord2fColor3fVertex3fSUN */
   { 14092, -1 }, /* TexCoord4fColor4fNormal3fVertex4fSUN */
   { 14426, -1 }, /* Color4ubVertex2fvSUN */
   { 14666, -1 }, /* Normal3fVertex3fSUN */
   { 15614, -1 }, /* ReplacementCodeuiColor4fNormal3fVertex3fSUN */
   { 15875, -1 }, /* TexCoord2fColor4fNormal3fVertex3fvSUN */
   { 16542, -1 }, /* TexCoord2fVertex3fvSUN */
   { 17318, -1 }, /* Color4ubVertex2fSUN */
   { 17511, -1 }, /* ReplacementCodeuiColor4ubVertex3fSUN */
   { 19364, -1 }, /* TexCoord2fColor4ubVertex3fSUN */
   { 19711, -1 }, /* Normal3fVertex3fvSUN */
   { 20114, -1 }, /* Color4fNormal3fVertex3fSUN */
   { 20980, -1 }, /* ReplacementCodeuiTexCoord2fColor4fNormal3fVertex3fSUN */
   { 22960, -1 }, /* ReplacementCodeuiColor3fVertex3fSUN */
   { 24136, -1 }, /* TexCoord4fVertex4fSUN */
   { 24562, -1 }, /* TexCoord2fColor3fVertex3fvSUN */
   { 24888, -1 }, /* ReplacementCodeuiNormal3fVertex3fvSUN */
   { 25015, -1 }, /* TexCoord4fVertex4fvSUN */
   { 25717, -1 }, /* ReplacementCodeuiVertex3fSUN */
=======
   {  6419, -1 }, /* ReplacementCodeuiTexCoord2fVertex3fSUN */
   {  7131, -1 }, /* TexCoord2fNormal3fVertex3fSUN */
   {  7899, -1 }, /* Color3fVertex3fSUN */
   {  8882, -1 }, /* Color3fVertex3fvSUN */
   {  9297, -1 }, /* Color4fNormal3fVertex3fvSUN */
   {  9969, -1 }, /* ReplacementCodeuiTexCoord2fColor4fNormal3fVertex3fvSUN */
   { 11208, -1 }, /* ReplacementCodeuiColor4fNormal3fVertex3fvSUN */
   { 12600, -1 }, /* ReplacementCodeuiTexCoord2fNormal3fVertex3fvSUN */
   { 13011, -1 }, /* TexCoord2fColor3fVertex3fSUN */
   { 14063, -1 }, /* TexCoord4fColor4fNormal3fVertex4fSUN */
   { 14397, -1 }, /* Color4ubVertex2fvSUN */
   { 14637, -1 }, /* Normal3fVertex3fSUN */
   { 15585, -1 }, /* ReplacementCodeuiColor4fNormal3fVertex3fSUN */
   { 15846, -1 }, /* TexCoord2fColor4fNormal3fVertex3fvSUN */
   { 16513, -1 }, /* TexCoord2fVertex3fvSUN */
   { 17289, -1 }, /* Color4ubVertex2fSUN */
   { 17482, -1 }, /* ReplacementCodeuiColor4ubVertex3fSUN */
   { 19335, -1 }, /* TexCoord2fColor4ubVertex3fSUN */
   { 19682, -1 }, /* Normal3fVertex3fvSUN */
   { 20085, -1 }, /* Color4fNormal3fVertex3fSUN */
   { 20951, -1 }, /* ReplacementCodeuiTexCoord2fColor4fNormal3fVertex3fSUN */
   { 21171, -1 }, /* ReplacementCodeuiColor4ubVertex3fvSUN */
   { 22874, -1 }, /* ReplacementCodeuiColor3fVertex3fSUN */
   { 24082, -1 }, /* TexCoord4fVertex4fSUN */
   { 24508, -1 }, /* TexCoord2fColor3fVertex3fvSUN */
   { 24834, -1 }, /* ReplacementCodeuiNormal3fVertex3fvSUN */
   { 24961, -1 }, /* TexCoord4fVertex4fvSUN */
   { 25663, -1 }, /* ReplacementCodeuiVertex3fSUN */
>>>>>>> cad14c25
   {    -1, -1 }
};
#endif

#if defined(need_GL_VERSION_1_3)
/* functions defined in MESA_remap_table_functions are excluded */
static const struct gl_function_remap GL_VERSION_1_3_functions[] = {
   {   381, _gloffset_MultiTexCoord3sARB },
   {   613, _gloffset_ActiveTextureARB },
   {  3761, _gloffset_MultiTexCoord1fvARB },
   {  5240, _gloffset_MultiTexCoord3dARB },
   {  5285, _gloffset_MultiTexCoord2iARB },
   {  5409, _gloffset_MultiTexCoord2svARB },
<<<<<<< HEAD
   {  7346, _gloffset_MultiTexCoord2fARB },
   {  9139, _gloffset_MultiTexCoord3fvARB },
   {  9631, _gloffset_MultiTexCoord4sARB },
   { 10231, _gloffset_MultiTexCoord2dvARB },
   { 10613, _gloffset_MultiTexCoord1svARB },
   { 10906, _gloffset_MultiTexCoord3svARB },
   { 10967, _gloffset_MultiTexCoord4iARB },
   { 11654, _gloffset_MultiTexCoord3iARB },
   { 12418, _gloffset_MultiTexCoord1dARB },
   { 12584, _gloffset_MultiTexCoord3dvARB },
   { 13748, _gloffset_MultiTexCoord3ivARB },
   { 13793, _gloffset_MultiTexCoord2sARB },
   { 15013, _gloffset_MultiTexCoord4ivARB },
   { 16642, _gloffset_ClientActiveTextureARB },
   { 18858, _gloffset_MultiTexCoord2dARB },
   { 19233, _gloffset_MultiTexCoord4dvARB },
   { 19519, _gloffset_MultiTexCoord4fvARB },
   { 20346, _gloffset_MultiTexCoord3fARB },
   { 22639, _gloffset_MultiTexCoord4dARB },
   { 22917, _gloffset_MultiTexCoord1sARB },
   { 23095, _gloffset_MultiTexCoord1dvARB },
   { 23882, _gloffset_MultiTexCoord1ivARB },
   { 23975, _gloffset_MultiTexCoord2ivARB },
   { 24314, _gloffset_MultiTexCoord1iARB },
   { 25585, _gloffset_MultiTexCoord4svARB },
   { 26103, _gloffset_MultiTexCoord1fARB },
   { 26366, _gloffset_MultiTexCoord4fARB },
   { 28634, _gloffset_MultiTexCoord2fvARB },
=======
   {  7340, _gloffset_MultiTexCoord2fARB },
   {  9133, _gloffset_MultiTexCoord3fvARB },
   {  9625, _gloffset_MultiTexCoord4sARB },
   { 10225, _gloffset_MultiTexCoord2dvARB },
   { 10607, _gloffset_MultiTexCoord1svARB },
   { 10903, _gloffset_MultiTexCoord3svARB },
   { 10964, _gloffset_MultiTexCoord4iARB },
   { 11687, _gloffset_MultiTexCoord3iARB },
   { 12389, _gloffset_MultiTexCoord1dARB },
   { 12555, _gloffset_MultiTexCoord3dvARB },
   { 13719, _gloffset_MultiTexCoord3ivARB },
   { 13764, _gloffset_MultiTexCoord2sARB },
   { 14984, _gloffset_MultiTexCoord4ivARB },
   { 16613, _gloffset_ClientActiveTextureARB },
   { 18829, _gloffset_MultiTexCoord2dARB },
   { 19204, _gloffset_MultiTexCoord4dvARB },
   { 19490, _gloffset_MultiTexCoord4fvARB },
   { 20317, _gloffset_MultiTexCoord3fARB },
   { 22627, _gloffset_MultiTexCoord4dARB },
   { 22831, _gloffset_MultiTexCoord1sARB },
   { 23009, _gloffset_MultiTexCoord1dvARB },
   { 23828, _gloffset_MultiTexCoord1ivARB },
   { 23921, _gloffset_MultiTexCoord2ivARB },
   { 24260, _gloffset_MultiTexCoord1iARB },
   { 25531, _gloffset_MultiTexCoord4svARB },
   { 26049, _gloffset_MultiTexCoord1fARB },
   { 26312, _gloffset_MultiTexCoord4fARB },
   { 28541, _gloffset_MultiTexCoord2fvARB },
>>>>>>> cad14c25
   {    -1, -1 }
};
#endif

#if defined(need_GL_VERSION_1_4)
/* functions defined in MESA_remap_table_functions are excluded */
static const struct gl_function_remap GL_VERSION_1_4_functions[] = {
   {    -1, -1 }
};
#endif

#if defined(need_GL_VERSION_1_5)
/* functions defined in MESA_remap_table_functions are excluded */
static const struct gl_function_remap GL_VERSION_1_5_functions[] = {
   {    -1, -1 }
};
#endif

#if defined(need_GL_VERSION_2_0)
/* functions defined in MESA_remap_table_functions are excluded */
static const struct gl_function_remap GL_VERSION_2_0_functions[] = {
   {    -1, -1 }
};
#endif

#if defined(need_GL_VERSION_2_1)
/* functions defined in MESA_remap_table_functions are excluded */
static const struct gl_function_remap GL_VERSION_2_1_functions[] = {
   {    -1, -1 }
};
#endif
<|MERGE_RESOLUTION|>--- conflicted
+++ resolved
@@ -1584,7 +1584,6 @@
    "ip\0"
    "glDeleteFencesNV\0"
    "\0"
-<<<<<<< HEAD
    /* _mesa_function_pool[10719]: DepthMask (offset 211) */
    "i\0"
    "glDepthMask\0"
@@ -1622,67 +1621,19 @@
    "glFramebufferTextureLayerARB\0"
    "\0"
    /* _mesa_function_pool[10906]: MultiTexCoord3svARB (offset 399) */
-=======
-   /* _mesa_function_pool[10713]: DeformationMap3dSGIX (dynamic) */
-   "iddiiddiiddiip\0"
-   "glDeformationMap3dSGIX\0"
-   "\0"
-   /* _mesa_function_pool[10752]: DepthMask (offset 211) */
-   "i\0"
-   "glDepthMask\0"
-   "\0"
-   /* _mesa_function_pool[10767]: IsShader (will be remapped) */
-   "i\0"
-   "glIsShader\0"
-   "\0"
-   /* _mesa_function_pool[10781]: Indexf (offset 46) */
-   "f\0"
-   "glIndexf\0"
-   "\0"
-   /* _mesa_function_pool[10793]: GetImageTransformParameterivHP (dynamic) */
-   "iip\0"
-   "glGetImageTransformParameterivHP\0"
-   "\0"
-   /* _mesa_function_pool[10831]: Indexd (offset 44) */
-   "d\0"
-   "glIndexd\0"
-   "\0"
-   /* _mesa_function_pool[10843]: GetMaterialiv (offset 270) */
-   "iip\0"
-   "glGetMaterialiv\0"
-   "\0"
-   /* _mesa_function_pool[10864]: StencilOp (offset 244) */
-   "iii\0"
-   "glStencilOp\0"
-   "\0"
-   /* _mesa_function_pool[10881]: WindowPos4ivMESA (will be remapped) */
-   "p\0"
-   "glWindowPos4ivMESA\0"
-   "\0"
-   /* _mesa_function_pool[10903]: MultiTexCoord3svARB (offset 399) */
->>>>>>> cad14c25
    "ip\0"
    "glMultiTexCoord3sv\0"
    "glMultiTexCoord3svARB\0"
    "\0"
-<<<<<<< HEAD
    /* _mesa_function_pool[10951]: TexEnvfv (offset 185) */
    "iip\0"
    "glTexEnvfv\0"
    "\0"
    /* _mesa_function_pool[10967]: MultiTexCoord4iARB (offset 404) */
-=======
-   /* _mesa_function_pool[10948]: TexEnvfv (offset 185) */
-   "iip\0"
-   "glTexEnvfv\0"
-   "\0"
-   /* _mesa_function_pool[10964]: MultiTexCoord4iARB (offset 404) */
->>>>>>> cad14c25
    "iiiii\0"
    "glMultiTexCoord4i\0"
    "glMultiTexCoord4iARB\0"
    "\0"
-<<<<<<< HEAD
    /* _mesa_function_pool[11013]: Indexs (offset 50) */
    "i\0"
    "glIndexs\0"
@@ -1696,26 +1647,10 @@
    "glResizeBuffersMESA\0"
    "\0"
    /* _mesa_function_pool[11067]: GetUniformivARB (will be remapped) */
-=======
-   /* _mesa_function_pool[11010]: Indexs (offset 50) */
-   "i\0"
-   "glIndexs\0"
-   "\0"
-   /* _mesa_function_pool[11022]: Binormal3ivEXT (dynamic) */
-   "p\0"
-   "glBinormal3ivEXT\0"
-   "\0"
-   /* _mesa_function_pool[11042]: ResizeBuffersMESA (will be remapped) */
-   "\0"
-   "glResizeBuffersMESA\0"
-   "\0"
-   /* _mesa_function_pool[11064]: GetUniformivARB (will be remapped) */
->>>>>>> cad14c25
    "iip\0"
    "glGetUniformiv\0"
    "glGetUniformivARB\0"
    "\0"
-<<<<<<< HEAD
    /* _mesa_function_pool[11105]: PixelTexGenParameteriSGIS (will be remapped) */
    "ii\0"
    "glPixelTexGenParameteriSGIS\0"
@@ -1749,63 +1684,19 @@
    "glVertexPointer\0"
    "\0"
    /* _mesa_function_pool[11300]: SecondaryColor3uiEXT (will be remapped) */
-=======
-   /* _mesa_function_pool[11102]: PixelTexGenParameteriSGIS (will be remapped) */
-   "ii\0"
-   "glPixelTexGenParameteriSGIS\0"
-   "\0"
-   /* _mesa_function_pool[11134]: VertexPointervINTEL (dynamic) */
-   "iip\0"
-   "glVertexPointervINTEL\0"
-   "\0"
-   /* _mesa_function_pool[11161]: Vertex2i (offset 130) */
-   "ii\0"
-   "glVertex2i\0"
-   "\0"
-   /* _mesa_function_pool[11176]: LoadMatrixf (offset 291) */
-   "p\0"
-   "glLoadMatrixf\0"
-   "\0"
-   /* _mesa_function_pool[11193]: Vertex2f (offset 128) */
-   "ff\0"
-   "glVertex2f\0"
-   "\0"
-   /* _mesa_function_pool[11208]: ReplacementCodeuiColor4fNormal3fVertex3fvSUN (dynamic) */
-   "pppp\0"
-   "glReplacementCodeuiColor4fNormal3fVertex3fvSUN\0"
-   "\0"
-   /* _mesa_function_pool[11261]: Color4bv (offset 26) */
-   "p\0"
-   "glColor4bv\0"
-   "\0"
-   /* _mesa_function_pool[11275]: VertexPointer (offset 321) */
-   "iiip\0"
-   "glVertexPointer\0"
-   "\0"
-   /* _mesa_function_pool[11297]: SecondaryColor3uiEXT (will be remapped) */
->>>>>>> cad14c25
    "iii\0"
    "glSecondaryColor3ui\0"
    "glSecondaryColor3uiEXT\0"
    "\0"
-<<<<<<< HEAD
    /* _mesa_function_pool[11348]: StartInstrumentsSGIX (dynamic) */
    "\0"
    "glStartInstrumentsSGIX\0"
    "\0"
    /* _mesa_function_pool[11373]: SecondaryColor3usvEXT (will be remapped) */
-=======
-   /* _mesa_function_pool[11345]: StartInstrumentsSGIX (dynamic) */
-   "\0"
-   "glStartInstrumentsSGIX\0"
-   "\0"
-   /* _mesa_function_pool[11370]: SecondaryColor3usvEXT (will be remapped) */
->>>>>>> cad14c25
    "p\0"
    "glSecondaryColor3usv\0"
    "glSecondaryColor3usvEXT\0"
    "\0"
-<<<<<<< HEAD
    /* _mesa_function_pool[11421]: VertexAttrib2fvNV (will be remapped) */
    "ip\0"
    "glVertexAttrib2fvNV\0"
@@ -1831,5060 +1722,2621 @@
    "glVertex2s\0"
    "\0"
    /* _mesa_function_pool[11550]: RenderbufferStorageMultisample (will be remapped) */
-=======
-   /* _mesa_function_pool[11418]: VertexAttrib2fvNV (will be remapped) */
-   "ip\0"
-   "glVertexAttrib2fvNV\0"
-   "\0"
-   /* _mesa_function_pool[11442]: ProgramLocalParameter4dvARB (will be remapped) */
-   "iip\0"
-   "glProgramLocalParameter4dvARB\0"
-   "\0"
-   /* _mesa_function_pool[11477]: DeleteLists (offset 4) */
-   "ii\0"
-   "glDeleteLists\0"
-   "\0"
-   /* _mesa_function_pool[11495]: LogicOp (offset 242) */
-   "i\0"
-   "glLogicOp\0"
-   "\0"
-   /* _mesa_function_pool[11508]: MatrixIndexuivARB (dynamic) */
-   "ip\0"
-   "glMatrixIndexuivARB\0"
-   "\0"
-   /* _mesa_function_pool[11532]: Vertex2s (offset 132) */
-   "ii\0"
-   "glVertex2s\0"
-   "\0"
-   /* _mesa_function_pool[11547]: RenderbufferStorageMultisample (will be remapped) */
->>>>>>> cad14c25
    "iiiii\0"
    "glRenderbufferStorageMultisample\0"
    "glRenderbufferStorageMultisampleEXT\0"
    "\0"
-<<<<<<< HEAD
-   /* _mesa_function_pool[11590]: TexCoord4fv (offset 121) */
+   /* _mesa_function_pool[11626]: TexCoord4fv (offset 121) */
    "p\0"
    "glTexCoord4fv\0"
    "\0"
-   /* _mesa_function_pool[11607]: Tangent3sEXT (dynamic) */
+   /* _mesa_function_pool[11643]: Tangent3sEXT (dynamic) */
    "iii\0"
    "glTangent3sEXT\0"
    "\0"
-   /* _mesa_function_pool[11627]: GlobalAlphaFactorfSUN (dynamic) */
+   /* _mesa_function_pool[11663]: GlobalAlphaFactorfSUN (dynamic) */
    "f\0"
    "glGlobalAlphaFactorfSUN\0"
    "\0"
-   /* _mesa_function_pool[11654]: MultiTexCoord3iARB (offset 396) */
-=======
-   /* _mesa_function_pool[11623]: TexCoord4fv (offset 121) */
-   "p\0"
-   "glTexCoord4fv\0"
-   "\0"
-   /* _mesa_function_pool[11640]: Tangent3sEXT (dynamic) */
-   "iii\0"
-   "glTangent3sEXT\0"
-   "\0"
-   /* _mesa_function_pool[11660]: GlobalAlphaFactorfSUN (dynamic) */
-   "f\0"
-   "glGlobalAlphaFactorfSUN\0"
-   "\0"
-   /* _mesa_function_pool[11687]: MultiTexCoord3iARB (offset 396) */
->>>>>>> cad14c25
+   /* _mesa_function_pool[11690]: MultiTexCoord3iARB (offset 396) */
    "iiii\0"
    "glMultiTexCoord3i\0"
    "glMultiTexCoord3iARB\0"
    "\0"
-<<<<<<< HEAD
-   /* _mesa_function_pool[11699]: IsProgram (will be remapped) */
+   /* _mesa_function_pool[11735]: IsProgram (will be remapped) */
    "i\0"
    "glIsProgram\0"
    "\0"
-   /* _mesa_function_pool[11714]: TexCoordPointerListIBM (dynamic) */
+   /* _mesa_function_pool[11750]: TexCoordPointerListIBM (dynamic) */
    "iiipi\0"
    "glTexCoordPointerListIBM\0"
    "\0"
-   /* _mesa_function_pool[11746]: GlobalAlphaFactorusSUN (dynamic) */
+   /* _mesa_function_pool[11782]: GlobalAlphaFactorusSUN (dynamic) */
    "i\0"
    "glGlobalAlphaFactorusSUN\0"
    "\0"
-   /* _mesa_function_pool[11774]: VertexAttrib2dvNV (will be remapped) */
+   /* _mesa_function_pool[11810]: VertexAttrib2dvNV (will be remapped) */
    "ip\0"
    "glVertexAttrib2dvNV\0"
    "\0"
-   /* _mesa_function_pool[11798]: FramebufferRenderbufferEXT (will be remapped) */
-=======
-   /* _mesa_function_pool[11732]: IsProgram (will be remapped) */
-   "i\0"
-   "glIsProgram\0"
-   "\0"
-   /* _mesa_function_pool[11747]: TexCoordPointerListIBM (dynamic) */
-   "iiipi\0"
-   "glTexCoordPointerListIBM\0"
-   "\0"
-   /* _mesa_function_pool[11779]: GlobalAlphaFactorusSUN (dynamic) */
-   "i\0"
-   "glGlobalAlphaFactorusSUN\0"
-   "\0"
-   /* _mesa_function_pool[11807]: VertexAttrib2dvNV (will be remapped) */
-   "ip\0"
-   "glVertexAttrib2dvNV\0"
-   "\0"
-   /* _mesa_function_pool[11831]: FramebufferRenderbufferEXT (will be remapped) */
->>>>>>> cad14c25
+   /* _mesa_function_pool[11834]: FramebufferRenderbufferEXT (will be remapped) */
    "iiii\0"
    "glFramebufferRenderbuffer\0"
    "glFramebufferRenderbufferEXT\0"
    "\0"
-<<<<<<< HEAD
-   /* _mesa_function_pool[11859]: VertexAttrib1dvNV (will be remapped) */
+   /* _mesa_function_pool[11895]: VertexAttrib1dvNV (will be remapped) */
    "ip\0"
    "glVertexAttrib1dvNV\0"
    "\0"
-   /* _mesa_function_pool[11883]: GenTextures (offset 328) */
-=======
-   /* _mesa_function_pool[11892]: VertexAttrib1dvNV (will be remapped) */
-   "ip\0"
-   "glVertexAttrib1dvNV\0"
-   "\0"
-   /* _mesa_function_pool[11916]: GenTextures (offset 328) */
->>>>>>> cad14c25
+   /* _mesa_function_pool[11919]: GenTextures (offset 328) */
    "ip\0"
    "glGenTextures\0"
    "glGenTexturesEXT\0"
    "\0"
-<<<<<<< HEAD
-   /* _mesa_function_pool[11918]: FramebufferTextureARB (will be remapped) */
+   /* _mesa_function_pool[11954]: FramebufferTextureARB (will be remapped) */
    "iiii\0"
    "glFramebufferTextureARB\0"
    "\0"
-   /* _mesa_function_pool[11948]: SetFenceNV (will be remapped) */
+   /* _mesa_function_pool[11984]: SetFenceNV (will be remapped) */
    "ii\0"
    "glSetFenceNV\0"
    "\0"
-   /* _mesa_function_pool[11965]: FramebufferTexture1DEXT (will be remapped) */
-=======
-   /* _mesa_function_pool[11951]: SetFenceNV (will be remapped) */
-   "ii\0"
-   "glSetFenceNV\0"
-   "\0"
-   /* _mesa_function_pool[11968]: FramebufferTexture1DEXT (will be remapped) */
->>>>>>> cad14c25
+   /* _mesa_function_pool[12001]: FramebufferTexture1DEXT (will be remapped) */
    "iiiii\0"
    "glFramebufferTexture1D\0"
    "glFramebufferTexture1DEXT\0"
    "\0"
-<<<<<<< HEAD
-   /* _mesa_function_pool[12021]: GetCombinerOutputParameterivNV (will be remapped) */
+   /* _mesa_function_pool[12057]: GetCombinerOutputParameterivNV (will be remapped) */
    "iiip\0"
    "glGetCombinerOutputParameterivNV\0"
    "\0"
-   /* _mesa_function_pool[12060]: MultiModeDrawArraysIBM (will be remapped) */
+   /* _mesa_function_pool[12096]: MultiModeDrawArraysIBM (will be remapped) */
    "pppii\0"
    "glMultiModeDrawArraysIBM\0"
    "\0"
-   /* _mesa_function_pool[12092]: PixelTexGenParameterivSGIS (will be remapped) */
+   /* _mesa_function_pool[12128]: PixelTexGenParameterivSGIS (will be remapped) */
    "ip\0"
    "glPixelTexGenParameterivSGIS\0"
    "\0"
-   /* _mesa_function_pool[12125]: TextureNormalEXT (dynamic) */
+   /* _mesa_function_pool[12161]: TextureNormalEXT (dynamic) */
    "i\0"
    "glTextureNormalEXT\0"
    "\0"
-   /* _mesa_function_pool[12147]: IndexPointerListIBM (dynamic) */
+   /* _mesa_function_pool[12183]: IndexPointerListIBM (dynamic) */
    "iipi\0"
    "glIndexPointerListIBM\0"
    "\0"
-   /* _mesa_function_pool[12175]: WeightfvARB (dynamic) */
+   /* _mesa_function_pool[12211]: WeightfvARB (dynamic) */
    "ip\0"
    "glWeightfvARB\0"
    "\0"
-   /* _mesa_function_pool[12193]: RasterPos2sv (offset 69) */
+   /* _mesa_function_pool[12229]: RasterPos2sv (offset 69) */
    "p\0"
    "glRasterPos2sv\0"
    "\0"
-   /* _mesa_function_pool[12211]: Color4ubv (offset 36) */
+   /* _mesa_function_pool[12247]: Color4ubv (offset 36) */
    "p\0"
    "glColor4ubv\0"
    "\0"
-   /* _mesa_function_pool[12226]: DrawBuffer (offset 202) */
+   /* _mesa_function_pool[12262]: DrawBuffer (offset 202) */
    "i\0"
    "glDrawBuffer\0"
    "\0"
-   /* _mesa_function_pool[12242]: TexCoord2fv (offset 105) */
+   /* _mesa_function_pool[12278]: TexCoord2fv (offset 105) */
    "p\0"
    "glTexCoord2fv\0"
    "\0"
-   /* _mesa_function_pool[12259]: WindowPos4fMESA (will be remapped) */
+   /* _mesa_function_pool[12295]: WindowPos4fMESA (will be remapped) */
    "ffff\0"
    "glWindowPos4fMESA\0"
    "\0"
-   /* _mesa_function_pool[12283]: TexCoord1sv (offset 101) */
+   /* _mesa_function_pool[12319]: TexCoord1sv (offset 101) */
    "p\0"
    "glTexCoord1sv\0"
    "\0"
-   /* _mesa_function_pool[12300]: WindowPos3dvMESA (will be remapped) */
-=======
-   /* _mesa_function_pool[12024]: GetCombinerOutputParameterivNV (will be remapped) */
-   "iiip\0"
-   "glGetCombinerOutputParameterivNV\0"
-   "\0"
-   /* _mesa_function_pool[12063]: PixelTexGenParameterivSGIS (will be remapped) */
-   "ip\0"
-   "glPixelTexGenParameterivSGIS\0"
-   "\0"
-   /* _mesa_function_pool[12096]: TextureNormalEXT (dynamic) */
-   "i\0"
-   "glTextureNormalEXT\0"
-   "\0"
-   /* _mesa_function_pool[12118]: IndexPointerListIBM (dynamic) */
-   "iipi\0"
-   "glIndexPointerListIBM\0"
-   "\0"
-   /* _mesa_function_pool[12146]: WeightfvARB (dynamic) */
-   "ip\0"
-   "glWeightfvARB\0"
-   "\0"
-   /* _mesa_function_pool[12164]: RasterPos2sv (offset 69) */
-   "p\0"
-   "glRasterPos2sv\0"
-   "\0"
-   /* _mesa_function_pool[12182]: Color4ubv (offset 36) */
-   "p\0"
-   "glColor4ubv\0"
-   "\0"
-   /* _mesa_function_pool[12197]: DrawBuffer (offset 202) */
-   "i\0"
-   "glDrawBuffer\0"
-   "\0"
-   /* _mesa_function_pool[12213]: TexCoord2fv (offset 105) */
-   "p\0"
-   "glTexCoord2fv\0"
-   "\0"
-   /* _mesa_function_pool[12230]: WindowPos4fMESA (will be remapped) */
-   "ffff\0"
-   "glWindowPos4fMESA\0"
-   "\0"
-   /* _mesa_function_pool[12254]: TexCoord1sv (offset 101) */
-   "p\0"
-   "glTexCoord1sv\0"
-   "\0"
-   /* _mesa_function_pool[12271]: WindowPos3dvMESA (will be remapped) */
->>>>>>> cad14c25
+   /* _mesa_function_pool[12336]: WindowPos3dvMESA (will be remapped) */
    "p\0"
    "glWindowPos3dv\0"
    "glWindowPos3dvARB\0"
    "glWindowPos3dvMESA\0"
    "\0"
-<<<<<<< HEAD
-   /* _mesa_function_pool[12355]: DepthFunc (offset 245) */
+   /* _mesa_function_pool[12391]: DepthFunc (offset 245) */
    "i\0"
    "glDepthFunc\0"
    "\0"
-   /* _mesa_function_pool[12370]: PixelMapusv (offset 253) */
+   /* _mesa_function_pool[12406]: PixelMapusv (offset 253) */
    "iip\0"
    "glPixelMapusv\0"
    "\0"
-   /* _mesa_function_pool[12389]: GetQueryObjecti64vEXT (will be remapped) */
+   /* _mesa_function_pool[12425]: GetQueryObjecti64vEXT (will be remapped) */
    "iip\0"
    "glGetQueryObjecti64vEXT\0"
    "\0"
-   /* _mesa_function_pool[12418]: MultiTexCoord1dARB (offset 376) */
-=======
-   /* _mesa_function_pool[12326]: DepthFunc (offset 245) */
-   "i\0"
-   "glDepthFunc\0"
-   "\0"
-   /* _mesa_function_pool[12341]: PixelMapusv (offset 253) */
-   "iip\0"
-   "glPixelMapusv\0"
-   "\0"
-   /* _mesa_function_pool[12360]: GetQueryObjecti64vEXT (will be remapped) */
-   "iip\0"
-   "glGetQueryObjecti64vEXT\0"
-   "\0"
-   /* _mesa_function_pool[12389]: MultiTexCoord1dARB (offset 376) */
->>>>>>> cad14c25
+   /* _mesa_function_pool[12454]: MultiTexCoord1dARB (offset 376) */
    "id\0"
    "glMultiTexCoord1d\0"
    "glMultiTexCoord1dARB\0"
    "\0"
-<<<<<<< HEAD
-   /* _mesa_function_pool[12461]: PointParameterivNV (will be remapped) */
-=======
-   /* _mesa_function_pool[12432]: PointParameterivNV (will be remapped) */
->>>>>>> cad14c25
+   /* _mesa_function_pool[12497]: PointParameterivNV (will be remapped) */
    "ip\0"
    "glPointParameteriv\0"
    "glPointParameterivNV\0"
    "\0"
-<<<<<<< HEAD
-   /* _mesa_function_pool[12505]: BlendFunc (offset 241) */
+   /* _mesa_function_pool[12541]: BlendFunc (offset 241) */
    "ii\0"
    "glBlendFunc\0"
    "\0"
-   /* _mesa_function_pool[12521]: Uniform2fvARB (will be remapped) */
-=======
-   /* _mesa_function_pool[12476]: BlendFunc (offset 241) */
-   "ii\0"
-   "glBlendFunc\0"
-   "\0"
-   /* _mesa_function_pool[12492]: Uniform2fvARB (will be remapped) */
->>>>>>> cad14c25
+   /* _mesa_function_pool[12557]: Uniform2fvARB (will be remapped) */
    "iip\0"
    "glUniform2fv\0"
    "glUniform2fvARB\0"
    "\0"
-<<<<<<< HEAD
-   /* _mesa_function_pool[12555]: BufferParameteriAPPLE (will be remapped) */
+   /* _mesa_function_pool[12591]: BufferParameteriAPPLE (will be remapped) */
    "iii\0"
    "glBufferParameteriAPPLE\0"
    "\0"
-   /* _mesa_function_pool[12584]: MultiTexCoord3dvARB (offset 393) */
-=======
-   /* _mesa_function_pool[12526]: BufferParameteriAPPLE (will be remapped) */
-   "iii\0"
-   "glBufferParameteriAPPLE\0"
-   "\0"
-   /* _mesa_function_pool[12555]: MultiTexCoord3dvARB (offset 393) */
->>>>>>> cad14c25
+   /* _mesa_function_pool[12620]: MultiTexCoord3dvARB (offset 393) */
    "ip\0"
    "glMultiTexCoord3dv\0"
    "glMultiTexCoord3dvARB\0"
    "\0"
-<<<<<<< HEAD
-   /* _mesa_function_pool[12629]: ReplacementCodeuiTexCoord2fNormal3fVertex3fvSUN (dynamic) */
+   /* _mesa_function_pool[12665]: ReplacementCodeuiTexCoord2fNormal3fVertex3fvSUN (dynamic) */
    "pppp\0"
    "glReplacementCodeuiTexCoord2fNormal3fVertex3fvSUN\0"
    "\0"
-   /* _mesa_function_pool[12685]: DeleteObjectARB (will be remapped) */
+   /* _mesa_function_pool[12721]: DeleteObjectARB (will be remapped) */
    "i\0"
    "glDeleteObjectARB\0"
    "\0"
-   /* _mesa_function_pool[12706]: MatrixIndexPointerARB (dynamic) */
+   /* _mesa_function_pool[12742]: MatrixIndexPointerARB (dynamic) */
    "iiip\0"
    "glMatrixIndexPointerARB\0"
    "\0"
-   /* _mesa_function_pool[12736]: ProgramNamedParameter4dvNV (will be remapped) */
+   /* _mesa_function_pool[12772]: ProgramNamedParameter4dvNV (will be remapped) */
    "iipp\0"
    "glProgramNamedParameter4dvNV\0"
    "\0"
-   /* _mesa_function_pool[12771]: Tangent3fvEXT (dynamic) */
+   /* _mesa_function_pool[12807]: Tangent3fvEXT (dynamic) */
    "p\0"
    "glTangent3fvEXT\0"
    "\0"
-   /* _mesa_function_pool[12790]: Flush (offset 217) */
+   /* _mesa_function_pool[12826]: Flush (offset 217) */
    "\0"
    "glFlush\0"
    "\0"
-   /* _mesa_function_pool[12800]: Color4uiv (offset 38) */
+   /* _mesa_function_pool[12836]: Color4uiv (offset 38) */
    "p\0"
    "glColor4uiv\0"
    "\0"
-   /* _mesa_function_pool[12815]: GenVertexArrays (will be remapped) */
+   /* _mesa_function_pool[12851]: GenVertexArrays (will be remapped) */
    "ip\0"
    "glGenVertexArrays\0"
    "\0"
-   /* _mesa_function_pool[12837]: RasterPos3sv (offset 77) */
+   /* _mesa_function_pool[12873]: RasterPos3sv (offset 77) */
    "p\0"
    "glRasterPos3sv\0"
    "\0"
-   /* _mesa_function_pool[12855]: BindFramebufferEXT (will be remapped) */
-=======
-   /* _mesa_function_pool[12600]: ReplacementCodeuiTexCoord2fNormal3fVertex3fvSUN (dynamic) */
-   "pppp\0"
-   "glReplacementCodeuiTexCoord2fNormal3fVertex3fvSUN\0"
-   "\0"
-   /* _mesa_function_pool[12656]: DeleteObjectARB (will be remapped) */
-   "i\0"
-   "glDeleteObjectARB\0"
-   "\0"
-   /* _mesa_function_pool[12677]: MatrixIndexPointerARB (dynamic) */
-   "iiip\0"
-   "glMatrixIndexPointerARB\0"
-   "\0"
-   /* _mesa_function_pool[12707]: ProgramNamedParameter4dvNV (will be remapped) */
-   "iipp\0"
-   "glProgramNamedParameter4dvNV\0"
-   "\0"
-   /* _mesa_function_pool[12742]: Tangent3fvEXT (dynamic) */
-   "p\0"
-   "glTangent3fvEXT\0"
-   "\0"
-   /* _mesa_function_pool[12761]: Flush (offset 217) */
-   "\0"
-   "glFlush\0"
-   "\0"
-   /* _mesa_function_pool[12771]: Color4uiv (offset 38) */
-   "p\0"
-   "glColor4uiv\0"
-   "\0"
-   /* _mesa_function_pool[12786]: GenVertexArrays (will be remapped) */
-   "ip\0"
-   "glGenVertexArrays\0"
-   "\0"
-   /* _mesa_function_pool[12808]: RasterPos3sv (offset 77) */
-   "p\0"
-   "glRasterPos3sv\0"
-   "\0"
-   /* _mesa_function_pool[12826]: BindFramebufferEXT (will be remapped) */
->>>>>>> cad14c25
+   /* _mesa_function_pool[12891]: BindFramebufferEXT (will be remapped) */
    "ii\0"
    "glBindFramebuffer\0"
    "glBindFramebufferEXT\0"
    "\0"
-<<<<<<< HEAD
-   /* _mesa_function_pool[12898]: ReferencePlaneSGIX (dynamic) */
+   /* _mesa_function_pool[12934]: ReferencePlaneSGIX (dynamic) */
    "p\0"
    "glReferencePlaneSGIX\0"
    "\0"
-   /* _mesa_function_pool[12922]: PushAttrib (offset 219) */
+   /* _mesa_function_pool[12958]: PushAttrib (offset 219) */
    "i\0"
    "glPushAttrib\0"
    "\0"
-   /* _mesa_function_pool[12938]: RasterPos2i (offset 66) */
+   /* _mesa_function_pool[12974]: RasterPos2i (offset 66) */
    "ii\0"
    "glRasterPos2i\0"
    "\0"
-   /* _mesa_function_pool[12956]: ValidateProgramARB (will be remapped) */
-=======
-   /* _mesa_function_pool[12869]: ReferencePlaneSGIX (dynamic) */
-   "p\0"
-   "glReferencePlaneSGIX\0"
-   "\0"
-   /* _mesa_function_pool[12893]: PushAttrib (offset 219) */
-   "i\0"
-   "glPushAttrib\0"
-   "\0"
-   /* _mesa_function_pool[12909]: RasterPos2i (offset 66) */
-   "ii\0"
-   "glRasterPos2i\0"
-   "\0"
-   /* _mesa_function_pool[12927]: ValidateProgramARB (will be remapped) */
->>>>>>> cad14c25
+   /* _mesa_function_pool[12992]: ValidateProgramARB (will be remapped) */
    "i\0"
    "glValidateProgram\0"
    "glValidateProgramARB\0"
    "\0"
-<<<<<<< HEAD
-   /* _mesa_function_pool[12998]: TexParameteriv (offset 181) */
+   /* _mesa_function_pool[13034]: TexParameteriv (offset 181) */
    "iip\0"
    "glTexParameteriv\0"
    "\0"
-   /* _mesa_function_pool[13020]: UnlockArraysEXT (will be remapped) */
+   /* _mesa_function_pool[13056]: UnlockArraysEXT (will be remapped) */
    "\0"
    "glUnlockArraysEXT\0"
    "\0"
-   /* _mesa_function_pool[13040]: TexCoord2fColor3fVertex3fSUN (dynamic) */
+   /* _mesa_function_pool[13076]: TexCoord2fColor3fVertex3fSUN (dynamic) */
    "ffffffff\0"
    "glTexCoord2fColor3fVertex3fSUN\0"
    "\0"
-   /* _mesa_function_pool[13081]: WindowPos3fvMESA (will be remapped) */
-=======
-   /* _mesa_function_pool[12969]: TexParameteriv (offset 181) */
-   "iip\0"
-   "glTexParameteriv\0"
-   "\0"
-   /* _mesa_function_pool[12991]: UnlockArraysEXT (will be remapped) */
-   "\0"
-   "glUnlockArraysEXT\0"
-   "\0"
-   /* _mesa_function_pool[13011]: TexCoord2fColor3fVertex3fSUN (dynamic) */
-   "ffffffff\0"
-   "glTexCoord2fColor3fVertex3fSUN\0"
-   "\0"
-   /* _mesa_function_pool[13052]: WindowPos3fvMESA (will be remapped) */
->>>>>>> cad14c25
+   /* _mesa_function_pool[13117]: WindowPos3fvMESA (will be remapped) */
    "p\0"
    "glWindowPos3fv\0"
    "glWindowPos3fvARB\0"
    "glWindowPos3fvMESA\0"
    "\0"
-<<<<<<< HEAD
-   /* _mesa_function_pool[13136]: RasterPos2f (offset 64) */
+   /* _mesa_function_pool[13172]: RasterPos2f (offset 64) */
    "ff\0"
    "glRasterPos2f\0"
    "\0"
-   /* _mesa_function_pool[13154]: VertexAttrib1svNV (will be remapped) */
+   /* _mesa_function_pool[13190]: VertexAttrib1svNV (will be remapped) */
    "ip\0"
    "glVertexAttrib1svNV\0"
    "\0"
-   /* _mesa_function_pool[13178]: RasterPos2d (offset 62) */
+   /* _mesa_function_pool[13214]: RasterPos2d (offset 62) */
    "dd\0"
    "glRasterPos2d\0"
    "\0"
-   /* _mesa_function_pool[13196]: RasterPos3fv (offset 73) */
+   /* _mesa_function_pool[13232]: RasterPos3fv (offset 73) */
    "p\0"
    "glRasterPos3fv\0"
    "\0"
-   /* _mesa_function_pool[13214]: CopyTexSubImage3D (offset 373) */
-=======
-   /* _mesa_function_pool[13107]: RasterPos2f (offset 64) */
-   "ff\0"
-   "glRasterPos2f\0"
-   "\0"
-   /* _mesa_function_pool[13125]: VertexAttrib1svNV (will be remapped) */
-   "ip\0"
-   "glVertexAttrib1svNV\0"
-   "\0"
-   /* _mesa_function_pool[13149]: RasterPos2d (offset 62) */
-   "dd\0"
-   "glRasterPos2d\0"
-   "\0"
-   /* _mesa_function_pool[13167]: RasterPos3fv (offset 73) */
-   "p\0"
-   "glRasterPos3fv\0"
-   "\0"
-   /* _mesa_function_pool[13185]: CopyTexSubImage3D (offset 373) */
->>>>>>> cad14c25
+   /* _mesa_function_pool[13250]: CopyTexSubImage3D (offset 373) */
    "iiiiiiiii\0"
    "glCopyTexSubImage3D\0"
    "glCopyTexSubImage3DEXT\0"
    "\0"
-<<<<<<< HEAD
-   /* _mesa_function_pool[13268]: VertexAttrib2dARB (will be remapped) */
-=======
-   /* _mesa_function_pool[13239]: VertexAttrib2dARB (will be remapped) */
->>>>>>> cad14c25
+   /* _mesa_function_pool[13304]: VertexAttrib2dARB (will be remapped) */
    "idd\0"
    "glVertexAttrib2d\0"
    "glVertexAttrib2dARB\0"
    "\0"
-<<<<<<< HEAD
-   /* _mesa_function_pool[13310]: Color4ub (offset 35) */
+   /* _mesa_function_pool[13346]: Color4ub (offset 35) */
    "iiii\0"
    "glColor4ub\0"
    "\0"
-   /* _mesa_function_pool[13327]: GetInteger64v (will be remapped) */
+   /* _mesa_function_pool[13363]: GetInteger64v (will be remapped) */
    "ip\0"
    "glGetInteger64v\0"
    "\0"
-   /* _mesa_function_pool[13347]: TextureColorMaskSGIS (dynamic) */
+   /* _mesa_function_pool[13383]: TextureColorMaskSGIS (dynamic) */
    "iiii\0"
    "glTextureColorMaskSGIS\0"
    "\0"
-   /* _mesa_function_pool[13376]: RasterPos2s (offset 68) */
+   /* _mesa_function_pool[13412]: RasterPos2s (offset 68) */
    "ii\0"
    "glRasterPos2s\0"
    "\0"
-   /* _mesa_function_pool[13394]: GetColorTable (offset 343) */
-=======
-   /* _mesa_function_pool[13281]: Color4ub (offset 35) */
-   "iiii\0"
-   "glColor4ub\0"
-   "\0"
-   /* _mesa_function_pool[13298]: GetInteger64v (will be remapped) */
-   "ip\0"
-   "glGetInteger64v\0"
-   "\0"
-   /* _mesa_function_pool[13318]: TextureColorMaskSGIS (dynamic) */
-   "iiii\0"
-   "glTextureColorMaskSGIS\0"
-   "\0"
-   /* _mesa_function_pool[13347]: RasterPos2s (offset 68) */
-   "ii\0"
-   "glRasterPos2s\0"
-   "\0"
-   /* _mesa_function_pool[13365]: GetColorTable (offset 343) */
->>>>>>> cad14c25
+   /* _mesa_function_pool[13430]: GetColorTable (offset 343) */
    "iiip\0"
    "glGetColorTable\0"
    "glGetColorTableSGI\0"
    "glGetColorTableEXT\0"
    "\0"
-<<<<<<< HEAD
-   /* _mesa_function_pool[13454]: SelectBuffer (offset 195) */
+   /* _mesa_function_pool[13490]: SelectBuffer (offset 195) */
    "ip\0"
    "glSelectBuffer\0"
    "\0"
-   /* _mesa_function_pool[13473]: Indexiv (offset 49) */
+   /* _mesa_function_pool[13509]: Indexiv (offset 49) */
    "p\0"
    "glIndexiv\0"
    "\0"
-   /* _mesa_function_pool[13486]: TexCoord3i (offset 114) */
+   /* _mesa_function_pool[13522]: TexCoord3i (offset 114) */
    "iii\0"
    "glTexCoord3i\0"
    "\0"
-   /* _mesa_function_pool[13504]: CopyColorTable (offset 342) */
-=======
-   /* _mesa_function_pool[13425]: SelectBuffer (offset 195) */
-   "ip\0"
-   "glSelectBuffer\0"
-   "\0"
-   /* _mesa_function_pool[13444]: Indexiv (offset 49) */
-   "p\0"
-   "glIndexiv\0"
-   "\0"
-   /* _mesa_function_pool[13457]: TexCoord3i (offset 114) */
-   "iii\0"
-   "glTexCoord3i\0"
-   "\0"
-   /* _mesa_function_pool[13475]: CopyColorTable (offset 342) */
->>>>>>> cad14c25
+   /* _mesa_function_pool[13540]: CopyColorTable (offset 342) */
    "iiiii\0"
    "glCopyColorTable\0"
    "glCopyColorTableSGI\0"
    "\0"
-<<<<<<< HEAD
-   /* _mesa_function_pool[13548]: GetHistogramParameterfv (offset 362) */
-=======
-   /* _mesa_function_pool[13519]: GetHistogramParameterfv (offset 362) */
->>>>>>> cad14c25
+   /* _mesa_function_pool[13584]: GetHistogramParameterfv (offset 362) */
    "iip\0"
    "glGetHistogramParameterfv\0"
    "glGetHistogramParameterfvEXT\0"
    "\0"
-<<<<<<< HEAD
-   /* _mesa_function_pool[13608]: Frustum (offset 289) */
+   /* _mesa_function_pool[13644]: Frustum (offset 289) */
    "dddddd\0"
    "glFrustum\0"
    "\0"
-   /* _mesa_function_pool[13626]: GetString (offset 275) */
+   /* _mesa_function_pool[13662]: GetString (offset 275) */
    "i\0"
    "glGetString\0"
    "\0"
-   /* _mesa_function_pool[13641]: ColorPointervINTEL (dynamic) */
+   /* _mesa_function_pool[13677]: ColorPointervINTEL (dynamic) */
    "iip\0"
    "glColorPointervINTEL\0"
    "\0"
-   /* _mesa_function_pool[13667]: TexEnvf (offset 184) */
+   /* _mesa_function_pool[13703]: TexEnvf (offset 184) */
    "iif\0"
    "glTexEnvf\0"
    "\0"
-   /* _mesa_function_pool[13682]: TexCoord3d (offset 110) */
+   /* _mesa_function_pool[13718]: TexCoord3d (offset 110) */
    "ddd\0"
    "glTexCoord3d\0"
    "\0"
-   /* _mesa_function_pool[13700]: AlphaFragmentOp1ATI (will be remapped) */
+   /* _mesa_function_pool[13736]: AlphaFragmentOp1ATI (will be remapped) */
    "iiiiii\0"
    "glAlphaFragmentOp1ATI\0"
    "\0"
-   /* _mesa_function_pool[13730]: TexCoord3f (offset 112) */
+   /* _mesa_function_pool[13766]: TexCoord3f (offset 112) */
    "fff\0"
    "glTexCoord3f\0"
    "\0"
-   /* _mesa_function_pool[13748]: MultiTexCoord3ivARB (offset 397) */
-=======
-   /* _mesa_function_pool[13579]: Frustum (offset 289) */
-   "dddddd\0"
-   "glFrustum\0"
-   "\0"
-   /* _mesa_function_pool[13597]: GetString (offset 275) */
-   "i\0"
-   "glGetString\0"
-   "\0"
-   /* _mesa_function_pool[13612]: ColorPointervINTEL (dynamic) */
-   "iip\0"
-   "glColorPointervINTEL\0"
-   "\0"
-   /* _mesa_function_pool[13638]: TexEnvf (offset 184) */
-   "iif\0"
-   "glTexEnvf\0"
-   "\0"
-   /* _mesa_function_pool[13653]: TexCoord3d (offset 110) */
-   "ddd\0"
-   "glTexCoord3d\0"
-   "\0"
-   /* _mesa_function_pool[13671]: AlphaFragmentOp1ATI (will be remapped) */
-   "iiiiii\0"
-   "glAlphaFragmentOp1ATI\0"
-   "\0"
-   /* _mesa_function_pool[13701]: TexCoord3f (offset 112) */
-   "fff\0"
-   "glTexCoord3f\0"
-   "\0"
-   /* _mesa_function_pool[13719]: MultiTexCoord3ivARB (offset 397) */
->>>>>>> cad14c25
+   /* _mesa_function_pool[13784]: MultiTexCoord3ivARB (offset 397) */
    "ip\0"
    "glMultiTexCoord3iv\0"
    "glMultiTexCoord3ivARB\0"
    "\0"
-<<<<<<< HEAD
-   /* _mesa_function_pool[13793]: MultiTexCoord2sARB (offset 390) */
-=======
-   /* _mesa_function_pool[13764]: MultiTexCoord2sARB (offset 390) */
->>>>>>> cad14c25
+   /* _mesa_function_pool[13829]: MultiTexCoord2sARB (offset 390) */
    "iii\0"
    "glMultiTexCoord2s\0"
    "glMultiTexCoord2sARB\0"
    "\0"
-<<<<<<< HEAD
-   /* _mesa_function_pool[13837]: VertexAttrib1dvARB (will be remapped) */
-=======
-   /* _mesa_function_pool[13808]: VertexAttrib1dvARB (will be remapped) */
->>>>>>> cad14c25
+   /* _mesa_function_pool[13873]: VertexAttrib1dvARB (will be remapped) */
    "ip\0"
    "glVertexAttrib1dv\0"
    "glVertexAttrib1dvARB\0"
    "\0"
-<<<<<<< HEAD
-   /* _mesa_function_pool[13880]: DeleteTextures (offset 327) */
-=======
-   /* _mesa_function_pool[13851]: DeleteTextures (offset 327) */
->>>>>>> cad14c25
+   /* _mesa_function_pool[13916]: DeleteTextures (offset 327) */
    "ip\0"
    "glDeleteTextures\0"
    "glDeleteTexturesEXT\0"
    "\0"
-<<<<<<< HEAD
-   /* _mesa_function_pool[13921]: TexCoordPointerEXT (will be remapped) */
+   /* _mesa_function_pool[13957]: TexCoordPointerEXT (will be remapped) */
    "iiiip\0"
    "glTexCoordPointerEXT\0"
    "\0"
-   /* _mesa_function_pool[13949]: TexSubImage4DSGIS (dynamic) */
+   /* _mesa_function_pool[13985]: TexSubImage4DSGIS (dynamic) */
    "iiiiiiiiiiiip\0"
    "glTexSubImage4DSGIS\0"
    "\0"
-   /* _mesa_function_pool[13984]: TexCoord3s (offset 116) */
+   /* _mesa_function_pool[14020]: TexCoord3s (offset 116) */
    "iii\0"
    "glTexCoord3s\0"
    "\0"
-   /* _mesa_function_pool[14002]: GetTexLevelParameteriv (offset 285) */
+   /* _mesa_function_pool[14038]: GetTexLevelParameteriv (offset 285) */
    "iiip\0"
    "glGetTexLevelParameteriv\0"
    "\0"
-   /* _mesa_function_pool[14033]: CombinerStageParameterfvNV (dynamic) */
+   /* _mesa_function_pool[14069]: CombinerStageParameterfvNV (dynamic) */
    "iip\0"
    "glCombinerStageParameterfvNV\0"
    "\0"
-   /* _mesa_function_pool[14067]: StopInstrumentsSGIX (dynamic) */
+   /* _mesa_function_pool[14103]: StopInstrumentsSGIX (dynamic) */
    "i\0"
    "glStopInstrumentsSGIX\0"
    "\0"
-   /* _mesa_function_pool[14092]: TexCoord4fColor4fNormal3fVertex4fSUN (dynamic) */
+   /* _mesa_function_pool[14128]: TexCoord4fColor4fNormal3fVertex4fSUN (dynamic) */
    "fffffffffffffff\0"
    "glTexCoord4fColor4fNormal3fVertex4fSUN\0"
    "\0"
-   /* _mesa_function_pool[14148]: ClearAccum (offset 204) */
+   /* _mesa_function_pool[14184]: ClearAccum (offset 204) */
    "ffff\0"
    "glClearAccum\0"
    "\0"
-   /* _mesa_function_pool[14167]: DeformSGIX (dynamic) */
+   /* _mesa_function_pool[14203]: DeformSGIX (dynamic) */
    "i\0"
    "glDeformSGIX\0"
    "\0"
-   /* _mesa_function_pool[14183]: GetVertexAttribfvARB (will be remapped) */
-=======
-   /* _mesa_function_pool[13892]: TexCoordPointerEXT (will be remapped) */
-   "iiiip\0"
-   "glTexCoordPointerEXT\0"
-   "\0"
-   /* _mesa_function_pool[13920]: TexSubImage4DSGIS (dynamic) */
-   "iiiiiiiiiiiip\0"
-   "glTexSubImage4DSGIS\0"
-   "\0"
-   /* _mesa_function_pool[13955]: TexCoord3s (offset 116) */
-   "iii\0"
-   "glTexCoord3s\0"
-   "\0"
-   /* _mesa_function_pool[13973]: GetTexLevelParameteriv (offset 285) */
-   "iiip\0"
-   "glGetTexLevelParameteriv\0"
-   "\0"
-   /* _mesa_function_pool[14004]: CombinerStageParameterfvNV (dynamic) */
-   "iip\0"
-   "glCombinerStageParameterfvNV\0"
-   "\0"
-   /* _mesa_function_pool[14038]: StopInstrumentsSGIX (dynamic) */
-   "i\0"
-   "glStopInstrumentsSGIX\0"
-   "\0"
-   /* _mesa_function_pool[14063]: TexCoord4fColor4fNormal3fVertex4fSUN (dynamic) */
-   "fffffffffffffff\0"
-   "glTexCoord4fColor4fNormal3fVertex4fSUN\0"
-   "\0"
-   /* _mesa_function_pool[14119]: ClearAccum (offset 204) */
-   "ffff\0"
-   "glClearAccum\0"
-   "\0"
-   /* _mesa_function_pool[14138]: DeformSGIX (dynamic) */
-   "i\0"
-   "glDeformSGIX\0"
-   "\0"
-   /* _mesa_function_pool[14154]: GetVertexAttribfvARB (will be remapped) */
->>>>>>> cad14c25
+   /* _mesa_function_pool[14219]: GetVertexAttribfvARB (will be remapped) */
    "iip\0"
    "glGetVertexAttribfv\0"
    "glGetVertexAttribfvARB\0"
    "\0"
-<<<<<<< HEAD
-   /* _mesa_function_pool[14231]: SecondaryColor3ivEXT (will be remapped) */
-=======
-   /* _mesa_function_pool[14202]: SecondaryColor3ivEXT (will be remapped) */
->>>>>>> cad14c25
+   /* _mesa_function_pool[14267]: SecondaryColor3ivEXT (will be remapped) */
    "p\0"
    "glSecondaryColor3iv\0"
    "glSecondaryColor3ivEXT\0"
    "\0"
-<<<<<<< HEAD
-   /* _mesa_function_pool[14277]: TexCoord4iv (offset 123) */
+   /* _mesa_function_pool[14313]: TexCoord4iv (offset 123) */
    "p\0"
    "glTexCoord4iv\0"
    "\0"
-   /* _mesa_function_pool[14294]: UniformMatrix4x2fv (will be remapped) */
+   /* _mesa_function_pool[14330]: UniformMatrix4x2fv (will be remapped) */
    "iiip\0"
    "glUniformMatrix4x2fv\0"
    "\0"
-   /* _mesa_function_pool[14321]: GetDetailTexFuncSGIS (dynamic) */
+   /* _mesa_function_pool[14357]: GetDetailTexFuncSGIS (dynamic) */
    "ip\0"
    "glGetDetailTexFuncSGIS\0"
    "\0"
-   /* _mesa_function_pool[14348]: GetCombinerStageParameterfvNV (dynamic) */
+   /* _mesa_function_pool[14384]: GetCombinerStageParameterfvNV (dynamic) */
    "iip\0"
    "glGetCombinerStageParameterfvNV\0"
    "\0"
-   /* _mesa_function_pool[14385]: PolygonOffset (offset 319) */
+   /* _mesa_function_pool[14421]: PolygonOffset (offset 319) */
    "ff\0"
    "glPolygonOffset\0"
    "\0"
-   /* _mesa_function_pool[14405]: BindVertexArray (will be remapped) */
+   /* _mesa_function_pool[14441]: BindVertexArray (will be remapped) */
    "i\0"
    "glBindVertexArray\0"
    "\0"
-   /* _mesa_function_pool[14426]: Color4ubVertex2fvSUN (dynamic) */
+   /* _mesa_function_pool[14462]: Color4ubVertex2fvSUN (dynamic) */
    "pp\0"
    "glColor4ubVertex2fvSUN\0"
    "\0"
-   /* _mesa_function_pool[14453]: Rectd (offset 86) */
+   /* _mesa_function_pool[14489]: Rectd (offset 86) */
    "dddd\0"
    "glRectd\0"
    "\0"
-   /* _mesa_function_pool[14467]: TexFilterFuncSGIS (dynamic) */
+   /* _mesa_function_pool[14503]: TexFilterFuncSGIS (dynamic) */
    "iiip\0"
    "glTexFilterFuncSGIS\0"
    "\0"
-   /* _mesa_function_pool[14493]: SampleMaskSGIS (will be remapped) */
-=======
-   /* _mesa_function_pool[14248]: TexCoord4iv (offset 123) */
-   "p\0"
-   "glTexCoord4iv\0"
-   "\0"
-   /* _mesa_function_pool[14265]: UniformMatrix4x2fv (will be remapped) */
-   "iiip\0"
-   "glUniformMatrix4x2fv\0"
-   "\0"
-   /* _mesa_function_pool[14292]: GetDetailTexFuncSGIS (dynamic) */
-   "ip\0"
-   "glGetDetailTexFuncSGIS\0"
-   "\0"
-   /* _mesa_function_pool[14319]: GetCombinerStageParameterfvNV (dynamic) */
-   "iip\0"
-   "glGetCombinerStageParameterfvNV\0"
-   "\0"
-   /* _mesa_function_pool[14356]: PolygonOffset (offset 319) */
-   "ff\0"
-   "glPolygonOffset\0"
-   "\0"
-   /* _mesa_function_pool[14376]: BindVertexArray (will be remapped) */
-   "i\0"
-   "glBindVertexArray\0"
-   "\0"
-   /* _mesa_function_pool[14397]: Color4ubVertex2fvSUN (dynamic) */
-   "pp\0"
-   "glColor4ubVertex2fvSUN\0"
-   "\0"
-   /* _mesa_function_pool[14424]: Rectd (offset 86) */
-   "dddd\0"
-   "glRectd\0"
-   "\0"
-   /* _mesa_function_pool[14438]: TexFilterFuncSGIS (dynamic) */
-   "iiip\0"
-   "glTexFilterFuncSGIS\0"
-   "\0"
-   /* _mesa_function_pool[14464]: SampleMaskSGIS (will be remapped) */
->>>>>>> cad14c25
+   /* _mesa_function_pool[14529]: SampleMaskSGIS (will be remapped) */
    "fi\0"
    "glSampleMaskSGIS\0"
    "glSampleMaskEXT\0"
    "\0"
-<<<<<<< HEAD
-   /* _mesa_function_pool[14530]: GetAttribLocationARB (will be remapped) */
-=======
-   /* _mesa_function_pool[14501]: GetAttribLocationARB (will be remapped) */
->>>>>>> cad14c25
+   /* _mesa_function_pool[14566]: GetAttribLocationARB (will be remapped) */
    "ip\0"
    "glGetAttribLocation\0"
    "glGetAttribLocationARB\0"
    "\0"
-<<<<<<< HEAD
-   /* _mesa_function_pool[14577]: RasterPos3i (offset 74) */
+   /* _mesa_function_pool[14613]: RasterPos3i (offset 74) */
    "iii\0"
    "glRasterPos3i\0"
    "\0"
-   /* _mesa_function_pool[14596]: VertexAttrib4ubvARB (will be remapped) */
-=======
-   /* _mesa_function_pool[14548]: RasterPos3i (offset 74) */
-   "iii\0"
-   "glRasterPos3i\0"
-   "\0"
-   /* _mesa_function_pool[14567]: VertexAttrib4ubvARB (will be remapped) */
->>>>>>> cad14c25
+   /* _mesa_function_pool[14632]: VertexAttrib4ubvARB (will be remapped) */
    "ip\0"
    "glVertexAttrib4ubv\0"
    "glVertexAttrib4ubvARB\0"
    "\0"
-<<<<<<< HEAD
-   /* _mesa_function_pool[14641]: DetailTexFuncSGIS (dynamic) */
+   /* _mesa_function_pool[14677]: DetailTexFuncSGIS (dynamic) */
    "iip\0"
    "glDetailTexFuncSGIS\0"
    "\0"
-   /* _mesa_function_pool[14666]: Normal3fVertex3fSUN (dynamic) */
+   /* _mesa_function_pool[14702]: Normal3fVertex3fSUN (dynamic) */
    "ffffff\0"
    "glNormal3fVertex3fSUN\0"
    "\0"
-   /* _mesa_function_pool[14696]: CopyTexImage2D (offset 324) */
-=======
-   /* _mesa_function_pool[14612]: DetailTexFuncSGIS (dynamic) */
-   "iip\0"
-   "glDetailTexFuncSGIS\0"
-   "\0"
-   /* _mesa_function_pool[14637]: Normal3fVertex3fSUN (dynamic) */
-   "ffffff\0"
-   "glNormal3fVertex3fSUN\0"
-   "\0"
-   /* _mesa_function_pool[14667]: CopyTexImage2D (offset 324) */
->>>>>>> cad14c25
+   /* _mesa_function_pool[14732]: CopyTexImage2D (offset 324) */
    "iiiiiiii\0"
    "glCopyTexImage2D\0"
    "glCopyTexImage2DEXT\0"
    "\0"
-<<<<<<< HEAD
-   /* _mesa_function_pool[14743]: GetBufferPointervARB (will be remapped) */
-=======
-   /* _mesa_function_pool[14714]: GetBufferPointervARB (will be remapped) */
->>>>>>> cad14c25
+   /* _mesa_function_pool[14779]: GetBufferPointervARB (will be remapped) */
    "iip\0"
    "glGetBufferPointerv\0"
    "glGetBufferPointervARB\0"
    "\0"
-<<<<<<< HEAD
-   /* _mesa_function_pool[14791]: ProgramEnvParameter4fARB (will be remapped) */
-=======
-   /* _mesa_function_pool[14762]: ProgramEnvParameter4fARB (will be remapped) */
->>>>>>> cad14c25
+   /* _mesa_function_pool[14827]: ProgramEnvParameter4fARB (will be remapped) */
    "iiffff\0"
    "glProgramEnvParameter4fARB\0"
    "glProgramParameter4fNV\0"
    "\0"
-<<<<<<< HEAD
-   /* _mesa_function_pool[14849]: Uniform3ivARB (will be remapped) */
-=======
-   /* _mesa_function_pool[14820]: Uniform3ivARB (will be remapped) */
->>>>>>> cad14c25
+   /* _mesa_function_pool[14885]: Uniform3ivARB (will be remapped) */
    "iip\0"
    "glUniform3iv\0"
    "glUniform3ivARB\0"
    "\0"
-<<<<<<< HEAD
-   /* _mesa_function_pool[14883]: Lightfv (offset 160) */
+   /* _mesa_function_pool[14919]: Lightfv (offset 160) */
    "iip\0"
    "glLightfv\0"
    "\0"
-   /* _mesa_function_pool[14898]: ClearDepth (offset 208) */
+   /* _mesa_function_pool[14934]: ClearDepth (offset 208) */
    "d\0"
    "glClearDepth\0"
    "\0"
-   /* _mesa_function_pool[14914]: GetFenceivNV (will be remapped) */
+   /* _mesa_function_pool[14950]: GetFenceivNV (will be remapped) */
    "iip\0"
    "glGetFenceivNV\0"
    "\0"
-   /* _mesa_function_pool[14934]: WindowPos4dvMESA (will be remapped) */
+   /* _mesa_function_pool[14970]: WindowPos4dvMESA (will be remapped) */
    "p\0"
    "glWindowPos4dvMESA\0"
    "\0"
-   /* _mesa_function_pool[14956]: ColorSubTable (offset 346) */
-=======
-   /* _mesa_function_pool[14854]: Lightfv (offset 160) */
-   "iip\0"
-   "glLightfv\0"
-   "\0"
-   /* _mesa_function_pool[14869]: ClearDepth (offset 208) */
-   "d\0"
-   "glClearDepth\0"
-   "\0"
-   /* _mesa_function_pool[14885]: GetFenceivNV (will be remapped) */
-   "iip\0"
-   "glGetFenceivNV\0"
-   "\0"
-   /* _mesa_function_pool[14905]: WindowPos4dvMESA (will be remapped) */
-   "p\0"
-   "glWindowPos4dvMESA\0"
-   "\0"
-   /* _mesa_function_pool[14927]: ColorSubTable (offset 346) */
->>>>>>> cad14c25
+   /* _mesa_function_pool[14992]: ColorSubTable (offset 346) */
    "iiiiip\0"
    "glColorSubTable\0"
    "glColorSubTableEXT\0"
    "\0"
-<<<<<<< HEAD
-   /* _mesa_function_pool[14999]: Color4fv (offset 30) */
+   /* _mesa_function_pool[15035]: Color4fv (offset 30) */
    "p\0"
    "glColor4fv\0"
    "\0"
-   /* _mesa_function_pool[15013]: MultiTexCoord4ivARB (offset 405) */
-=======
-   /* _mesa_function_pool[14970]: Color4fv (offset 30) */
-   "p\0"
-   "glColor4fv\0"
-   "\0"
-   /* _mesa_function_pool[14984]: MultiTexCoord4ivARB (offset 405) */
->>>>>>> cad14c25
+   /* _mesa_function_pool[15049]: MultiTexCoord4ivARB (offset 405) */
    "ip\0"
    "glMultiTexCoord4iv\0"
    "glMultiTexCoord4ivARB\0"
    "\0"
-<<<<<<< HEAD
-   /* _mesa_function_pool[15058]: ProgramLocalParameters4fvEXT (will be remapped) */
+   /* _mesa_function_pool[15094]: ProgramLocalParameters4fvEXT (will be remapped) */
    "iiip\0"
    "glProgramLocalParameters4fvEXT\0"
    "\0"
-   /* _mesa_function_pool[15095]: ColorPointer (offset 308) */
+   /* _mesa_function_pool[15131]: ColorPointer (offset 308) */
    "iiip\0"
    "glColorPointer\0"
    "\0"
-   /* _mesa_function_pool[15116]: Rects (offset 92) */
+   /* _mesa_function_pool[15152]: Rects (offset 92) */
    "iiii\0"
    "glRects\0"
    "\0"
-   /* _mesa_function_pool[15130]: GetMapAttribParameterfvNV (dynamic) */
+   /* _mesa_function_pool[15166]: GetMapAttribParameterfvNV (dynamic) */
    "iiip\0"
    "glGetMapAttribParameterfvNV\0"
    "\0"
-   /* _mesa_function_pool[15164]: Lightiv (offset 162) */
+   /* _mesa_function_pool[15200]: Lightiv (offset 162) */
    "iip\0"
    "glLightiv\0"
    "\0"
-   /* _mesa_function_pool[15179]: VertexAttrib4sARB (will be remapped) */
-=======
-   /* _mesa_function_pool[15029]: ProgramLocalParameters4fvEXT (will be remapped) */
-   "iiip\0"
-   "glProgramLocalParameters4fvEXT\0"
-   "\0"
-   /* _mesa_function_pool[15066]: ColorPointer (offset 308) */
-   "iiip\0"
-   "glColorPointer\0"
-   "\0"
-   /* _mesa_function_pool[15087]: Rects (offset 92) */
-   "iiii\0"
-   "glRects\0"
-   "\0"
-   /* _mesa_function_pool[15101]: GetMapAttribParameterfvNV (dynamic) */
-   "iiip\0"
-   "glGetMapAttribParameterfvNV\0"
-   "\0"
-   /* _mesa_function_pool[15135]: Lightiv (offset 162) */
-   "iip\0"
-   "glLightiv\0"
-   "\0"
-   /* _mesa_function_pool[15150]: VertexAttrib4sARB (will be remapped) */
->>>>>>> cad14c25
+   /* _mesa_function_pool[15215]: VertexAttrib4sARB (will be remapped) */
    "iiiii\0"
    "glVertexAttrib4s\0"
    "glVertexAttrib4sARB\0"
    "\0"
-<<<<<<< HEAD
-   /* _mesa_function_pool[15223]: GetQueryObjectuivARB (will be remapped) */
-=======
-   /* _mesa_function_pool[15194]: GetQueryObjectuivARB (will be remapped) */
->>>>>>> cad14c25
+   /* _mesa_function_pool[15259]: GetQueryObjectuivARB (will be remapped) */
    "iip\0"
    "glGetQueryObjectuiv\0"
    "glGetQueryObjectuivARB\0"
    "\0"
-<<<<<<< HEAD
-   /* _mesa_function_pool[15271]: GetTexParameteriv (offset 283) */
+   /* _mesa_function_pool[15307]: GetTexParameteriv (offset 283) */
    "iip\0"
    "glGetTexParameteriv\0"
    "\0"
-   /* _mesa_function_pool[15296]: MapParameterivNV (dynamic) */
+   /* _mesa_function_pool[15332]: MapParameterivNV (dynamic) */
    "iip\0"
    "glMapParameterivNV\0"
    "\0"
-   /* _mesa_function_pool[15320]: GenRenderbuffersEXT (will be remapped) */
-=======
-   /* _mesa_function_pool[15242]: GetTexParameteriv (offset 283) */
-   "iip\0"
-   "glGetTexParameteriv\0"
-   "\0"
-   /* _mesa_function_pool[15267]: MapParameterivNV (dynamic) */
-   "iip\0"
-   "glMapParameterivNV\0"
-   "\0"
-   /* _mesa_function_pool[15291]: GenRenderbuffersEXT (will be remapped) */
->>>>>>> cad14c25
+   /* _mesa_function_pool[15356]: GenRenderbuffersEXT (will be remapped) */
    "ip\0"
    "glGenRenderbuffers\0"
    "glGenRenderbuffersEXT\0"
    "\0"
-<<<<<<< HEAD
-   /* _mesa_function_pool[15365]: VertexAttrib2dvARB (will be remapped) */
-=======
-   /* _mesa_function_pool[15336]: VertexAttrib2dvARB (will be remapped) */
->>>>>>> cad14c25
+   /* _mesa_function_pool[15401]: VertexAttrib2dvARB (will be remapped) */
    "ip\0"
    "glVertexAttrib2dv\0"
    "glVertexAttrib2dvARB\0"
    "\0"
-<<<<<<< HEAD
-   /* _mesa_function_pool[15408]: EdgeFlagPointerEXT (will be remapped) */
+   /* _mesa_function_pool[15444]: EdgeFlagPointerEXT (will be remapped) */
    "iip\0"
    "glEdgeFlagPointerEXT\0"
    "\0"
-   /* _mesa_function_pool[15434]: VertexAttribs2svNV (will be remapped) */
+   /* _mesa_function_pool[15470]: VertexAttribs2svNV (will be remapped) */
    "iip\0"
    "glVertexAttribs2svNV\0"
    "\0"
-   /* _mesa_function_pool[15460]: WeightbvARB (dynamic) */
+   /* _mesa_function_pool[15496]: WeightbvARB (dynamic) */
    "ip\0"
    "glWeightbvARB\0"
    "\0"
-   /* _mesa_function_pool[15478]: VertexAttrib2fvARB (will be remapped) */
-=======
-   /* _mesa_function_pool[15379]: EdgeFlagPointerEXT (will be remapped) */
-   "iip\0"
-   "glEdgeFlagPointerEXT\0"
-   "\0"
-   /* _mesa_function_pool[15405]: VertexAttribs2svNV (will be remapped) */
-   "iip\0"
-   "glVertexAttribs2svNV\0"
-   "\0"
-   /* _mesa_function_pool[15431]: WeightbvARB (dynamic) */
-   "ip\0"
-   "glWeightbvARB\0"
-   "\0"
-   /* _mesa_function_pool[15449]: VertexAttrib2fvARB (will be remapped) */
->>>>>>> cad14c25
+   /* _mesa_function_pool[15514]: VertexAttrib2fvARB (will be remapped) */
    "ip\0"
    "glVertexAttrib2fv\0"
    "glVertexAttrib2fvARB\0"
    "\0"
-<<<<<<< HEAD
-   /* _mesa_function_pool[15521]: GetBufferParameterivARB (will be remapped) */
-=======
-   /* _mesa_function_pool[15492]: GetBufferParameterivARB (will be remapped) */
->>>>>>> cad14c25
+   /* _mesa_function_pool[15557]: GetBufferParameterivARB (will be remapped) */
    "iip\0"
    "glGetBufferParameteriv\0"
    "glGetBufferParameterivARB\0"
    "\0"
-<<<<<<< HEAD
-   /* _mesa_function_pool[15575]: Rectdv (offset 87) */
+   /* _mesa_function_pool[15611]: Rectdv (offset 87) */
    "pp\0"
    "glRectdv\0"
    "\0"
-   /* _mesa_function_pool[15588]: ListParameteriSGIX (dynamic) */
+   /* _mesa_function_pool[15624]: ListParameteriSGIX (dynamic) */
    "iii\0"
    "glListParameteriSGIX\0"
    "\0"
-   /* _mesa_function_pool[15614]: ReplacementCodeuiColor4fNormal3fVertex3fSUN (dynamic) */
+   /* _mesa_function_pool[15650]: ReplacementCodeuiColor4fNormal3fVertex3fSUN (dynamic) */
    "iffffffffff\0"
    "glReplacementCodeuiColor4fNormal3fVertex3fSUN\0"
    "\0"
-   /* _mesa_function_pool[15673]: InstrumentsBufferSGIX (dynamic) */
+   /* _mesa_function_pool[15709]: InstrumentsBufferSGIX (dynamic) */
    "ip\0"
    "glInstrumentsBufferSGIX\0"
    "\0"
-   /* _mesa_function_pool[15701]: VertexAttrib4NivARB (will be remapped) */
-=======
-   /* _mesa_function_pool[15546]: Rectdv (offset 87) */
-   "pp\0"
-   "glRectdv\0"
-   "\0"
-   /* _mesa_function_pool[15559]: ListParameteriSGIX (dynamic) */
-   "iii\0"
-   "glListParameteriSGIX\0"
-   "\0"
-   /* _mesa_function_pool[15585]: ReplacementCodeuiColor4fNormal3fVertex3fSUN (dynamic) */
-   "iffffffffff\0"
-   "glReplacementCodeuiColor4fNormal3fVertex3fSUN\0"
-   "\0"
-   /* _mesa_function_pool[15644]: InstrumentsBufferSGIX (dynamic) */
-   "ip\0"
-   "glInstrumentsBufferSGIX\0"
-   "\0"
-   /* _mesa_function_pool[15672]: VertexAttrib4NivARB (will be remapped) */
->>>>>>> cad14c25
+   /* _mesa_function_pool[15737]: VertexAttrib4NivARB (will be remapped) */
    "ip\0"
    "glVertexAttrib4Niv\0"
    "glVertexAttrib4NivARB\0"
    "\0"
-<<<<<<< HEAD
-   /* _mesa_function_pool[15746]: GetAttachedShaders (will be remapped) */
+   /* _mesa_function_pool[15782]: GetAttachedShaders (will be remapped) */
    "iipp\0"
    "glGetAttachedShaders\0"
    "\0"
-   /* _mesa_function_pool[15773]: GenVertexArraysAPPLE (will be remapped) */
+   /* _mesa_function_pool[15809]: GenVertexArraysAPPLE (will be remapped) */
    "ip\0"
    "glGenVertexArraysAPPLE\0"
    "\0"
-   /* _mesa_function_pool[15800]: Materialiv (offset 172) */
+   /* _mesa_function_pool[15836]: Materialiv (offset 172) */
    "iip\0"
    "glMaterialiv\0"
    "\0"
-   /* _mesa_function_pool[15818]: PushClientAttrib (offset 335) */
+   /* _mesa_function_pool[15854]: PushClientAttrib (offset 335) */
    "i\0"
    "glPushClientAttrib\0"
    "\0"
-   /* _mesa_function_pool[15840]: ProgramEnvParameters4fvEXT (will be remapped) */
+   /* _mesa_function_pool[15876]: ProgramEnvParameters4fvEXT (will be remapped) */
    "iiip\0"
    "glProgramEnvParameters4fvEXT\0"
    "\0"
-   /* _mesa_function_pool[15875]: TexCoord2fColor4fNormal3fVertex3fvSUN (dynamic) */
+   /* _mesa_function_pool[15911]: TexCoord2fColor4fNormal3fVertex3fvSUN (dynamic) */
    "pppp\0"
    "glTexCoord2fColor4fNormal3fVertex3fvSUN\0"
    "\0"
-   /* _mesa_function_pool[15921]: WindowPos2iMESA (will be remapped) */
-=======
-   /* _mesa_function_pool[15717]: GetAttachedShaders (will be remapped) */
-   "iipp\0"
-   "glGetAttachedShaders\0"
-   "\0"
-   /* _mesa_function_pool[15744]: GenVertexArraysAPPLE (will be remapped) */
-   "ip\0"
-   "glGenVertexArraysAPPLE\0"
-   "\0"
-   /* _mesa_function_pool[15771]: Materialiv (offset 172) */
-   "iip\0"
-   "glMaterialiv\0"
-   "\0"
-   /* _mesa_function_pool[15789]: PushClientAttrib (offset 335) */
-   "i\0"
-   "glPushClientAttrib\0"
-   "\0"
-   /* _mesa_function_pool[15811]: ProgramEnvParameters4fvEXT (will be remapped) */
-   "iiip\0"
-   "glProgramEnvParameters4fvEXT\0"
-   "\0"
-   /* _mesa_function_pool[15846]: TexCoord2fColor4fNormal3fVertex3fvSUN (dynamic) */
-   "pppp\0"
-   "glTexCoord2fColor4fNormal3fVertex3fvSUN\0"
-   "\0"
-   /* _mesa_function_pool[15892]: WindowPos2iMESA (will be remapped) */
->>>>>>> cad14c25
+   /* _mesa_function_pool[15957]: WindowPos2iMESA (will be remapped) */
    "ii\0"
    "glWindowPos2i\0"
    "glWindowPos2iARB\0"
    "glWindowPos2iMESA\0"
    "\0"
-<<<<<<< HEAD
-   /* _mesa_function_pool[15974]: SecondaryColor3fvEXT (will be remapped) */
-=======
-   /* _mesa_function_pool[15945]: SecondaryColor3fvEXT (will be remapped) */
->>>>>>> cad14c25
+   /* _mesa_function_pool[16010]: SecondaryColor3fvEXT (will be remapped) */
    "p\0"
    "glSecondaryColor3fv\0"
    "glSecondaryColor3fvEXT\0"
    "\0"
-<<<<<<< HEAD
-   /* _mesa_function_pool[16020]: PolygonMode (offset 174) */
+   /* _mesa_function_pool[16056]: PolygonMode (offset 174) */
    "ii\0"
    "glPolygonMode\0"
    "\0"
-   /* _mesa_function_pool[16038]: CompressedTexSubImage1DARB (will be remapped) */
-=======
-   /* _mesa_function_pool[15991]: PolygonMode (offset 174) */
-   "ii\0"
-   "glPolygonMode\0"
-   "\0"
-   /* _mesa_function_pool[16009]: CompressedTexSubImage1DARB (will be remapped) */
->>>>>>> cad14c25
+   /* _mesa_function_pool[16074]: CompressedTexSubImage1DARB (will be remapped) */
    "iiiiiip\0"
    "glCompressedTexSubImage1D\0"
    "glCompressedTexSubImage1DARB\0"
    "\0"
-<<<<<<< HEAD
-   /* _mesa_function_pool[16102]: GetVertexAttribivNV (will be remapped) */
+   /* _mesa_function_pool[16138]: GetVertexAttribivNV (will be remapped) */
    "iip\0"
    "glGetVertexAttribivNV\0"
    "\0"
-   /* _mesa_function_pool[16129]: GetProgramStringARB (will be remapped) */
+   /* _mesa_function_pool[16165]: GetProgramStringARB (will be remapped) */
    "iip\0"
    "glGetProgramStringARB\0"
    "\0"
-   /* _mesa_function_pool[16156]: TexBumpParameterfvATI (will be remapped) */
+   /* _mesa_function_pool[16192]: TexBumpParameterfvATI (will be remapped) */
    "ip\0"
    "glTexBumpParameterfvATI\0"
    "\0"
-   /* _mesa_function_pool[16184]: CompileShaderARB (will be remapped) */
-=======
-   /* _mesa_function_pool[16073]: GetVertexAttribivNV (will be remapped) */
-   "iip\0"
-   "glGetVertexAttribivNV\0"
-   "\0"
-   /* _mesa_function_pool[16100]: GetProgramStringARB (will be remapped) */
-   "iip\0"
-   "glGetProgramStringARB\0"
-   "\0"
-   /* _mesa_function_pool[16127]: TexBumpParameterfvATI (will be remapped) */
-   "ip\0"
-   "glTexBumpParameterfvATI\0"
-   "\0"
-   /* _mesa_function_pool[16155]: CompileShaderARB (will be remapped) */
->>>>>>> cad14c25
+   /* _mesa_function_pool[16220]: CompileShaderARB (will be remapped) */
    "i\0"
    "glCompileShader\0"
    "glCompileShaderARB\0"
    "\0"
-<<<<<<< HEAD
-   /* _mesa_function_pool[16222]: DeleteShader (will be remapped) */
+   /* _mesa_function_pool[16258]: DeleteShader (will be remapped) */
    "i\0"
    "glDeleteShader\0"
    "\0"
-   /* _mesa_function_pool[16240]: DisableClientState (offset 309) */
+   /* _mesa_function_pool[16276]: DisableClientState (offset 309) */
    "i\0"
    "glDisableClientState\0"
    "\0"
-   /* _mesa_function_pool[16264]: TexGeni (offset 192) */
+   /* _mesa_function_pool[16300]: TexGeni (offset 192) */
    "iii\0"
    "glTexGeni\0"
    "\0"
-   /* _mesa_function_pool[16279]: TexGenf (offset 190) */
+   /* _mesa_function_pool[16315]: TexGenf (offset 190) */
    "iif\0"
    "glTexGenf\0"
    "\0"
-   /* _mesa_function_pool[16294]: Uniform3fARB (will be remapped) */
-=======
-   /* _mesa_function_pool[16193]: DeleteShader (will be remapped) */
-   "i\0"
-   "glDeleteShader\0"
-   "\0"
-   /* _mesa_function_pool[16211]: DisableClientState (offset 309) */
-   "i\0"
-   "glDisableClientState\0"
-   "\0"
-   /* _mesa_function_pool[16235]: TexGeni (offset 192) */
-   "iii\0"
-   "glTexGeni\0"
-   "\0"
-   /* _mesa_function_pool[16250]: TexGenf (offset 190) */
-   "iif\0"
-   "glTexGenf\0"
-   "\0"
-   /* _mesa_function_pool[16265]: Uniform3fARB (will be remapped) */
->>>>>>> cad14c25
+   /* _mesa_function_pool[16330]: Uniform3fARB (will be remapped) */
    "ifff\0"
    "glUniform3f\0"
    "glUniform3fARB\0"
    "\0"
-<<<<<<< HEAD
-   /* _mesa_function_pool[16327]: TexGend (offset 188) */
+   /* _mesa_function_pool[16363]: TexGend (offset 188) */
    "iid\0"
    "glTexGend\0"
    "\0"
-   /* _mesa_function_pool[16342]: ListParameterfvSGIX (dynamic) */
+   /* _mesa_function_pool[16378]: ListParameterfvSGIX (dynamic) */
    "iip\0"
    "glListParameterfvSGIX\0"
    "\0"
-   /* _mesa_function_pool[16369]: GetPolygonStipple (offset 274) */
+   /* _mesa_function_pool[16405]: GetPolygonStipple (offset 274) */
    "p\0"
    "glGetPolygonStipple\0"
    "\0"
-   /* _mesa_function_pool[16392]: Tangent3dvEXT (dynamic) */
+   /* _mesa_function_pool[16428]: Tangent3dvEXT (dynamic) */
    "p\0"
    "glTangent3dvEXT\0"
    "\0"
-   /* _mesa_function_pool[16411]: GetVertexAttribfvNV (will be remapped) */
+   /* _mesa_function_pool[16447]: GetVertexAttribfvNV (will be remapped) */
    "iip\0"
    "glGetVertexAttribfvNV\0"
    "\0"
-   /* _mesa_function_pool[16438]: WindowPos3sMESA (will be remapped) */
-=======
-   /* _mesa_function_pool[16298]: TexGend (offset 188) */
-   "iid\0"
-   "glTexGend\0"
-   "\0"
-   /* _mesa_function_pool[16313]: ListParameterfvSGIX (dynamic) */
-   "iip\0"
-   "glListParameterfvSGIX\0"
-   "\0"
-   /* _mesa_function_pool[16340]: GetPolygonStipple (offset 274) */
-   "p\0"
-   "glGetPolygonStipple\0"
-   "\0"
-   /* _mesa_function_pool[16363]: Tangent3dvEXT (dynamic) */
-   "p\0"
-   "glTangent3dvEXT\0"
-   "\0"
-   /* _mesa_function_pool[16382]: GetVertexAttribfvNV (will be remapped) */
-   "iip\0"
-   "glGetVertexAttribfvNV\0"
-   "\0"
-   /* _mesa_function_pool[16409]: WindowPos3sMESA (will be remapped) */
->>>>>>> cad14c25
+   /* _mesa_function_pool[16474]: WindowPos3sMESA (will be remapped) */
    "iii\0"
    "glWindowPos3s\0"
    "glWindowPos3sARB\0"
    "glWindowPos3sMESA\0"
    "\0"
-<<<<<<< HEAD
-   /* _mesa_function_pool[16492]: VertexAttrib2svNV (will be remapped) */
+   /* _mesa_function_pool[16528]: VertexAttrib2svNV (will be remapped) */
    "ip\0"
    "glVertexAttrib2svNV\0"
    "\0"
-   /* _mesa_function_pool[16516]: VertexAttribs1fvNV (will be remapped) */
+   /* _mesa_function_pool[16552]: VertexAttribs1fvNV (will be remapped) */
    "iip\0"
    "glVertexAttribs1fvNV\0"
    "\0"
-   /* _mesa_function_pool[16542]: TexCoord2fVertex3fvSUN (dynamic) */
+   /* _mesa_function_pool[16578]: TexCoord2fVertex3fvSUN (dynamic) */
    "pp\0"
    "glTexCoord2fVertex3fvSUN\0"
    "\0"
-   /* _mesa_function_pool[16571]: WindowPos4sMESA (will be remapped) */
+   /* _mesa_function_pool[16607]: WindowPos4sMESA (will be remapped) */
    "iiii\0"
    "glWindowPos4sMESA\0"
    "\0"
-   /* _mesa_function_pool[16595]: VertexAttrib4NuivARB (will be remapped) */
-=======
-   /* _mesa_function_pool[16463]: VertexAttrib2svNV (will be remapped) */
-   "ip\0"
-   "glVertexAttrib2svNV\0"
-   "\0"
-   /* _mesa_function_pool[16487]: VertexAttribs1fvNV (will be remapped) */
-   "iip\0"
-   "glVertexAttribs1fvNV\0"
-   "\0"
-   /* _mesa_function_pool[16513]: TexCoord2fVertex3fvSUN (dynamic) */
-   "pp\0"
-   "glTexCoord2fVertex3fvSUN\0"
-   "\0"
-   /* _mesa_function_pool[16542]: WindowPos4sMESA (will be remapped) */
-   "iiii\0"
-   "glWindowPos4sMESA\0"
-   "\0"
-   /* _mesa_function_pool[16566]: VertexAttrib4NuivARB (will be remapped) */
->>>>>>> cad14c25
+   /* _mesa_function_pool[16631]: VertexAttrib4NuivARB (will be remapped) */
    "ip\0"
    "glVertexAttrib4Nuiv\0"
    "glVertexAttrib4NuivARB\0"
    "\0"
-<<<<<<< HEAD
-   /* _mesa_function_pool[16642]: ClientActiveTextureARB (offset 375) */
-=======
-   /* _mesa_function_pool[16613]: ClientActiveTextureARB (offset 375) */
->>>>>>> cad14c25
+   /* _mesa_function_pool[16678]: ClientActiveTextureARB (offset 375) */
    "i\0"
    "glClientActiveTexture\0"
    "glClientActiveTextureARB\0"
    "\0"
-<<<<<<< HEAD
-   /* _mesa_function_pool[16692]: PixelTexGenSGIX (will be remapped) */
+   /* _mesa_function_pool[16728]: PixelTexGenSGIX (will be remapped) */
    "i\0"
    "glPixelTexGenSGIX\0"
    "\0"
-   /* _mesa_function_pool[16713]: ReplacementCodeusvSUN (dynamic) */
+   /* _mesa_function_pool[16749]: ReplacementCodeusvSUN (dynamic) */
    "p\0"
    "glReplacementCodeusvSUN\0"
    "\0"
-   /* _mesa_function_pool[16740]: Uniform4fARB (will be remapped) */
-=======
-   /* _mesa_function_pool[16663]: PixelTexGenSGIX (will be remapped) */
-   "i\0"
-   "glPixelTexGenSGIX\0"
-   "\0"
-   /* _mesa_function_pool[16684]: ReplacementCodeusvSUN (dynamic) */
-   "p\0"
-   "glReplacementCodeusvSUN\0"
-   "\0"
-   /* _mesa_function_pool[16711]: Uniform4fARB (will be remapped) */
->>>>>>> cad14c25
+   /* _mesa_function_pool[16776]: Uniform4fARB (will be remapped) */
    "iffff\0"
    "glUniform4f\0"
    "glUniform4fARB\0"
    "\0"
-<<<<<<< HEAD
-   /* _mesa_function_pool[16774]: Color4sv (offset 34) */
+   /* _mesa_function_pool[16810]: Color4sv (offset 34) */
    "p\0"
    "glColor4sv\0"
    "\0"
-   /* _mesa_function_pool[16788]: FlushMappedBufferRange (will be remapped) */
+   /* _mesa_function_pool[16824]: FlushMappedBufferRange (will be remapped) */
    "iii\0"
    "glFlushMappedBufferRange\0"
    "\0"
-   /* _mesa_function_pool[16818]: IsProgramNV (will be remapped) */
-=======
-   /* _mesa_function_pool[16745]: Color4sv (offset 34) */
-   "p\0"
-   "glColor4sv\0"
-   "\0"
-   /* _mesa_function_pool[16759]: FlushMappedBufferRange (will be remapped) */
-   "iii\0"
-   "glFlushMappedBufferRange\0"
-   "\0"
-   /* _mesa_function_pool[16789]: IsProgramNV (will be remapped) */
->>>>>>> cad14c25
+   /* _mesa_function_pool[16854]: IsProgramNV (will be remapped) */
    "i\0"
    "glIsProgramARB\0"
    "glIsProgramNV\0"
    "\0"
-<<<<<<< HEAD
-   /* _mesa_function_pool[16850]: FlushMappedBufferRangeAPPLE (will be remapped) */
+   /* _mesa_function_pool[16886]: FlushMappedBufferRangeAPPLE (will be remapped) */
    "iii\0"
    "glFlushMappedBufferRangeAPPLE\0"
    "\0"
-   /* _mesa_function_pool[16885]: PixelZoom (offset 246) */
+   /* _mesa_function_pool[16921]: PixelZoom (offset 246) */
    "ff\0"
    "glPixelZoom\0"
    "\0"
-   /* _mesa_function_pool[16901]: ReplacementCodePointerSUN (dynamic) */
+   /* _mesa_function_pool[16937]: ReplacementCodePointerSUN (dynamic) */
    "iip\0"
    "glReplacementCodePointerSUN\0"
    "\0"
-   /* _mesa_function_pool[16934]: ProgramEnvParameter4dARB (will be remapped) */
-=======
-   /* _mesa_function_pool[16821]: FlushMappedBufferRangeAPPLE (will be remapped) */
-   "iii\0"
-   "glFlushMappedBufferRangeAPPLE\0"
-   "\0"
-   /* _mesa_function_pool[16856]: PixelZoom (offset 246) */
-   "ff\0"
-   "glPixelZoom\0"
-   "\0"
-   /* _mesa_function_pool[16872]: ReplacementCodePointerSUN (dynamic) */
-   "iip\0"
-   "glReplacementCodePointerSUN\0"
-   "\0"
-   /* _mesa_function_pool[16905]: ProgramEnvParameter4dARB (will be remapped) */
->>>>>>> cad14c25
+   /* _mesa_function_pool[16970]: ProgramEnvParameter4dARB (will be remapped) */
    "iidddd\0"
    "glProgramEnvParameter4dARB\0"
    "glProgramParameter4dNV\0"
    "\0"
-<<<<<<< HEAD
-   /* _mesa_function_pool[16992]: ColorTableParameterfv (offset 340) */
-=======
-   /* _mesa_function_pool[16963]: ColorTableParameterfv (offset 340) */
->>>>>>> cad14c25
+   /* _mesa_function_pool[17028]: ColorTableParameterfv (offset 340) */
    "iip\0"
    "glColorTableParameterfv\0"
    "glColorTableParameterfvSGI\0"
    "\0"
-<<<<<<< HEAD
-   /* _mesa_function_pool[17048]: FragmentLightModelfSGIX (dynamic) */
+   /* _mesa_function_pool[17084]: FragmentLightModelfSGIX (dynamic) */
    "if\0"
    "glFragmentLightModelfSGIX\0"
    "\0"
-   /* _mesa_function_pool[17078]: Binormal3bvEXT (dynamic) */
+   /* _mesa_function_pool[17114]: Binormal3bvEXT (dynamic) */
    "p\0"
    "glBinormal3bvEXT\0"
    "\0"
-   /* _mesa_function_pool[17098]: PixelMapuiv (offset 252) */
+   /* _mesa_function_pool[17134]: PixelMapuiv (offset 252) */
    "iip\0"
    "glPixelMapuiv\0"
    "\0"
-   /* _mesa_function_pool[17117]: Color3dv (offset 12) */
+   /* _mesa_function_pool[17153]: Color3dv (offset 12) */
    "p\0"
    "glColor3dv\0"
    "\0"
-   /* _mesa_function_pool[17131]: IsTexture (offset 330) */
-=======
-   /* _mesa_function_pool[17019]: FragmentLightModelfSGIX (dynamic) */
-   "if\0"
-   "glFragmentLightModelfSGIX\0"
-   "\0"
-   /* _mesa_function_pool[17049]: Binormal3bvEXT (dynamic) */
-   "p\0"
-   "glBinormal3bvEXT\0"
-   "\0"
-   /* _mesa_function_pool[17069]: PixelMapuiv (offset 252) */
-   "iip\0"
-   "glPixelMapuiv\0"
-   "\0"
-   /* _mesa_function_pool[17088]: Color3dv (offset 12) */
-   "p\0"
-   "glColor3dv\0"
-   "\0"
-   /* _mesa_function_pool[17102]: IsTexture (offset 330) */
->>>>>>> cad14c25
+   /* _mesa_function_pool[17167]: IsTexture (offset 330) */
    "i\0"
    "glIsTexture\0"
    "glIsTextureEXT\0"
    "\0"
-<<<<<<< HEAD
-   /* _mesa_function_pool[17161]: VertexWeightfvEXT (dynamic) */
+   /* _mesa_function_pool[17197]: VertexWeightfvEXT (dynamic) */
    "p\0"
    "glVertexWeightfvEXT\0"
    "\0"
-   /* _mesa_function_pool[17184]: VertexAttrib1dARB (will be remapped) */
-=======
-   /* _mesa_function_pool[17132]: VertexWeightfvEXT (dynamic) */
-   "p\0"
-   "glVertexWeightfvEXT\0"
-   "\0"
-   /* _mesa_function_pool[17155]: VertexAttrib1dARB (will be remapped) */
->>>>>>> cad14c25
+   /* _mesa_function_pool[17220]: VertexAttrib1dARB (will be remapped) */
    "id\0"
    "glVertexAttrib1d\0"
    "glVertexAttrib1dARB\0"
    "\0"
-<<<<<<< HEAD
-   /* _mesa_function_pool[17225]: ImageTransformParameterivHP (dynamic) */
+   /* _mesa_function_pool[17261]: ImageTransformParameterivHP (dynamic) */
    "iip\0"
    "glImageTransformParameterivHP\0"
    "\0"
-   /* _mesa_function_pool[17260]: TexCoord4i (offset 122) */
+   /* _mesa_function_pool[17296]: TexCoord4i (offset 122) */
    "iiii\0"
    "glTexCoord4i\0"
    "\0"
-   /* _mesa_function_pool[17279]: DeleteQueriesARB (will be remapped) */
-=======
-   /* _mesa_function_pool[17196]: ImageTransformParameterivHP (dynamic) */
-   "iip\0"
-   "glImageTransformParameterivHP\0"
-   "\0"
-   /* _mesa_function_pool[17231]: TexCoord4i (offset 122) */
-   "iiii\0"
-   "glTexCoord4i\0"
-   "\0"
-   /* _mesa_function_pool[17250]: DeleteQueriesARB (will be remapped) */
->>>>>>> cad14c25
+   /* _mesa_function_pool[17315]: DeleteQueriesARB (will be remapped) */
    "ip\0"
    "glDeleteQueries\0"
    "glDeleteQueriesARB\0"
    "\0"
-<<<<<<< HEAD
-   /* _mesa_function_pool[17318]: Color4ubVertex2fSUN (dynamic) */
+   /* _mesa_function_pool[17354]: Color4ubVertex2fSUN (dynamic) */
    "iiiiff\0"
    "glColor4ubVertex2fSUN\0"
    "\0"
-   /* _mesa_function_pool[17348]: FragmentColorMaterialSGIX (dynamic) */
+   /* _mesa_function_pool[17384]: FragmentColorMaterialSGIX (dynamic) */
    "ii\0"
    "glFragmentColorMaterialSGIX\0"
    "\0"
-   /* _mesa_function_pool[17380]: CurrentPaletteMatrixARB (dynamic) */
+   /* _mesa_function_pool[17416]: CurrentPaletteMatrixARB (dynamic) */
    "i\0"
    "glCurrentPaletteMatrixARB\0"
    "\0"
-   /* _mesa_function_pool[17409]: GetMapdv (offset 266) */
+   /* _mesa_function_pool[17445]: GetMapdv (offset 266) */
    "iip\0"
    "glGetMapdv\0"
    "\0"
-   /* _mesa_function_pool[17425]: SamplePatternSGIS (will be remapped) */
-=======
-   /* _mesa_function_pool[17289]: Color4ubVertex2fSUN (dynamic) */
-   "iiiiff\0"
-   "glColor4ubVertex2fSUN\0"
-   "\0"
-   /* _mesa_function_pool[17319]: FragmentColorMaterialSGIX (dynamic) */
-   "ii\0"
-   "glFragmentColorMaterialSGIX\0"
-   "\0"
-   /* _mesa_function_pool[17351]: CurrentPaletteMatrixARB (dynamic) */
-   "i\0"
-   "glCurrentPaletteMatrixARB\0"
-   "\0"
-   /* _mesa_function_pool[17380]: GetMapdv (offset 266) */
-   "iip\0"
-   "glGetMapdv\0"
-   "\0"
-   /* _mesa_function_pool[17396]: SamplePatternSGIS (will be remapped) */
->>>>>>> cad14c25
+   /* _mesa_function_pool[17461]: SamplePatternSGIS (will be remapped) */
    "i\0"
    "glSamplePatternSGIS\0"
    "glSamplePatternEXT\0"
    "\0"
-<<<<<<< HEAD
-   /* _mesa_function_pool[17467]: PixelStoref (offset 249) */
+   /* _mesa_function_pool[17503]: PixelStoref (offset 249) */
    "if\0"
    "glPixelStoref\0"
    "\0"
-   /* _mesa_function_pool[17485]: IsQueryARB (will be remapped) */
-=======
-   /* _mesa_function_pool[17438]: PixelStoref (offset 249) */
-   "if\0"
-   "glPixelStoref\0"
-   "\0"
-   /* _mesa_function_pool[17456]: IsQueryARB (will be remapped) */
->>>>>>> cad14c25
+   /* _mesa_function_pool[17521]: IsQueryARB (will be remapped) */
    "i\0"
    "glIsQuery\0"
    "glIsQueryARB\0"
    "\0"
-<<<<<<< HEAD
-   /* _mesa_function_pool[17511]: ReplacementCodeuiColor4ubVertex3fSUN (dynamic) */
+   /* _mesa_function_pool[17547]: ReplacementCodeuiColor4ubVertex3fSUN (dynamic) */
    "iiiiifff\0"
    "glReplacementCodeuiColor4ubVertex3fSUN\0"
    "\0"
-   /* _mesa_function_pool[17560]: PixelStorei (offset 250) */
+   /* _mesa_function_pool[17596]: PixelStorei (offset 250) */
    "ii\0"
    "glPixelStorei\0"
    "\0"
-   /* _mesa_function_pool[17578]: VertexAttrib4usvARB (will be remapped) */
-=======
-   /* _mesa_function_pool[17482]: ReplacementCodeuiColor4ubVertex3fSUN (dynamic) */
-   "iiiiifff\0"
-   "glReplacementCodeuiColor4ubVertex3fSUN\0"
-   "\0"
-   /* _mesa_function_pool[17531]: PixelStorei (offset 250) */
-   "ii\0"
-   "glPixelStorei\0"
-   "\0"
-   /* _mesa_function_pool[17549]: VertexAttrib4usvARB (will be remapped) */
->>>>>>> cad14c25
+   /* _mesa_function_pool[17614]: VertexAttrib4usvARB (will be remapped) */
    "ip\0"
    "glVertexAttrib4usv\0"
    "glVertexAttrib4usvARB\0"
    "\0"
-<<<<<<< HEAD
-   /* _mesa_function_pool[17623]: LinkProgramARB (will be remapped) */
-=======
-   /* _mesa_function_pool[17594]: LinkProgramARB (will be remapped) */
->>>>>>> cad14c25
+   /* _mesa_function_pool[17659]: LinkProgramARB (will be remapped) */
    "i\0"
    "glLinkProgram\0"
    "glLinkProgramARB\0"
    "\0"
-<<<<<<< HEAD
-   /* _mesa_function_pool[17657]: VertexAttrib2fNV (will be remapped) */
+   /* _mesa_function_pool[17693]: VertexAttrib2fNV (will be remapped) */
    "iff\0"
    "glVertexAttrib2fNV\0"
    "\0"
-   /* _mesa_function_pool[17681]: ShaderSourceARB (will be remapped) */
-=======
-   /* _mesa_function_pool[17628]: VertexAttrib2fNV (will be remapped) */
-   "iff\0"
-   "glVertexAttrib2fNV\0"
-   "\0"
-   /* _mesa_function_pool[17652]: ShaderSourceARB (will be remapped) */
->>>>>>> cad14c25
+   /* _mesa_function_pool[17717]: ShaderSourceARB (will be remapped) */
    "iipp\0"
    "glShaderSource\0"
    "glShaderSourceARB\0"
    "\0"
-<<<<<<< HEAD
-   /* _mesa_function_pool[17720]: FragmentMaterialiSGIX (dynamic) */
+   /* _mesa_function_pool[17756]: FragmentMaterialiSGIX (dynamic) */
    "iii\0"
    "glFragmentMaterialiSGIX\0"
    "\0"
-   /* _mesa_function_pool[17749]: EvalCoord2dv (offset 233) */
+   /* _mesa_function_pool[17785]: EvalCoord2dv (offset 233) */
    "p\0"
    "glEvalCoord2dv\0"
    "\0"
-   /* _mesa_function_pool[17767]: VertexAttrib3svARB (will be remapped) */
-=======
-   /* _mesa_function_pool[17691]: FragmentMaterialiSGIX (dynamic) */
-   "iii\0"
-   "glFragmentMaterialiSGIX\0"
-   "\0"
-   /* _mesa_function_pool[17720]: EvalCoord2dv (offset 233) */
-   "p\0"
-   "glEvalCoord2dv\0"
-   "\0"
-   /* _mesa_function_pool[17738]: VertexAttrib3svARB (will be remapped) */
->>>>>>> cad14c25
+   /* _mesa_function_pool[17803]: VertexAttrib3svARB (will be remapped) */
    "ip\0"
    "glVertexAttrib3sv\0"
    "glVertexAttrib3svARB\0"
    "\0"
-<<<<<<< HEAD
-   /* _mesa_function_pool[17810]: ColorMaterial (offset 151) */
+   /* _mesa_function_pool[17846]: ColorMaterial (offset 151) */
    "ii\0"
    "glColorMaterial\0"
    "\0"
-   /* _mesa_function_pool[17830]: CompressedTexSubImage3DARB (will be remapped) */
-=======
-   /* _mesa_function_pool[17781]: ColorMaterial (offset 151) */
-   "ii\0"
-   "glColorMaterial\0"
-   "\0"
-   /* _mesa_function_pool[17801]: CompressedTexSubImage3DARB (will be remapped) */
->>>>>>> cad14c25
+   /* _mesa_function_pool[17866]: CompressedTexSubImage3DARB (will be remapped) */
    "iiiiiiiiiip\0"
    "glCompressedTexSubImage3D\0"
    "glCompressedTexSubImage3DARB\0"
    "\0"
-<<<<<<< HEAD
-   /* _mesa_function_pool[17898]: WindowPos2ivMESA (will be remapped) */
-=======
-   /* _mesa_function_pool[17869]: WindowPos2ivMESA (will be remapped) */
->>>>>>> cad14c25
+   /* _mesa_function_pool[17934]: WindowPos2ivMESA (will be remapped) */
    "p\0"
    "glWindowPos2iv\0"
    "glWindowPos2ivARB\0"
    "glWindowPos2ivMESA\0"
    "\0"
-<<<<<<< HEAD
-   /* _mesa_function_pool[17953]: IsFramebufferEXT (will be remapped) */
-=======
-   /* _mesa_function_pool[17924]: IsFramebufferEXT (will be remapped) */
->>>>>>> cad14c25
+   /* _mesa_function_pool[17989]: IsFramebufferEXT (will be remapped) */
    "i\0"
    "glIsFramebuffer\0"
    "glIsFramebufferEXT\0"
    "\0"
-<<<<<<< HEAD
-   /* _mesa_function_pool[17991]: Uniform4ivARB (will be remapped) */
-=======
-   /* _mesa_function_pool[17962]: Uniform4ivARB (will be remapped) */
->>>>>>> cad14c25
+   /* _mesa_function_pool[18027]: Uniform4ivARB (will be remapped) */
    "iip\0"
    "glUniform4iv\0"
    "glUniform4ivARB\0"
    "\0"
-<<<<<<< HEAD
-   /* _mesa_function_pool[18025]: GetVertexAttribdvARB (will be remapped) */
-=======
-   /* _mesa_function_pool[17996]: GetVertexAttribdvARB (will be remapped) */
->>>>>>> cad14c25
+   /* _mesa_function_pool[18061]: GetVertexAttribdvARB (will be remapped) */
    "iip\0"
    "glGetVertexAttribdv\0"
    "glGetVertexAttribdvARB\0"
    "\0"
-<<<<<<< HEAD
-   /* _mesa_function_pool[18073]: TexBumpParameterivATI (will be remapped) */
+   /* _mesa_function_pool[18109]: TexBumpParameterivATI (will be remapped) */
    "ip\0"
    "glTexBumpParameterivATI\0"
    "\0"
-   /* _mesa_function_pool[18101]: GetSeparableFilter (offset 359) */
-=======
-   /* _mesa_function_pool[18044]: TexBumpParameterivATI (will be remapped) */
-   "ip\0"
-   "glTexBumpParameterivATI\0"
-   "\0"
-   /* _mesa_function_pool[18072]: GetSeparableFilter (offset 359) */
->>>>>>> cad14c25
+   /* _mesa_function_pool[18137]: GetSeparableFilter (offset 359) */
    "iiippp\0"
    "glGetSeparableFilter\0"
    "glGetSeparableFilterEXT\0"
    "\0"
-<<<<<<< HEAD
-   /* _mesa_function_pool[18154]: Binormal3dEXT (dynamic) */
+   /* _mesa_function_pool[18190]: Binormal3dEXT (dynamic) */
    "ddd\0"
    "glBinormal3dEXT\0"
    "\0"
-   /* _mesa_function_pool[18175]: SpriteParameteriSGIX (dynamic) */
+   /* _mesa_function_pool[18211]: SpriteParameteriSGIX (dynamic) */
    "ii\0"
    "glSpriteParameteriSGIX\0"
    "\0"
-   /* _mesa_function_pool[18202]: RequestResidentProgramsNV (will be remapped) */
+   /* _mesa_function_pool[18238]: RequestResidentProgramsNV (will be remapped) */
    "ip\0"
    "glRequestResidentProgramsNV\0"
    "\0"
-   /* _mesa_function_pool[18234]: TagSampleBufferSGIX (dynamic) */
+   /* _mesa_function_pool[18270]: TagSampleBufferSGIX (dynamic) */
    "\0"
    "glTagSampleBufferSGIX\0"
    "\0"
-   /* _mesa_function_pool[18258]: ReplacementCodeusSUN (dynamic) */
+   /* _mesa_function_pool[18294]: ReplacementCodeusSUN (dynamic) */
    "i\0"
    "glReplacementCodeusSUN\0"
    "\0"
-   /* _mesa_function_pool[18284]: FeedbackBuffer (offset 194) */
+   /* _mesa_function_pool[18320]: FeedbackBuffer (offset 194) */
    "iip\0"
    "glFeedbackBuffer\0"
    "\0"
-   /* _mesa_function_pool[18306]: RasterPos2iv (offset 67) */
+   /* _mesa_function_pool[18342]: RasterPos2iv (offset 67) */
    "p\0"
    "glRasterPos2iv\0"
    "\0"
-   /* _mesa_function_pool[18324]: TexImage1D (offset 182) */
+   /* _mesa_function_pool[18360]: TexImage1D (offset 182) */
    "iiiiiiip\0"
    "glTexImage1D\0"
    "\0"
-   /* _mesa_function_pool[18347]: ListParameterivSGIX (dynamic) */
+   /* _mesa_function_pool[18383]: ListParameterivSGIX (dynamic) */
    "iip\0"
    "glListParameterivSGIX\0"
    "\0"
-   /* _mesa_function_pool[18374]: MultiDrawElementsEXT (will be remapped) */
-=======
-   /* _mesa_function_pool[18125]: Binormal3dEXT (dynamic) */
-   "ddd\0"
-   "glBinormal3dEXT\0"
-   "\0"
-   /* _mesa_function_pool[18146]: SpriteParameteriSGIX (dynamic) */
-   "ii\0"
-   "glSpriteParameteriSGIX\0"
-   "\0"
-   /* _mesa_function_pool[18173]: RequestResidentProgramsNV (will be remapped) */
-   "ip\0"
-   "glRequestResidentProgramsNV\0"
-   "\0"
-   /* _mesa_function_pool[18205]: TagSampleBufferSGIX (dynamic) */
-   "\0"
-   "glTagSampleBufferSGIX\0"
-   "\0"
-   /* _mesa_function_pool[18229]: ReplacementCodeusSUN (dynamic) */
-   "i\0"
-   "glReplacementCodeusSUN\0"
-   "\0"
-   /* _mesa_function_pool[18255]: FeedbackBuffer (offset 194) */
-   "iip\0"
-   "glFeedbackBuffer\0"
-   "\0"
-   /* _mesa_function_pool[18277]: RasterPos2iv (offset 67) */
-   "p\0"
-   "glRasterPos2iv\0"
-   "\0"
-   /* _mesa_function_pool[18295]: TexImage1D (offset 182) */
-   "iiiiiiip\0"
-   "glTexImage1D\0"
-   "\0"
-   /* _mesa_function_pool[18318]: ListParameterivSGIX (dynamic) */
-   "iip\0"
-   "glListParameterivSGIX\0"
-   "\0"
-   /* _mesa_function_pool[18345]: MultiDrawElementsEXT (will be remapped) */
->>>>>>> cad14c25
+   /* _mesa_function_pool[18410]: MultiDrawElementsEXT (will be remapped) */
    "ipipi\0"
    "glMultiDrawElements\0"
    "glMultiDrawElementsEXT\0"
    "\0"
-<<<<<<< HEAD
-   /* _mesa_function_pool[18424]: Color3s (offset 17) */
+   /* _mesa_function_pool[18460]: Color3s (offset 17) */
    "iii\0"
    "glColor3s\0"
    "\0"
-   /* _mesa_function_pool[18439]: Uniform1ivARB (will be remapped) */
-=======
-   /* _mesa_function_pool[18395]: Color3s (offset 17) */
-   "iii\0"
-   "glColor3s\0"
-   "\0"
-   /* _mesa_function_pool[18410]: Uniform1ivARB (will be remapped) */
->>>>>>> cad14c25
+   /* _mesa_function_pool[18475]: Uniform1ivARB (will be remapped) */
    "iip\0"
    "glUniform1iv\0"
    "glUniform1ivARB\0"
    "\0"
-<<<<<<< HEAD
-   /* _mesa_function_pool[18473]: WindowPos2sMESA (will be remapped) */
-=======
-   /* _mesa_function_pool[18444]: WindowPos2sMESA (will be remapped) */
->>>>>>> cad14c25
+   /* _mesa_function_pool[18509]: WindowPos2sMESA (will be remapped) */
    "ii\0"
    "glWindowPos2s\0"
    "glWindowPos2sARB\0"
    "glWindowPos2sMESA\0"
    "\0"
-<<<<<<< HEAD
-   /* _mesa_function_pool[18526]: WeightusvARB (dynamic) */
+   /* _mesa_function_pool[18562]: WeightusvARB (dynamic) */
    "ip\0"
    "glWeightusvARB\0"
    "\0"
-   /* _mesa_function_pool[18545]: TexCoordPointer (offset 320) */
+   /* _mesa_function_pool[18581]: TexCoordPointer (offset 320) */
    "iiip\0"
    "glTexCoordPointer\0"
    "\0"
-   /* _mesa_function_pool[18569]: FogCoordPointerEXT (will be remapped) */
-=======
-   /* _mesa_function_pool[18497]: WeightusvARB (dynamic) */
-   "ip\0"
-   "glWeightusvARB\0"
-   "\0"
-   /* _mesa_function_pool[18516]: TexCoordPointer (offset 320) */
-   "iiip\0"
-   "glTexCoordPointer\0"
-   "\0"
-   /* _mesa_function_pool[18540]: FogCoordPointerEXT (will be remapped) */
->>>>>>> cad14c25
+   /* _mesa_function_pool[18605]: FogCoordPointerEXT (will be remapped) */
    "iip\0"
    "glFogCoordPointer\0"
    "glFogCoordPointerEXT\0"
    "\0"
-<<<<<<< HEAD
-   /* _mesa_function_pool[18613]: IndexMaterialEXT (dynamic) */
+   /* _mesa_function_pool[18649]: IndexMaterialEXT (dynamic) */
    "ii\0"
    "glIndexMaterialEXT\0"
    "\0"
-   /* _mesa_function_pool[18636]: Color3i (offset 15) */
+   /* _mesa_function_pool[18672]: Color3i (offset 15) */
    "iii\0"
    "glColor3i\0"
    "\0"
-   /* _mesa_function_pool[18651]: FrontFace (offset 157) */
+   /* _mesa_function_pool[18687]: FrontFace (offset 157) */
    "i\0"
    "glFrontFace\0"
    "\0"
-   /* _mesa_function_pool[18666]: EvalCoord2d (offset 232) */
+   /* _mesa_function_pool[18702]: EvalCoord2d (offset 232) */
    "dd\0"
    "glEvalCoord2d\0"
    "\0"
-   /* _mesa_function_pool[18684]: SecondaryColor3ubvEXT (will be remapped) */
-=======
-   /* _mesa_function_pool[18584]: IndexMaterialEXT (dynamic) */
-   "ii\0"
-   "glIndexMaterialEXT\0"
-   "\0"
-   /* _mesa_function_pool[18607]: Color3i (offset 15) */
-   "iii\0"
-   "glColor3i\0"
-   "\0"
-   /* _mesa_function_pool[18622]: FrontFace (offset 157) */
-   "i\0"
-   "glFrontFace\0"
-   "\0"
-   /* _mesa_function_pool[18637]: EvalCoord2d (offset 232) */
-   "dd\0"
-   "glEvalCoord2d\0"
-   "\0"
-   /* _mesa_function_pool[18655]: SecondaryColor3ubvEXT (will be remapped) */
->>>>>>> cad14c25
+   /* _mesa_function_pool[18720]: SecondaryColor3ubvEXT (will be remapped) */
    "p\0"
    "glSecondaryColor3ubv\0"
    "glSecondaryColor3ubvEXT\0"
    "\0"
-<<<<<<< HEAD
-   /* _mesa_function_pool[18732]: EvalCoord2f (offset 234) */
+   /* _mesa_function_pool[18768]: EvalCoord2f (offset 234) */
    "ff\0"
    "glEvalCoord2f\0"
    "\0"
-   /* _mesa_function_pool[18750]: VertexAttrib4dvARB (will be remapped) */
-=======
-   /* _mesa_function_pool[18703]: EvalCoord2f (offset 234) */
-   "ff\0"
-   "glEvalCoord2f\0"
-   "\0"
-   /* _mesa_function_pool[18721]: VertexAttrib4dvARB (will be remapped) */
->>>>>>> cad14c25
+   /* _mesa_function_pool[18786]: VertexAttrib4dvARB (will be remapped) */
    "ip\0"
    "glVertexAttrib4dv\0"
    "glVertexAttrib4dvARB\0"
    "\0"
-<<<<<<< HEAD
-   /* _mesa_function_pool[18793]: BindAttribLocationARB (will be remapped) */
-=======
-   /* _mesa_function_pool[18764]: BindAttribLocationARB (will be remapped) */
->>>>>>> cad14c25
+   /* _mesa_function_pool[18829]: BindAttribLocationARB (will be remapped) */
    "iip\0"
    "glBindAttribLocation\0"
    "glBindAttribLocationARB\0"
    "\0"
-<<<<<<< HEAD
-   /* _mesa_function_pool[18843]: Color3b (offset 9) */
+   /* _mesa_function_pool[18879]: Color3b (offset 9) */
    "iii\0"
    "glColor3b\0"
    "\0"
-   /* _mesa_function_pool[18858]: MultiTexCoord2dARB (offset 384) */
-=======
-   /* _mesa_function_pool[18814]: Color3b (offset 9) */
-   "iii\0"
-   "glColor3b\0"
-   "\0"
-   /* _mesa_function_pool[18829]: MultiTexCoord2dARB (offset 384) */
->>>>>>> cad14c25
+   /* _mesa_function_pool[18894]: MultiTexCoord2dARB (offset 384) */
    "idd\0"
    "glMultiTexCoord2d\0"
    "glMultiTexCoord2dARB\0"
    "\0"
-<<<<<<< HEAD
-   /* _mesa_function_pool[18902]: ExecuteProgramNV (will be remapped) */
+   /* _mesa_function_pool[18938]: ExecuteProgramNV (will be remapped) */
    "iip\0"
    "glExecuteProgramNV\0"
    "\0"
-   /* _mesa_function_pool[18926]: Color3f (offset 13) */
+   /* _mesa_function_pool[18962]: Color3f (offset 13) */
    "fff\0"
    "glColor3f\0"
    "\0"
-   /* _mesa_function_pool[18941]: LightEnviSGIX (dynamic) */
+   /* _mesa_function_pool[18977]: LightEnviSGIX (dynamic) */
    "ii\0"
    "glLightEnviSGIX\0"
    "\0"
-   /* _mesa_function_pool[18961]: Color3d (offset 11) */
+   /* _mesa_function_pool[18997]: Color3d (offset 11) */
    "ddd\0"
    "glColor3d\0"
    "\0"
-   /* _mesa_function_pool[18976]: Normal3dv (offset 55) */
+   /* _mesa_function_pool[19012]: Normal3dv (offset 55) */
    "p\0"
    "glNormal3dv\0"
    "\0"
-   /* _mesa_function_pool[18991]: Lightf (offset 159) */
+   /* _mesa_function_pool[19027]: Lightf (offset 159) */
    "iif\0"
    "glLightf\0"
    "\0"
-   /* _mesa_function_pool[19005]: ReplacementCodeuiSUN (dynamic) */
+   /* _mesa_function_pool[19041]: ReplacementCodeuiSUN (dynamic) */
    "i\0"
    "glReplacementCodeuiSUN\0"
    "\0"
-   /* _mesa_function_pool[19031]: MatrixMode (offset 293) */
+   /* _mesa_function_pool[19067]: MatrixMode (offset 293) */
    "i\0"
    "glMatrixMode\0"
    "\0"
-   /* _mesa_function_pool[19047]: GetPixelMapusv (offset 273) */
+   /* _mesa_function_pool[19083]: GetPixelMapusv (offset 273) */
    "ip\0"
    "glGetPixelMapusv\0"
    "\0"
-   /* _mesa_function_pool[19068]: Lighti (offset 161) */
+   /* _mesa_function_pool[19104]: Lighti (offset 161) */
    "iii\0"
    "glLighti\0"
    "\0"
-   /* _mesa_function_pool[19082]: VertexAttribPointerNV (will be remapped) */
+   /* _mesa_function_pool[19118]: VertexAttribPointerNV (will be remapped) */
    "iiiip\0"
    "glVertexAttribPointerNV\0"
    "\0"
-   /* _mesa_function_pool[19113]: GetFramebufferAttachmentParameterivEXT (will be remapped) */
-=======
-   /* _mesa_function_pool[18873]: ExecuteProgramNV (will be remapped) */
-   "iip\0"
-   "glExecuteProgramNV\0"
-   "\0"
-   /* _mesa_function_pool[18897]: Color3f (offset 13) */
-   "fff\0"
-   "glColor3f\0"
-   "\0"
-   /* _mesa_function_pool[18912]: LightEnviSGIX (dynamic) */
-   "ii\0"
-   "glLightEnviSGIX\0"
-   "\0"
-   /* _mesa_function_pool[18932]: Color3d (offset 11) */
-   "ddd\0"
-   "glColor3d\0"
-   "\0"
-   /* _mesa_function_pool[18947]: Normal3dv (offset 55) */
-   "p\0"
-   "glNormal3dv\0"
-   "\0"
-   /* _mesa_function_pool[18962]: Lightf (offset 159) */
-   "iif\0"
-   "glLightf\0"
-   "\0"
-   /* _mesa_function_pool[18976]: ReplacementCodeuiSUN (dynamic) */
-   "i\0"
-   "glReplacementCodeuiSUN\0"
-   "\0"
-   /* _mesa_function_pool[19002]: MatrixMode (offset 293) */
-   "i\0"
-   "glMatrixMode\0"
-   "\0"
-   /* _mesa_function_pool[19018]: GetPixelMapusv (offset 273) */
-   "ip\0"
-   "glGetPixelMapusv\0"
-   "\0"
-   /* _mesa_function_pool[19039]: Lighti (offset 161) */
-   "iii\0"
-   "glLighti\0"
-   "\0"
-   /* _mesa_function_pool[19053]: VertexAttribPointerNV (will be remapped) */
-   "iiiip\0"
-   "glVertexAttribPointerNV\0"
-   "\0"
-   /* _mesa_function_pool[19084]: GetFramebufferAttachmentParameterivEXT (will be remapped) */
->>>>>>> cad14c25
+   /* _mesa_function_pool[19149]: GetFramebufferAttachmentParameterivEXT (will be remapped) */
    "iiip\0"
    "glGetFramebufferAttachmentParameteriv\0"
    "glGetFramebufferAttachmentParameterivEXT\0"
    "\0"
-<<<<<<< HEAD
-   /* _mesa_function_pool[19198]: PixelTransformParameterfEXT (dynamic) */
+   /* _mesa_function_pool[19234]: PixelTransformParameterfEXT (dynamic) */
    "iif\0"
    "glPixelTransformParameterfEXT\0"
    "\0"
-   /* _mesa_function_pool[19233]: MultiTexCoord4dvARB (offset 401) */
-=======
-   /* _mesa_function_pool[19169]: PixelTransformParameterfEXT (dynamic) */
-   "iif\0"
-   "glPixelTransformParameterfEXT\0"
-   "\0"
-   /* _mesa_function_pool[19204]: MultiTexCoord4dvARB (offset 401) */
->>>>>>> cad14c25
+   /* _mesa_function_pool[19269]: MultiTexCoord4dvARB (offset 401) */
    "ip\0"
    "glMultiTexCoord4dv\0"
    "glMultiTexCoord4dvARB\0"
    "\0"
-<<<<<<< HEAD
-   /* _mesa_function_pool[19278]: PixelTransformParameteriEXT (dynamic) */
+   /* _mesa_function_pool[19314]: PixelTransformParameteriEXT (dynamic) */
    "iii\0"
    "glPixelTransformParameteriEXT\0"
    "\0"
-   /* _mesa_function_pool[19313]: GetDoublev (offset 260) */
+   /* _mesa_function_pool[19349]: GetDoublev (offset 260) */
    "ip\0"
    "glGetDoublev\0"
    "\0"
-   /* _mesa_function_pool[19330]: MultMatrixd (offset 295) */
+   /* _mesa_function_pool[19366]: MultMatrixd (offset 295) */
    "p\0"
    "glMultMatrixd\0"
    "\0"
-   /* _mesa_function_pool[19347]: MultMatrixf (offset 294) */
+   /* _mesa_function_pool[19383]: MultMatrixf (offset 294) */
    "p\0"
    "glMultMatrixf\0"
    "\0"
-   /* _mesa_function_pool[19364]: TexCoord2fColor4ubVertex3fSUN (dynamic) */
+   /* _mesa_function_pool[19400]: TexCoord2fColor4ubVertex3fSUN (dynamic) */
    "ffiiiifff\0"
    "glTexCoord2fColor4ubVertex3fSUN\0"
    "\0"
-   /* _mesa_function_pool[19407]: Uniform1iARB (will be remapped) */
-=======
-   /* _mesa_function_pool[19249]: PixelTransformParameteriEXT (dynamic) */
-   "iii\0"
-   "glPixelTransformParameteriEXT\0"
-   "\0"
-   /* _mesa_function_pool[19284]: GetDoublev (offset 260) */
-   "ip\0"
-   "glGetDoublev\0"
-   "\0"
-   /* _mesa_function_pool[19301]: MultMatrixd (offset 295) */
-   "p\0"
-   "glMultMatrixd\0"
-   "\0"
-   /* _mesa_function_pool[19318]: MultMatrixf (offset 294) */
-   "p\0"
-   "glMultMatrixf\0"
-   "\0"
-   /* _mesa_function_pool[19335]: TexCoord2fColor4ubVertex3fSUN (dynamic) */
-   "ffiiiifff\0"
-   "glTexCoord2fColor4ubVertex3fSUN\0"
-   "\0"
-   /* _mesa_function_pool[19378]: Uniform1iARB (will be remapped) */
->>>>>>> cad14c25
+   /* _mesa_function_pool[19443]: Uniform1iARB (will be remapped) */
    "ii\0"
    "glUniform1i\0"
    "glUniform1iARB\0"
    "\0"
-<<<<<<< HEAD
-   /* _mesa_function_pool[19438]: VertexAttribPointerARB (will be remapped) */
-=======
-   /* _mesa_function_pool[19409]: VertexAttribPointerARB (will be remapped) */
->>>>>>> cad14c25
+   /* _mesa_function_pool[19474]: VertexAttribPointerARB (will be remapped) */
    "iiiiip\0"
    "glVertexAttribPointer\0"
    "glVertexAttribPointerARB\0"
    "\0"
-<<<<<<< HEAD
-   /* _mesa_function_pool[19493]: SharpenTexFuncSGIS (dynamic) */
+   /* _mesa_function_pool[19529]: SharpenTexFuncSGIS (dynamic) */
    "iip\0"
    "glSharpenTexFuncSGIS\0"
    "\0"
-   /* _mesa_function_pool[19519]: MultiTexCoord4fvARB (offset 403) */
-=======
-   /* _mesa_function_pool[19464]: SharpenTexFuncSGIS (dynamic) */
-   "iip\0"
-   "glSharpenTexFuncSGIS\0"
-   "\0"
-   /* _mesa_function_pool[19490]: MultiTexCoord4fvARB (offset 403) */
->>>>>>> cad14c25
+   /* _mesa_function_pool[19555]: MultiTexCoord4fvARB (offset 403) */
    "ip\0"
    "glMultiTexCoord4fv\0"
    "glMultiTexCoord4fvARB\0"
    "\0"
-<<<<<<< HEAD
-   /* _mesa_function_pool[19564]: UniformMatrix2x3fv (will be remapped) */
+   /* _mesa_function_pool[19600]: UniformMatrix2x3fv (will be remapped) */
    "iiip\0"
    "glUniformMatrix2x3fv\0"
    "\0"
-   /* _mesa_function_pool[19591]: TrackMatrixNV (will be remapped) */
+   /* _mesa_function_pool[19627]: TrackMatrixNV (will be remapped) */
    "iiii\0"
    "glTrackMatrixNV\0"
    "\0"
-   /* _mesa_function_pool[19613]: CombinerParameteriNV (will be remapped) */
+   /* _mesa_function_pool[19649]: CombinerParameteriNV (will be remapped) */
    "ii\0"
    "glCombinerParameteriNV\0"
    "\0"
-   /* _mesa_function_pool[19640]: DeleteAsyncMarkersSGIX (dynamic) */
+   /* _mesa_function_pool[19676]: DeleteAsyncMarkersSGIX (dynamic) */
    "ii\0"
    "glDeleteAsyncMarkersSGIX\0"
    "\0"
-   /* _mesa_function_pool[19669]: IsAsyncMarkerSGIX (dynamic) */
+   /* _mesa_function_pool[19705]: IsAsyncMarkerSGIX (dynamic) */
    "i\0"
    "glIsAsyncMarkerSGIX\0"
    "\0"
-   /* _mesa_function_pool[19692]: FrameZoomSGIX (dynamic) */
+   /* _mesa_function_pool[19728]: FrameZoomSGIX (dynamic) */
    "i\0"
    "glFrameZoomSGIX\0"
    "\0"
-   /* _mesa_function_pool[19711]: Normal3fVertex3fvSUN (dynamic) */
+   /* _mesa_function_pool[19747]: Normal3fVertex3fvSUN (dynamic) */
    "pp\0"
    "glNormal3fVertex3fvSUN\0"
    "\0"
-   /* _mesa_function_pool[19738]: RasterPos4sv (offset 85) */
+   /* _mesa_function_pool[19774]: RasterPos4sv (offset 85) */
    "p\0"
    "glRasterPos4sv\0"
    "\0"
-   /* _mesa_function_pool[19756]: VertexAttrib4NsvARB (will be remapped) */
-=======
-   /* _mesa_function_pool[19535]: UniformMatrix2x3fv (will be remapped) */
-   "iiip\0"
-   "glUniformMatrix2x3fv\0"
-   "\0"
-   /* _mesa_function_pool[19562]: TrackMatrixNV (will be remapped) */
-   "iiii\0"
-   "glTrackMatrixNV\0"
-   "\0"
-   /* _mesa_function_pool[19584]: CombinerParameteriNV (will be remapped) */
-   "ii\0"
-   "glCombinerParameteriNV\0"
-   "\0"
-   /* _mesa_function_pool[19611]: DeleteAsyncMarkersSGIX (dynamic) */
-   "ii\0"
-   "glDeleteAsyncMarkersSGIX\0"
-   "\0"
-   /* _mesa_function_pool[19640]: IsAsyncMarkerSGIX (dynamic) */
-   "i\0"
-   "glIsAsyncMarkerSGIX\0"
-   "\0"
-   /* _mesa_function_pool[19663]: FrameZoomSGIX (dynamic) */
-   "i\0"
-   "glFrameZoomSGIX\0"
-   "\0"
-   /* _mesa_function_pool[19682]: Normal3fVertex3fvSUN (dynamic) */
-   "pp\0"
-   "glNormal3fVertex3fvSUN\0"
-   "\0"
-   /* _mesa_function_pool[19709]: RasterPos4sv (offset 85) */
-   "p\0"
-   "glRasterPos4sv\0"
-   "\0"
-   /* _mesa_function_pool[19727]: VertexAttrib4NsvARB (will be remapped) */
->>>>>>> cad14c25
+   /* _mesa_function_pool[19792]: VertexAttrib4NsvARB (will be remapped) */
    "ip\0"
    "glVertexAttrib4Nsv\0"
    "glVertexAttrib4NsvARB\0"
    "\0"
-<<<<<<< HEAD
-   /* _mesa_function_pool[19801]: VertexAttrib3fvARB (will be remapped) */
-=======
-   /* _mesa_function_pool[19772]: VertexAttrib3fvARB (will be remapped) */
->>>>>>> cad14c25
+   /* _mesa_function_pool[19837]: VertexAttrib3fvARB (will be remapped) */
    "ip\0"
    "glVertexAttrib3fv\0"
    "glVertexAttrib3fvARB\0"
    "\0"
-<<<<<<< HEAD
-   /* _mesa_function_pool[19844]: ClearColor (offset 206) */
+   /* _mesa_function_pool[19880]: ClearColor (offset 206) */
    "ffff\0"
    "glClearColor\0"
    "\0"
-   /* _mesa_function_pool[19863]: GetSynciv (will be remapped) */
+   /* _mesa_function_pool[19899]: GetSynciv (will be remapped) */
    "iiipp\0"
    "glGetSynciv\0"
    "\0"
-   /* _mesa_function_pool[19882]: DeleteFramebuffersEXT (will be remapped) */
-=======
-   /* _mesa_function_pool[19815]: ClearColor (offset 206) */
-   "ffff\0"
-   "glClearColor\0"
-   "\0"
-   /* _mesa_function_pool[19834]: GetSynciv (will be remapped) */
-   "iiipp\0"
-   "glGetSynciv\0"
-   "\0"
-   /* _mesa_function_pool[19853]: DeleteFramebuffersEXT (will be remapped) */
->>>>>>> cad14c25
+   /* _mesa_function_pool[19918]: DeleteFramebuffersEXT (will be remapped) */
    "ip\0"
    "glDeleteFramebuffers\0"
    "glDeleteFramebuffersEXT\0"
    "\0"
-<<<<<<< HEAD
-   /* _mesa_function_pool[19931]: GlobalAlphaFactorsSUN (dynamic) */
+   /* _mesa_function_pool[19967]: GlobalAlphaFactorsSUN (dynamic) */
    "i\0"
    "glGlobalAlphaFactorsSUN\0"
    "\0"
-   /* _mesa_function_pool[19958]: TexEnviv (offset 187) */
+   /* _mesa_function_pool[19994]: TexEnviv (offset 187) */
    "iip\0"
    "glTexEnviv\0"
    "\0"
-   /* _mesa_function_pool[19974]: TexSubImage3D (offset 372) */
-=======
-   /* _mesa_function_pool[19902]: GlobalAlphaFactorsSUN (dynamic) */
-   "i\0"
-   "glGlobalAlphaFactorsSUN\0"
-   "\0"
-   /* _mesa_function_pool[19929]: TexEnviv (offset 187) */
-   "iip\0"
-   "glTexEnviv\0"
-   "\0"
-   /* _mesa_function_pool[19945]: TexSubImage3D (offset 372) */
->>>>>>> cad14c25
+   /* _mesa_function_pool[20010]: TexSubImage3D (offset 372) */
    "iiiiiiiiiip\0"
    "glTexSubImage3D\0"
    "glTexSubImage3DEXT\0"
    "\0"
-<<<<<<< HEAD
-   /* _mesa_function_pool[20022]: Tangent3fEXT (dynamic) */
+   /* _mesa_function_pool[20058]: Tangent3fEXT (dynamic) */
    "fff\0"
    "glTangent3fEXT\0"
    "\0"
-   /* _mesa_function_pool[20042]: SecondaryColor3uivEXT (will be remapped) */
-=======
-   /* _mesa_function_pool[19993]: Tangent3fEXT (dynamic) */
-   "fff\0"
-   "glTangent3fEXT\0"
-   "\0"
-   /* _mesa_function_pool[20013]: SecondaryColor3uivEXT (will be remapped) */
->>>>>>> cad14c25
+   /* _mesa_function_pool[20078]: SecondaryColor3uivEXT (will be remapped) */
    "p\0"
    "glSecondaryColor3uiv\0"
    "glSecondaryColor3uivEXT\0"
    "\0"
-<<<<<<< HEAD
-   /* _mesa_function_pool[20090]: MatrixIndexubvARB (dynamic) */
+   /* _mesa_function_pool[20126]: MatrixIndexubvARB (dynamic) */
    "ip\0"
    "glMatrixIndexubvARB\0"
    "\0"
-   /* _mesa_function_pool[20114]: Color4fNormal3fVertex3fSUN (dynamic) */
+   /* _mesa_function_pool[20150]: Color4fNormal3fVertex3fSUN (dynamic) */
    "ffffffffff\0"
    "glColor4fNormal3fVertex3fSUN\0"
    "\0"
-   /* _mesa_function_pool[20155]: PixelTexGenParameterfSGIS (will be remapped) */
+   /* _mesa_function_pool[20191]: PixelTexGenParameterfSGIS (will be remapped) */
    "if\0"
    "glPixelTexGenParameterfSGIS\0"
    "\0"
-   /* _mesa_function_pool[20187]: CreateShader (will be remapped) */
+   /* _mesa_function_pool[20223]: CreateShader (will be remapped) */
    "i\0"
    "glCreateShader\0"
    "\0"
-   /* _mesa_function_pool[20205]: GetColorTableParameterfv (offset 344) */
-=======
-   /* _mesa_function_pool[20061]: MatrixIndexubvARB (dynamic) */
-   "ip\0"
-   "glMatrixIndexubvARB\0"
-   "\0"
-   /* _mesa_function_pool[20085]: Color4fNormal3fVertex3fSUN (dynamic) */
-   "ffffffffff\0"
-   "glColor4fNormal3fVertex3fSUN\0"
-   "\0"
-   /* _mesa_function_pool[20126]: PixelTexGenParameterfSGIS (will be remapped) */
-   "if\0"
-   "glPixelTexGenParameterfSGIS\0"
-   "\0"
-   /* _mesa_function_pool[20158]: CreateShader (will be remapped) */
-   "i\0"
-   "glCreateShader\0"
-   "\0"
-   /* _mesa_function_pool[20176]: GetColorTableParameterfv (offset 344) */
->>>>>>> cad14c25
+   /* _mesa_function_pool[20241]: GetColorTableParameterfv (offset 344) */
    "iip\0"
    "glGetColorTableParameterfv\0"
    "glGetColorTableParameterfvSGI\0"
    "glGetColorTableParameterfvEXT\0"
    "\0"
-<<<<<<< HEAD
-   /* _mesa_function_pool[20297]: FragmentLightModelfvSGIX (dynamic) */
+   /* _mesa_function_pool[20333]: FragmentLightModelfvSGIX (dynamic) */
    "ip\0"
    "glFragmentLightModelfvSGIX\0"
    "\0"
-   /* _mesa_function_pool[20328]: Bitmap (offset 8) */
+   /* _mesa_function_pool[20364]: Bitmap (offset 8) */
    "iiffffp\0"
    "glBitmap\0"
    "\0"
-   /* _mesa_function_pool[20346]: MultiTexCoord3fARB (offset 394) */
-=======
-   /* _mesa_function_pool[20268]: FragmentLightModelfvSGIX (dynamic) */
-   "ip\0"
-   "glFragmentLightModelfvSGIX\0"
-   "\0"
-   /* _mesa_function_pool[20299]: Bitmap (offset 8) */
-   "iiffffp\0"
-   "glBitmap\0"
-   "\0"
-   /* _mesa_function_pool[20317]: MultiTexCoord3fARB (offset 394) */
->>>>>>> cad14c25
+   /* _mesa_function_pool[20382]: MultiTexCoord3fARB (offset 394) */
    "ifff\0"
    "glMultiTexCoord3f\0"
    "glMultiTexCoord3fARB\0"
    "\0"
-<<<<<<< HEAD
-   /* _mesa_function_pool[20391]: GetTexLevelParameterfv (offset 284) */
+   /* _mesa_function_pool[20427]: GetTexLevelParameterfv (offset 284) */
    "iiip\0"
    "glGetTexLevelParameterfv\0"
    "\0"
-   /* _mesa_function_pool[20422]: GetPixelTexGenParameterfvSGIS (will be remapped) */
+   /* _mesa_function_pool[20458]: GetPixelTexGenParameterfvSGIS (will be remapped) */
    "ip\0"
    "glGetPixelTexGenParameterfvSGIS\0"
    "\0"
-   /* _mesa_function_pool[20458]: GenFramebuffersEXT (will be remapped) */
-=======
-   /* _mesa_function_pool[20362]: GetTexLevelParameterfv (offset 284) */
-   "iiip\0"
-   "glGetTexLevelParameterfv\0"
-   "\0"
-   /* _mesa_function_pool[20393]: GetPixelTexGenParameterfvSGIS (will be remapped) */
-   "ip\0"
-   "glGetPixelTexGenParameterfvSGIS\0"
-   "\0"
-   /* _mesa_function_pool[20429]: GenFramebuffersEXT (will be remapped) */
->>>>>>> cad14c25
+   /* _mesa_function_pool[20494]: GenFramebuffersEXT (will be remapped) */
    "ip\0"
    "glGenFramebuffers\0"
    "glGenFramebuffersEXT\0"
    "\0"
-<<<<<<< HEAD
-   /* _mesa_function_pool[20501]: GetProgramParameterdvNV (will be remapped) */
+   /* _mesa_function_pool[20537]: GetProgramParameterdvNV (will be remapped) */
    "iiip\0"
    "glGetProgramParameterdvNV\0"
    "\0"
-   /* _mesa_function_pool[20533]: Vertex2sv (offset 133) */
+   /* _mesa_function_pool[20569]: Vertex2sv (offset 133) */
    "p\0"
    "glVertex2sv\0"
    "\0"
-   /* _mesa_function_pool[20548]: GetIntegerv (offset 263) */
+   /* _mesa_function_pool[20584]: GetIntegerv (offset 263) */
    "ip\0"
    "glGetIntegerv\0"
    "\0"
-   /* _mesa_function_pool[20566]: IsVertexArrayAPPLE (will be remapped) */
-=======
-   /* _mesa_function_pool[20472]: GetProgramParameterdvNV (will be remapped) */
-   "iiip\0"
-   "glGetProgramParameterdvNV\0"
-   "\0"
-   /* _mesa_function_pool[20504]: Vertex2sv (offset 133) */
-   "p\0"
-   "glVertex2sv\0"
-   "\0"
-   /* _mesa_function_pool[20519]: GetIntegerv (offset 263) */
-   "ip\0"
-   "glGetIntegerv\0"
-   "\0"
-   /* _mesa_function_pool[20537]: IsVertexArrayAPPLE (will be remapped) */
->>>>>>> cad14c25
+   /* _mesa_function_pool[20602]: IsVertexArrayAPPLE (will be remapped) */
    "i\0"
    "glIsVertexArray\0"
    "glIsVertexArrayAPPLE\0"
    "\0"
-<<<<<<< HEAD
-   /* _mesa_function_pool[20606]: FragmentLightfvSGIX (dynamic) */
+   /* _mesa_function_pool[20642]: FragmentLightfvSGIX (dynamic) */
    "iip\0"
    "glFragmentLightfvSGIX\0"
    "\0"
-   /* _mesa_function_pool[20633]: DetachShader (will be remapped) */
+   /* _mesa_function_pool[20669]: DetachShader (will be remapped) */
    "ii\0"
    "glDetachShader\0"
    "\0"
-   /* _mesa_function_pool[20652]: VertexAttrib4NubARB (will be remapped) */
-=======
-   /* _mesa_function_pool[20577]: FragmentLightfvSGIX (dynamic) */
-   "iip\0"
-   "glFragmentLightfvSGIX\0"
-   "\0"
-   /* _mesa_function_pool[20604]: DetachShader (will be remapped) */
-   "ii\0"
-   "glDetachShader\0"
-   "\0"
-   /* _mesa_function_pool[20623]: VertexAttrib4NubARB (will be remapped) */
->>>>>>> cad14c25
+   /* _mesa_function_pool[20688]: VertexAttrib4NubARB (will be remapped) */
    "iiiii\0"
    "glVertexAttrib4Nub\0"
    "glVertexAttrib4NubARB\0"
    "\0"
-<<<<<<< HEAD
-   /* _mesa_function_pool[20700]: GetProgramEnvParameterfvARB (will be remapped) */
+   /* _mesa_function_pool[20736]: GetProgramEnvParameterfvARB (will be remapped) */
    "iip\0"
    "glGetProgramEnvParameterfvARB\0"
    "\0"
-   /* _mesa_function_pool[20735]: GetTrackMatrixivNV (will be remapped) */
+   /* _mesa_function_pool[20771]: GetTrackMatrixivNV (will be remapped) */
    "iiip\0"
    "glGetTrackMatrixivNV\0"
    "\0"
-   /* _mesa_function_pool[20762]: VertexAttrib3svNV (will be remapped) */
+   /* _mesa_function_pool[20798]: VertexAttrib3svNV (will be remapped) */
    "ip\0"
    "glVertexAttrib3svNV\0"
    "\0"
-   /* _mesa_function_pool[20786]: Uniform4fvARB (will be remapped) */
-=======
-   /* _mesa_function_pool[20671]: GetProgramEnvParameterfvARB (will be remapped) */
-   "iip\0"
-   "glGetProgramEnvParameterfvARB\0"
-   "\0"
-   /* _mesa_function_pool[20706]: GetTrackMatrixivNV (will be remapped) */
-   "iiip\0"
-   "glGetTrackMatrixivNV\0"
-   "\0"
-   /* _mesa_function_pool[20733]: VertexAttrib3svNV (will be remapped) */
-   "ip\0"
-   "glVertexAttrib3svNV\0"
-   "\0"
-   /* _mesa_function_pool[20757]: Uniform4fvARB (will be remapped) */
->>>>>>> cad14c25
+   /* _mesa_function_pool[20822]: Uniform4fvARB (will be remapped) */
    "iip\0"
    "glUniform4fv\0"
    "glUniform4fvARB\0"
    "\0"
-<<<<<<< HEAD
-   /* _mesa_function_pool[20820]: MultTransposeMatrixfARB (will be remapped) */
-=======
-   /* _mesa_function_pool[20791]: MultTransposeMatrixfARB (will be remapped) */
->>>>>>> cad14c25
+   /* _mesa_function_pool[20856]: MultTransposeMatrixfARB (will be remapped) */
    "p\0"
    "glMultTransposeMatrixf\0"
    "glMultTransposeMatrixfARB\0"
    "\0"
-<<<<<<< HEAD
-   /* _mesa_function_pool[20872]: GetTexEnviv (offset 277) */
+   /* _mesa_function_pool[20908]: GetTexEnviv (offset 277) */
    "iip\0"
    "glGetTexEnviv\0"
    "\0"
-   /* _mesa_function_pool[20891]: ColorFragmentOp1ATI (will be remapped) */
+   /* _mesa_function_pool[20927]: ColorFragmentOp1ATI (will be remapped) */
    "iiiiiii\0"
    "glColorFragmentOp1ATI\0"
    "\0"
-   /* _mesa_function_pool[20922]: GetUniformfvARB (will be remapped) */
-=======
-   /* _mesa_function_pool[20843]: GetTexEnviv (offset 277) */
-   "iip\0"
-   "glGetTexEnviv\0"
-   "\0"
-   /* _mesa_function_pool[20862]: ColorFragmentOp1ATI (will be remapped) */
-   "iiiiiii\0"
-   "glColorFragmentOp1ATI\0"
-   "\0"
-   /* _mesa_function_pool[20893]: GetUniformfvARB (will be remapped) */
->>>>>>> cad14c25
+   /* _mesa_function_pool[20958]: GetUniformfvARB (will be remapped) */
    "iip\0"
    "glGetUniformfv\0"
    "glGetUniformfvARB\0"
    "\0"
-<<<<<<< HEAD
-   /* _mesa_function_pool[20960]: PopClientAttrib (offset 334) */
+   /* _mesa_function_pool[20996]: PopClientAttrib (offset 334) */
    "\0"
    "glPopClientAttrib\0"
    "\0"
-   /* _mesa_function_pool[20980]: ReplacementCodeuiTexCoord2fColor4fNormal3fVertex3fSUN (dynamic) */
+   /* _mesa_function_pool[21016]: ReplacementCodeuiTexCoord2fColor4fNormal3fVertex3fSUN (dynamic) */
    "iffffffffffff\0"
    "glReplacementCodeuiTexCoord2fColor4fNormal3fVertex3fSUN\0"
    "\0"
-   /* _mesa_function_pool[21051]: DetachObjectARB (will be remapped) */
+   /* _mesa_function_pool[21087]: DetachObjectARB (will be remapped) */
    "ii\0"
    "glDetachObjectARB\0"
    "\0"
-   /* _mesa_function_pool[21073]: VertexBlendARB (dynamic) */
+   /* _mesa_function_pool[21109]: VertexBlendARB (dynamic) */
    "i\0"
    "glVertexBlendARB\0"
    "\0"
-   /* _mesa_function_pool[21093]: WindowPos3iMESA (will be remapped) */
-=======
-   /* _mesa_function_pool[20931]: PopClientAttrib (offset 334) */
-   "\0"
-   "glPopClientAttrib\0"
-   "\0"
-   /* _mesa_function_pool[20951]: ReplacementCodeuiTexCoord2fColor4fNormal3fVertex3fSUN (dynamic) */
-   "iffffffffffff\0"
-   "glReplacementCodeuiTexCoord2fColor4fNormal3fVertex3fSUN\0"
-   "\0"
-   /* _mesa_function_pool[21022]: DetachObjectARB (will be remapped) */
-   "ii\0"
-   "glDetachObjectARB\0"
-   "\0"
-   /* _mesa_function_pool[21044]: VertexBlendARB (dynamic) */
-   "i\0"
-   "glVertexBlendARB\0"
-   "\0"
-   /* _mesa_function_pool[21064]: WindowPos3iMESA (will be remapped) */
->>>>>>> cad14c25
+   /* _mesa_function_pool[21129]: WindowPos3iMESA (will be remapped) */
    "iii\0"
    "glWindowPos3i\0"
    "glWindowPos3iARB\0"
    "glWindowPos3iMESA\0"
    "\0"
-<<<<<<< HEAD
-   /* _mesa_function_pool[21147]: SeparableFilter2D (offset 360) */
-=======
-   /* _mesa_function_pool[21118]: SeparableFilter2D (offset 360) */
->>>>>>> cad14c25
+   /* _mesa_function_pool[21183]: SeparableFilter2D (offset 360) */
    "iiiiiipp\0"
    "glSeparableFilter2D\0"
    "glSeparableFilter2DEXT\0"
    "\0"
-<<<<<<< HEAD
-   /* _mesa_function_pool[21200]: ProgramParameteriARB (will be remapped) */
+   /* _mesa_function_pool[21236]: ProgramParameteriARB (will be remapped) */
    "iii\0"
    "glProgramParameteriARB\0"
    "\0"
-   /* _mesa_function_pool[21228]: Map1d (offset 220) */
+   /* _mesa_function_pool[21264]: Map1d (offset 220) */
    "iddiip\0"
    "glMap1d\0"
    "\0"
-   /* _mesa_function_pool[21244]: Map1f (offset 221) */
+   /* _mesa_function_pool[21280]: Map1f (offset 221) */
    "iffiip\0"
    "glMap1f\0"
    "\0"
-   /* _mesa_function_pool[21260]: CompressedTexImage2DARB (will be remapped) */
-=======
-   /* _mesa_function_pool[21171]: ReplacementCodeuiColor4ubVertex3fvSUN (dynamic) */
-   "ppp\0"
-   "glReplacementCodeuiColor4ubVertex3fvSUN\0"
-   "\0"
-   /* _mesa_function_pool[21216]: Map1d (offset 220) */
-   "iddiip\0"
-   "glMap1d\0"
-   "\0"
-   /* _mesa_function_pool[21232]: Map1f (offset 221) */
-   "iffiip\0"
-   "glMap1f\0"
-   "\0"
-   /* _mesa_function_pool[21248]: CompressedTexImage2DARB (will be remapped) */
->>>>>>> cad14c25
+   /* _mesa_function_pool[21296]: CompressedTexImage2DARB (will be remapped) */
    "iiiiiiip\0"
    "glCompressedTexImage2D\0"
    "glCompressedTexImage2DARB\0"
    "\0"
-<<<<<<< HEAD
-   /* _mesa_function_pool[21319]: ArrayElement (offset 306) */
-=======
-   /* _mesa_function_pool[21307]: ArrayElement (offset 306) */
->>>>>>> cad14c25
+   /* _mesa_function_pool[21355]: ArrayElement (offset 306) */
    "i\0"
    "glArrayElement\0"
    "glArrayElementEXT\0"
    "\0"
-<<<<<<< HEAD
-   /* _mesa_function_pool[21355]: TexImage2D (offset 183) */
+   /* _mesa_function_pool[21391]: TexImage2D (offset 183) */
    "iiiiiiiip\0"
    "glTexImage2D\0"
    "\0"
-   /* _mesa_function_pool[21379]: DepthBoundsEXT (will be remapped) */
+   /* _mesa_function_pool[21415]: DepthBoundsEXT (will be remapped) */
    "dd\0"
    "glDepthBoundsEXT\0"
    "\0"
-   /* _mesa_function_pool[21400]: ProgramParameters4fvNV (will be remapped) */
+   /* _mesa_function_pool[21436]: ProgramParameters4fvNV (will be remapped) */
    "iiip\0"
    "glProgramParameters4fvNV\0"
    "\0"
-   /* _mesa_function_pool[21431]: DeformationMap3fSGIX (dynamic) */
+   /* _mesa_function_pool[21467]: DeformationMap3fSGIX (dynamic) */
    "iffiiffiiffiip\0"
    "glDeformationMap3fSGIX\0"
    "\0"
-   /* _mesa_function_pool[21470]: GetProgramivNV (will be remapped) */
+   /* _mesa_function_pool[21506]: GetProgramivNV (will be remapped) */
    "iip\0"
    "glGetProgramivNV\0"
    "\0"
-   /* _mesa_function_pool[21492]: GetMinmaxParameteriv (offset 366) */
-=======
-   /* _mesa_function_pool[21343]: TexImage2D (offset 183) */
-   "iiiiiiiip\0"
-   "glTexImage2D\0"
-   "\0"
-   /* _mesa_function_pool[21367]: DepthBoundsEXT (will be remapped) */
-   "dd\0"
-   "glDepthBoundsEXT\0"
-   "\0"
-   /* _mesa_function_pool[21388]: ProgramParameters4fvNV (will be remapped) */
-   "iiip\0"
-   "glProgramParameters4fvNV\0"
-   "\0"
-   /* _mesa_function_pool[21419]: DeformationMap3fSGIX (dynamic) */
-   "iffiiffiiffiip\0"
-   "glDeformationMap3fSGIX\0"
-   "\0"
-   /* _mesa_function_pool[21458]: GetProgramivNV (will be remapped) */
-   "iip\0"
-   "glGetProgramivNV\0"
-   "\0"
-   /* _mesa_function_pool[21480]: GetMinmaxParameteriv (offset 366) */
->>>>>>> cad14c25
+   /* _mesa_function_pool[21528]: GetMinmaxParameteriv (offset 366) */
    "iip\0"
    "glGetMinmaxParameteriv\0"
    "glGetMinmaxParameterivEXT\0"
    "\0"
-<<<<<<< HEAD
-   /* _mesa_function_pool[21546]: PixelTransferf (offset 247) */
+   /* _mesa_function_pool[21582]: PixelTransferf (offset 247) */
    "if\0"
    "glPixelTransferf\0"
    "\0"
-   /* _mesa_function_pool[21567]: CopyTexImage1D (offset 323) */
-=======
-   /* _mesa_function_pool[21534]: PixelTransferf (offset 247) */
-   "if\0"
-   "glPixelTransferf\0"
-   "\0"
-   /* _mesa_function_pool[21555]: CopyTexImage1D (offset 323) */
->>>>>>> cad14c25
+   /* _mesa_function_pool[21603]: CopyTexImage1D (offset 323) */
    "iiiiiii\0"
    "glCopyTexImage1D\0"
    "glCopyTexImage1DEXT\0"
    "\0"
-<<<<<<< HEAD
-   /* _mesa_function_pool[21613]: PushMatrix (offset 298) */
+   /* _mesa_function_pool[21649]: PushMatrix (offset 298) */
    "\0"
    "glPushMatrix\0"
    "\0"
-   /* _mesa_function_pool[21628]: Fogiv (offset 156) */
+   /* _mesa_function_pool[21664]: Fogiv (offset 156) */
    "ip\0"
    "glFogiv\0"
    "\0"
-   /* _mesa_function_pool[21640]: TexCoord1dv (offset 95) */
+   /* _mesa_function_pool[21676]: TexCoord1dv (offset 95) */
    "p\0"
    "glTexCoord1dv\0"
    "\0"
-   /* _mesa_function_pool[21657]: AlphaFragmentOp3ATI (will be remapped) */
+   /* _mesa_function_pool[21693]: AlphaFragmentOp3ATI (will be remapped) */
    "iiiiiiiiiiii\0"
    "glAlphaFragmentOp3ATI\0"
    "\0"
-   /* _mesa_function_pool[21693]: PixelTransferi (offset 248) */
+   /* _mesa_function_pool[21729]: PixelTransferi (offset 248) */
    "ii\0"
    "glPixelTransferi\0"
    "\0"
-   /* _mesa_function_pool[21714]: GetVertexAttribdvNV (will be remapped) */
+   /* _mesa_function_pool[21750]: GetVertexAttribdvNV (will be remapped) */
    "iip\0"
    "glGetVertexAttribdvNV\0"
    "\0"
-   /* _mesa_function_pool[21741]: VertexAttrib3fvNV (will be remapped) */
+   /* _mesa_function_pool[21777]: VertexAttrib3fvNV (will be remapped) */
    "ip\0"
    "glVertexAttrib3fvNV\0"
    "\0"
-   /* _mesa_function_pool[21765]: Rotatef (offset 300) */
+   /* _mesa_function_pool[21801]: Rotatef (offset 300) */
    "ffff\0"
    "glRotatef\0"
    "\0"
-   /* _mesa_function_pool[21781]: GetFinalCombinerInputParameterivNV (will be remapped) */
+   /* _mesa_function_pool[21817]: GetFinalCombinerInputParameterivNV (will be remapped) */
    "iip\0"
    "glGetFinalCombinerInputParameterivNV\0"
    "\0"
-   /* _mesa_function_pool[21823]: Vertex3i (offset 138) */
+   /* _mesa_function_pool[21859]: Vertex3i (offset 138) */
    "iii\0"
    "glVertex3i\0"
    "\0"
-   /* _mesa_function_pool[21839]: Vertex3f (offset 136) */
+   /* _mesa_function_pool[21875]: Vertex3f (offset 136) */
    "fff\0"
    "glVertex3f\0"
    "\0"
-   /* _mesa_function_pool[21855]: Clear (offset 203) */
+   /* _mesa_function_pool[21891]: Clear (offset 203) */
    "i\0"
    "glClear\0"
    "\0"
-   /* _mesa_function_pool[21866]: Vertex3d (offset 134) */
+   /* _mesa_function_pool[21902]: Vertex3d (offset 134) */
    "ddd\0"
    "glVertex3d\0"
    "\0"
-   /* _mesa_function_pool[21882]: GetMapParameterivNV (dynamic) */
+   /* _mesa_function_pool[21918]: GetMapParameterivNV (dynamic) */
    "iip\0"
    "glGetMapParameterivNV\0"
    "\0"
-   /* _mesa_function_pool[21909]: Uniform4iARB (will be remapped) */
-=======
-   /* _mesa_function_pool[21601]: PushMatrix (offset 298) */
-   "\0"
-   "glPushMatrix\0"
-   "\0"
-   /* _mesa_function_pool[21616]: Fogiv (offset 156) */
-   "ip\0"
-   "glFogiv\0"
-   "\0"
-   /* _mesa_function_pool[21628]: TexCoord1dv (offset 95) */
-   "p\0"
-   "glTexCoord1dv\0"
-   "\0"
-   /* _mesa_function_pool[21645]: AlphaFragmentOp3ATI (will be remapped) */
-   "iiiiiiiiiiii\0"
-   "glAlphaFragmentOp3ATI\0"
-   "\0"
-   /* _mesa_function_pool[21681]: PixelTransferi (offset 248) */
-   "ii\0"
-   "glPixelTransferi\0"
-   "\0"
-   /* _mesa_function_pool[21702]: GetVertexAttribdvNV (will be remapped) */
-   "iip\0"
-   "glGetVertexAttribdvNV\0"
-   "\0"
-   /* _mesa_function_pool[21729]: VertexAttrib3fvNV (will be remapped) */
-   "ip\0"
-   "glVertexAttrib3fvNV\0"
-   "\0"
-   /* _mesa_function_pool[21753]: Rotatef (offset 300) */
-   "ffff\0"
-   "glRotatef\0"
-   "\0"
-   /* _mesa_function_pool[21769]: GetFinalCombinerInputParameterivNV (will be remapped) */
-   "iip\0"
-   "glGetFinalCombinerInputParameterivNV\0"
-   "\0"
-   /* _mesa_function_pool[21811]: Vertex3i (offset 138) */
-   "iii\0"
-   "glVertex3i\0"
-   "\0"
-   /* _mesa_function_pool[21827]: Vertex3f (offset 136) */
-   "fff\0"
-   "glVertex3f\0"
-   "\0"
-   /* _mesa_function_pool[21843]: Clear (offset 203) */
-   "i\0"
-   "glClear\0"
-   "\0"
-   /* _mesa_function_pool[21854]: Vertex3d (offset 134) */
-   "ddd\0"
-   "glVertex3d\0"
-   "\0"
-   /* _mesa_function_pool[21870]: GetMapParameterivNV (dynamic) */
-   "iip\0"
-   "glGetMapParameterivNV\0"
-   "\0"
-   /* _mesa_function_pool[21897]: Uniform4iARB (will be remapped) */
->>>>>>> cad14c25
+   /* _mesa_function_pool[21945]: Uniform4iARB (will be remapped) */
    "iiiii\0"
    "glUniform4i\0"
    "glUniform4iARB\0"
    "\0"
-<<<<<<< HEAD
-   /* _mesa_function_pool[21943]: ReadBuffer (offset 254) */
+   /* _mesa_function_pool[21979]: ReadBuffer (offset 254) */
    "i\0"
    "glReadBuffer\0"
    "\0"
-   /* _mesa_function_pool[21959]: ConvolutionParameteri (offset 352) */
-=======
-   /* _mesa_function_pool[21931]: ReadBuffer (offset 254) */
-   "i\0"
-   "glReadBuffer\0"
-   "\0"
-   /* _mesa_function_pool[21947]: ConvolutionParameteri (offset 352) */
->>>>>>> cad14c25
+   /* _mesa_function_pool[21995]: ConvolutionParameteri (offset 352) */
    "iii\0"
    "glConvolutionParameteri\0"
    "glConvolutionParameteriEXT\0"
    "\0"
-<<<<<<< HEAD
-   /* _mesa_function_pool[22015]: Ortho (offset 296) */
+   /* _mesa_function_pool[22051]: Ortho (offset 296) */
    "dddddd\0"
    "glOrtho\0"
    "\0"
-   /* _mesa_function_pool[22031]: Binormal3sEXT (dynamic) */
+   /* _mesa_function_pool[22067]: Binormal3sEXT (dynamic) */
    "iii\0"
    "glBinormal3sEXT\0"
    "\0"
-   /* _mesa_function_pool[22052]: ListBase (offset 6) */
+   /* _mesa_function_pool[22088]: ListBase (offset 6) */
    "i\0"
    "glListBase\0"
    "\0"
-   /* _mesa_function_pool[22066]: Vertex3s (offset 140) */
+   /* _mesa_function_pool[22102]: Vertex3s (offset 140) */
    "iii\0"
    "glVertex3s\0"
    "\0"
-   /* _mesa_function_pool[22082]: ConvolutionParameterf (offset 350) */
-=======
-   /* _mesa_function_pool[22003]: Ortho (offset 296) */
-   "dddddd\0"
-   "glOrtho\0"
-   "\0"
-   /* _mesa_function_pool[22019]: Binormal3sEXT (dynamic) */
-   "iii\0"
-   "glBinormal3sEXT\0"
-   "\0"
-   /* _mesa_function_pool[22040]: ListBase (offset 6) */
-   "i\0"
-   "glListBase\0"
-   "\0"
-   /* _mesa_function_pool[22054]: Vertex3s (offset 140) */
-   "iii\0"
-   "glVertex3s\0"
-   "\0"
-   /* _mesa_function_pool[22070]: ConvolutionParameterf (offset 350) */
->>>>>>> cad14c25
+   /* _mesa_function_pool[22118]: ConvolutionParameterf (offset 350) */
    "iif\0"
    "glConvolutionParameterf\0"
    "glConvolutionParameterfEXT\0"
    "\0"
-<<<<<<< HEAD
-   /* _mesa_function_pool[22138]: GetColorTableParameteriv (offset 345) */
-=======
-   /* _mesa_function_pool[22126]: GetColorTableParameteriv (offset 345) */
->>>>>>> cad14c25
+   /* _mesa_function_pool[22174]: GetColorTableParameteriv (offset 345) */
    "iip\0"
    "glGetColorTableParameteriv\0"
    "glGetColorTableParameterivSGI\0"
    "glGetColorTableParameterivEXT\0"
    "\0"
-<<<<<<< HEAD
-   /* _mesa_function_pool[22230]: ProgramEnvParameter4dvARB (will be remapped) */
-=======
-   /* _mesa_function_pool[22218]: ProgramEnvParameter4dvARB (will be remapped) */
->>>>>>> cad14c25
+   /* _mesa_function_pool[22266]: ProgramEnvParameter4dvARB (will be remapped) */
    "iip\0"
    "glProgramEnvParameter4dvARB\0"
    "glProgramParameter4dvNV\0"
    "\0"
-<<<<<<< HEAD
-   /* _mesa_function_pool[22287]: ShadeModel (offset 177) */
+   /* _mesa_function_pool[22323]: ShadeModel (offset 177) */
    "i\0"
    "glShadeModel\0"
    "\0"
-   /* _mesa_function_pool[22303]: VertexAttribs2fvNV (will be remapped) */
+   /* _mesa_function_pool[22339]: VertexAttribs2fvNV (will be remapped) */
    "iip\0"
    "glVertexAttribs2fvNV\0"
    "\0"
-   /* _mesa_function_pool[22329]: Rectiv (offset 91) */
+   /* _mesa_function_pool[22365]: Rectiv (offset 91) */
    "pp\0"
    "glRectiv\0"
    "\0"
-   /* _mesa_function_pool[22342]: UseProgramObjectARB (will be remapped) */
-=======
-   /* _mesa_function_pool[22275]: ShadeModel (offset 177) */
-   "i\0"
-   "glShadeModel\0"
-   "\0"
-   /* _mesa_function_pool[22291]: VertexAttribs2fvNV (will be remapped) */
-   "iip\0"
-   "glVertexAttribs2fvNV\0"
-   "\0"
-   /* _mesa_function_pool[22317]: Rectiv (offset 91) */
-   "pp\0"
-   "glRectiv\0"
-   "\0"
-   /* _mesa_function_pool[22330]: UseProgramObjectARB (will be remapped) */
->>>>>>> cad14c25
+   /* _mesa_function_pool[22378]: UseProgramObjectARB (will be remapped) */
    "i\0"
    "glUseProgram\0"
    "glUseProgramObjectARB\0"
    "\0"
-<<<<<<< HEAD
-   /* _mesa_function_pool[22380]: GetMapParameterfvNV (dynamic) */
+   /* _mesa_function_pool[22416]: GetMapParameterfvNV (dynamic) */
    "iip\0"
    "glGetMapParameterfvNV\0"
    "\0"
-   /* _mesa_function_pool[22407]: PassTexCoordATI (will be remapped) */
+   /* _mesa_function_pool[22443]: PassTexCoordATI (will be remapped) */
    "iii\0"
    "glPassTexCoordATI\0"
    "\0"
-   /* _mesa_function_pool[22430]: DeleteProgram (will be remapped) */
+   /* _mesa_function_pool[22466]: DeleteProgram (will be remapped) */
    "i\0"
    "glDeleteProgram\0"
    "\0"
-   /* _mesa_function_pool[22449]: Tangent3ivEXT (dynamic) */
+   /* _mesa_function_pool[22485]: Tangent3ivEXT (dynamic) */
    "p\0"
    "glTangent3ivEXT\0"
    "\0"
-   /* _mesa_function_pool[22468]: Tangent3dEXT (dynamic) */
+   /* _mesa_function_pool[22504]: Tangent3dEXT (dynamic) */
    "ddd\0"
    "glTangent3dEXT\0"
    "\0"
-   /* _mesa_function_pool[22488]: SecondaryColor3dvEXT (will be remapped) */
-=======
-   /* _mesa_function_pool[22368]: GetMapParameterfvNV (dynamic) */
-   "iip\0"
-   "glGetMapParameterfvNV\0"
-   "\0"
-   /* _mesa_function_pool[22395]: PassTexCoordATI (will be remapped) */
-   "iii\0"
-   "glPassTexCoordATI\0"
-   "\0"
-   /* _mesa_function_pool[22418]: DeleteProgram (will be remapped) */
-   "i\0"
-   "glDeleteProgram\0"
-   "\0"
-   /* _mesa_function_pool[22437]: Tangent3ivEXT (dynamic) */
-   "p\0"
-   "glTangent3ivEXT\0"
-   "\0"
-   /* _mesa_function_pool[22456]: Tangent3dEXT (dynamic) */
-   "ddd\0"
-   "glTangent3dEXT\0"
-   "\0"
-   /* _mesa_function_pool[22476]: SecondaryColor3dvEXT (will be remapped) */
->>>>>>> cad14c25
+   /* _mesa_function_pool[22524]: SecondaryColor3dvEXT (will be remapped) */
    "p\0"
    "glSecondaryColor3dv\0"
    "glSecondaryColor3dvEXT\0"
    "\0"
-<<<<<<< HEAD
-   /* _mesa_function_pool[22534]: Vertex2fv (offset 129) */
+   /* _mesa_function_pool[22570]: Vertex2fv (offset 129) */
    "p\0"
    "glVertex2fv\0"
    "\0"
-   /* _mesa_function_pool[22549]: MultiDrawArraysEXT (will be remapped) */
-=======
-   /* _mesa_function_pool[22522]: Vertex2fv (offset 129) */
-   "p\0"
-   "glVertex2fv\0"
-   "\0"
-   /* _mesa_function_pool[22537]: MultiDrawArraysEXT (will be remapped) */
->>>>>>> cad14c25
+   /* _mesa_function_pool[22585]: MultiDrawArraysEXT (will be remapped) */
    "ippi\0"
    "glMultiDrawArrays\0"
    "glMultiDrawArraysEXT\0"
    "\0"
-<<<<<<< HEAD
-   /* _mesa_function_pool[22594]: BindRenderbufferEXT (will be remapped) */
-=======
-   /* _mesa_function_pool[22582]: BindRenderbufferEXT (will be remapped) */
->>>>>>> cad14c25
+   /* _mesa_function_pool[22630]: BindRenderbufferEXT (will be remapped) */
    "ii\0"
    "glBindRenderbuffer\0"
    "glBindRenderbufferEXT\0"
    "\0"
-<<<<<<< HEAD
-   /* _mesa_function_pool[22639]: MultiTexCoord4dARB (offset 400) */
-=======
-   /* _mesa_function_pool[22627]: MultiTexCoord4dARB (offset 400) */
->>>>>>> cad14c25
+   /* _mesa_function_pool[22675]: MultiTexCoord4dARB (offset 400) */
    "idddd\0"
    "glMultiTexCoord4d\0"
    "glMultiTexCoord4dARB\0"
    "\0"
-<<<<<<< HEAD
-   /* _mesa_function_pool[22685]: FramebufferTextureFaceARB (will be remapped) */
+   /* _mesa_function_pool[22721]: FramebufferTextureFaceARB (will be remapped) */
    "iiiii\0"
    "glFramebufferTextureFaceARB\0"
    "\0"
-   /* _mesa_function_pool[22720]: Vertex3sv (offset 141) */
+   /* _mesa_function_pool[22756]: Vertex3sv (offset 141) */
    "p\0"
    "glVertex3sv\0"
    "\0"
-   /* _mesa_function_pool[22735]: SecondaryColor3usEXT (will be remapped) */
-=======
-   /* _mesa_function_pool[22673]: Vertex3sv (offset 141) */
-   "p\0"
-   "glVertex3sv\0"
-   "\0"
-   /* _mesa_function_pool[22688]: SecondaryColor3usEXT (will be remapped) */
->>>>>>> cad14c25
+   /* _mesa_function_pool[22771]: SecondaryColor3usEXT (will be remapped) */
    "iii\0"
    "glSecondaryColor3us\0"
    "glSecondaryColor3usEXT\0"
    "\0"
-<<<<<<< HEAD
-   /* _mesa_function_pool[22783]: ProgramLocalParameter4fvARB (will be remapped) */
+   /* _mesa_function_pool[22819]: ProgramLocalParameter4fvARB (will be remapped) */
    "iip\0"
    "glProgramLocalParameter4fvARB\0"
    "\0"
-   /* _mesa_function_pool[22818]: DeleteProgramsNV (will be remapped) */
-=======
-   /* _mesa_function_pool[22736]: ProgramLocalParameter4fvARB (will be remapped) */
-   "iip\0"
-   "glProgramLocalParameter4fvARB\0"
-   "\0"
-   /* _mesa_function_pool[22771]: DeleteProgramsNV (will be remapped) */
->>>>>>> cad14c25
+   /* _mesa_function_pool[22854]: DeleteProgramsNV (will be remapped) */
    "ip\0"
    "glDeleteProgramsARB\0"
    "glDeleteProgramsNV\0"
    "\0"
-<<<<<<< HEAD
-   /* _mesa_function_pool[22861]: EvalMesh1 (offset 236) */
+   /* _mesa_function_pool[22897]: EvalMesh1 (offset 236) */
    "iii\0"
    "glEvalMesh1\0"
    "\0"
-   /* _mesa_function_pool[22878]: GetCombinerOutputParameterfvNV (will be remapped) */
+   /* _mesa_function_pool[22914]: GetCombinerOutputParameterfvNV (will be remapped) */
    "iiip\0"
    "glGetCombinerOutputParameterfvNV\0"
    "\0"
-   /* _mesa_function_pool[22917]: MultiTexCoord1sARB (offset 382) */
-=======
-   /* _mesa_function_pool[22814]: EvalMesh1 (offset 236) */
-   "iii\0"
-   "glEvalMesh1\0"
-   "\0"
-   /* _mesa_function_pool[22831]: MultiTexCoord1sARB (offset 382) */
->>>>>>> cad14c25
+   /* _mesa_function_pool[22953]: MultiTexCoord1sARB (offset 382) */
    "ii\0"
    "glMultiTexCoord1s\0"
    "glMultiTexCoord1sARB\0"
    "\0"
-<<<<<<< HEAD
-   /* _mesa_function_pool[22960]: ReplacementCodeuiColor3fVertex3fSUN (dynamic) */
+   /* _mesa_function_pool[22996]: ReplacementCodeuiColor3fVertex3fSUN (dynamic) */
    "iffffff\0"
    "glReplacementCodeuiColor3fVertex3fSUN\0"
    "\0"
-   /* _mesa_function_pool[23007]: GetVertexAttribPointervNV (will be remapped) */
-=======
-   /* _mesa_function_pool[22874]: ReplacementCodeuiColor3fVertex3fSUN (dynamic) */
-   "iffffff\0"
-   "glReplacementCodeuiColor3fVertex3fSUN\0"
-   "\0"
-   /* _mesa_function_pool[22921]: GetVertexAttribPointervNV (will be remapped) */
->>>>>>> cad14c25
+   /* _mesa_function_pool[23043]: GetVertexAttribPointervNV (will be remapped) */
    "iip\0"
    "glGetVertexAttribPointerv\0"
    "glGetVertexAttribPointervARB\0"
    "glGetVertexAttribPointervNV\0"
    "\0"
-<<<<<<< HEAD
-   /* _mesa_function_pool[23095]: MultiTexCoord1dvARB (offset 377) */
-=======
-   /* _mesa_function_pool[23009]: MultiTexCoord1dvARB (offset 377) */
->>>>>>> cad14c25
+   /* _mesa_function_pool[23131]: MultiTexCoord1dvARB (offset 377) */
    "ip\0"
    "glMultiTexCoord1dv\0"
    "glMultiTexCoord1dvARB\0"
    "\0"
-<<<<<<< HEAD
-   /* _mesa_function_pool[23140]: Uniform2iARB (will be remapped) */
-=======
-   /* _mesa_function_pool[23054]: Uniform2iARB (will be remapped) */
->>>>>>> cad14c25
+   /* _mesa_function_pool[23176]: Uniform2iARB (will be remapped) */
    "iii\0"
    "glUniform2i\0"
    "glUniform2iARB\0"
    "\0"
-<<<<<<< HEAD
-   /* _mesa_function_pool[23172]: Vertex2iv (offset 131) */
+   /* _mesa_function_pool[23208]: Vertex2iv (offset 131) */
    "p\0"
    "glVertex2iv\0"
    "\0"
-   /* _mesa_function_pool[23187]: GetProgramStringNV (will be remapped) */
+   /* _mesa_function_pool[23223]: GetProgramStringNV (will be remapped) */
    "iip\0"
    "glGetProgramStringNV\0"
    "\0"
-   /* _mesa_function_pool[23213]: ColorPointerEXT (will be remapped) */
+   /* _mesa_function_pool[23249]: ColorPointerEXT (will be remapped) */
    "iiiip\0"
    "glColorPointerEXT\0"
    "\0"
-   /* _mesa_function_pool[23238]: LineWidth (offset 168) */
+   /* _mesa_function_pool[23274]: LineWidth (offset 168) */
    "f\0"
    "glLineWidth\0"
    "\0"
-   /* _mesa_function_pool[23253]: MapBufferARB (will be remapped) */
-=======
-   /* _mesa_function_pool[23086]: Vertex2iv (offset 131) */
-   "p\0"
-   "glVertex2iv\0"
-   "\0"
-   /* _mesa_function_pool[23101]: GetProgramStringNV (will be remapped) */
-   "iip\0"
-   "glGetProgramStringNV\0"
-   "\0"
-   /* _mesa_function_pool[23127]: ColorPointerEXT (will be remapped) */
-   "iiiip\0"
-   "glColorPointerEXT\0"
-   "\0"
-   /* _mesa_function_pool[23152]: LineWidth (offset 168) */
-   "f\0"
-   "glLineWidth\0"
-   "\0"
-   /* _mesa_function_pool[23167]: MapBufferARB (will be remapped) */
->>>>>>> cad14c25
+   /* _mesa_function_pool[23289]: MapBufferARB (will be remapped) */
    "ii\0"
    "glMapBuffer\0"
    "glMapBufferARB\0"
    "\0"
-<<<<<<< HEAD
-   /* _mesa_function_pool[23284]: MultiDrawElementsBaseVertex (will be remapped) */
+   /* _mesa_function_pool[23320]: MultiDrawElementsBaseVertex (will be remapped) */
    "ipipip\0"
    "glMultiDrawElementsBaseVertex\0"
    "\0"
-   /* _mesa_function_pool[23322]: Binormal3svEXT (dynamic) */
+   /* _mesa_function_pool[23358]: Binormal3svEXT (dynamic) */
    "p\0"
    "glBinormal3svEXT\0"
    "\0"
-   /* _mesa_function_pool[23342]: ApplyTextureEXT (dynamic) */
+   /* _mesa_function_pool[23378]: ApplyTextureEXT (dynamic) */
    "i\0"
    "glApplyTextureEXT\0"
    "\0"
-   /* _mesa_function_pool[23363]: TexGendv (offset 189) */
+   /* _mesa_function_pool[23399]: TexGendv (offset 189) */
    "iip\0"
    "glTexGendv\0"
    "\0"
-   /* _mesa_function_pool[23379]: TextureMaterialEXT (dynamic) */
+   /* _mesa_function_pool[23415]: TextureMaterialEXT (dynamic) */
    "ii\0"
    "glTextureMaterialEXT\0"
    "\0"
-   /* _mesa_function_pool[23404]: TextureLightEXT (dynamic) */
+   /* _mesa_function_pool[23440]: TextureLightEXT (dynamic) */
    "i\0"
    "glTextureLightEXT\0"
    "\0"
-   /* _mesa_function_pool[23425]: ResetMinmax (offset 370) */
-=======
-   /* _mesa_function_pool[23198]: MultiDrawElementsBaseVertex (will be remapped) */
-   "ipipip\0"
-   "glMultiDrawElementsBaseVertex\0"
-   "\0"
-   /* _mesa_function_pool[23236]: Binormal3svEXT (dynamic) */
-   "p\0"
-   "glBinormal3svEXT\0"
-   "\0"
-   /* _mesa_function_pool[23256]: ApplyTextureEXT (dynamic) */
-   "i\0"
-   "glApplyTextureEXT\0"
-   "\0"
-   /* _mesa_function_pool[23277]: TexGendv (offset 189) */
-   "iip\0"
-   "glTexGendv\0"
-   "\0"
-   /* _mesa_function_pool[23293]: TextureMaterialEXT (dynamic) */
-   "ii\0"
-   "glTextureMaterialEXT\0"
-   "\0"
-   /* _mesa_function_pool[23318]: TextureLightEXT (dynamic) */
-   "i\0"
-   "glTextureLightEXT\0"
-   "\0"
-   /* _mesa_function_pool[23339]: ResetMinmax (offset 370) */
->>>>>>> cad14c25
+   /* _mesa_function_pool[23461]: ResetMinmax (offset 370) */
    "i\0"
    "glResetMinmax\0"
    "glResetMinmaxEXT\0"
    "\0"
-<<<<<<< HEAD
-   /* _mesa_function_pool[23459]: SpriteParameterfSGIX (dynamic) */
+   /* _mesa_function_pool[23495]: SpriteParameterfSGIX (dynamic) */
    "if\0"
    "glSpriteParameterfSGIX\0"
    "\0"
-   /* _mesa_function_pool[23486]: EnableClientState (offset 313) */
+   /* _mesa_function_pool[23522]: EnableClientState (offset 313) */
    "i\0"
    "glEnableClientState\0"
    "\0"
-   /* _mesa_function_pool[23509]: VertexAttrib4sNV (will be remapped) */
+   /* _mesa_function_pool[23545]: VertexAttrib4sNV (will be remapped) */
    "iiiii\0"
    "glVertexAttrib4sNV\0"
    "\0"
-   /* _mesa_function_pool[23535]: GetConvolutionParameterfv (offset 357) */
-=======
-   /* _mesa_function_pool[23373]: SpriteParameterfSGIX (dynamic) */
-   "if\0"
-   "glSpriteParameterfSGIX\0"
-   "\0"
-   /* _mesa_function_pool[23400]: EnableClientState (offset 313) */
-   "i\0"
-   "glEnableClientState\0"
-   "\0"
-   /* _mesa_function_pool[23423]: VertexAttrib4sNV (will be remapped) */
-   "iiiii\0"
-   "glVertexAttrib4sNV\0"
-   "\0"
-   /* _mesa_function_pool[23449]: GetConvolutionParameterfv (offset 357) */
->>>>>>> cad14c25
+   /* _mesa_function_pool[23571]: GetConvolutionParameterfv (offset 357) */
    "iip\0"
    "glGetConvolutionParameterfv\0"
    "glGetConvolutionParameterfvEXT\0"
    "\0"
-<<<<<<< HEAD
-   /* _mesa_function_pool[23599]: VertexAttribs4dvNV (will be remapped) */
+   /* _mesa_function_pool[23635]: VertexAttribs4dvNV (will be remapped) */
    "iip\0"
    "glVertexAttribs4dvNV\0"
    "\0"
-   /* _mesa_function_pool[23625]: VertexAttrib4dARB (will be remapped) */
-=======
-   /* _mesa_function_pool[23513]: VertexAttribs4dvNV (will be remapped) */
-   "iip\0"
-   "glVertexAttribs4dvNV\0"
-   "\0"
-   /* _mesa_function_pool[23539]: MultiModeDrawArraysIBM (will be remapped) */
-   "pppii\0"
-   "glMultiModeDrawArraysIBM\0"
-   "\0"
-   /* _mesa_function_pool[23571]: VertexAttrib4dARB (will be remapped) */
->>>>>>> cad14c25
+   /* _mesa_function_pool[23661]: VertexAttrib4dARB (will be remapped) */
    "idddd\0"
    "glVertexAttrib4d\0"
    "glVertexAttrib4dARB\0"
    "\0"
-<<<<<<< HEAD
-   /* _mesa_function_pool[23669]: GetTexBumpParameterfvATI (will be remapped) */
+   /* _mesa_function_pool[23705]: GetTexBumpParameterfvATI (will be remapped) */
    "ip\0"
    "glGetTexBumpParameterfvATI\0"
    "\0"
-   /* _mesa_function_pool[23700]: ProgramNamedParameter4dNV (will be remapped) */
+   /* _mesa_function_pool[23736]: ProgramNamedParameter4dNV (will be remapped) */
    "iipdddd\0"
    "glProgramNamedParameter4dNV\0"
    "\0"
-   /* _mesa_function_pool[23737]: GetMaterialfv (offset 269) */
+   /* _mesa_function_pool[23773]: GetMaterialfv (offset 269) */
    "iip\0"
    "glGetMaterialfv\0"
    "\0"
-   /* _mesa_function_pool[23758]: VertexWeightfEXT (dynamic) */
+   /* _mesa_function_pool[23794]: VertexWeightfEXT (dynamic) */
    "f\0"
    "glVertexWeightfEXT\0"
    "\0"
-   /* _mesa_function_pool[23780]: Binormal3fEXT (dynamic) */
+   /* _mesa_function_pool[23816]: Binormal3fEXT (dynamic) */
    "fff\0"
    "glBinormal3fEXT\0"
    "\0"
-   /* _mesa_function_pool[23801]: CallList (offset 2) */
+   /* _mesa_function_pool[23837]: CallList (offset 2) */
    "i\0"
    "glCallList\0"
    "\0"
-   /* _mesa_function_pool[23815]: Materialfv (offset 170) */
+   /* _mesa_function_pool[23851]: Materialfv (offset 170) */
    "iip\0"
    "glMaterialfv\0"
    "\0"
-   /* _mesa_function_pool[23833]: TexCoord3fv (offset 113) */
+   /* _mesa_function_pool[23869]: TexCoord3fv (offset 113) */
    "p\0"
    "glTexCoord3fv\0"
    "\0"
-   /* _mesa_function_pool[23850]: FogCoordfvEXT (will be remapped) */
-=======
-   /* _mesa_function_pool[23615]: GetTexBumpParameterfvATI (will be remapped) */
-   "ip\0"
-   "glGetTexBumpParameterfvATI\0"
-   "\0"
-   /* _mesa_function_pool[23646]: ProgramNamedParameter4dNV (will be remapped) */
-   "iipdddd\0"
-   "glProgramNamedParameter4dNV\0"
-   "\0"
-   /* _mesa_function_pool[23683]: GetMaterialfv (offset 269) */
-   "iip\0"
-   "glGetMaterialfv\0"
-   "\0"
-   /* _mesa_function_pool[23704]: VertexWeightfEXT (dynamic) */
-   "f\0"
-   "glVertexWeightfEXT\0"
-   "\0"
-   /* _mesa_function_pool[23726]: Binormal3fEXT (dynamic) */
-   "fff\0"
-   "glBinormal3fEXT\0"
-   "\0"
-   /* _mesa_function_pool[23747]: CallList (offset 2) */
-   "i\0"
-   "glCallList\0"
-   "\0"
-   /* _mesa_function_pool[23761]: Materialfv (offset 170) */
-   "iip\0"
-   "glMaterialfv\0"
-   "\0"
-   /* _mesa_function_pool[23779]: TexCoord3fv (offset 113) */
-   "p\0"
-   "glTexCoord3fv\0"
-   "\0"
-   /* _mesa_function_pool[23796]: FogCoordfvEXT (will be remapped) */
->>>>>>> cad14c25
+   /* _mesa_function_pool[23886]: FogCoordfvEXT (will be remapped) */
    "p\0"
    "glFogCoordfv\0"
    "glFogCoordfvEXT\0"
    "\0"
-<<<<<<< HEAD
-   /* _mesa_function_pool[23882]: MultiTexCoord1ivARB (offset 381) */
-=======
-   /* _mesa_function_pool[23828]: MultiTexCoord1ivARB (offset 381) */
->>>>>>> cad14c25
+   /* _mesa_function_pool[23918]: MultiTexCoord1ivARB (offset 381) */
    "ip\0"
    "glMultiTexCoord1iv\0"
    "glMultiTexCoord1ivARB\0"
    "\0"
-<<<<<<< HEAD
-   /* _mesa_function_pool[23927]: SecondaryColor3ubEXT (will be remapped) */
-=======
-   /* _mesa_function_pool[23873]: SecondaryColor3ubEXT (will be remapped) */
->>>>>>> cad14c25
+   /* _mesa_function_pool[23963]: SecondaryColor3ubEXT (will be remapped) */
    "iii\0"
    "glSecondaryColor3ub\0"
    "glSecondaryColor3ubEXT\0"
    "\0"
-<<<<<<< HEAD
-   /* _mesa_function_pool[23975]: MultiTexCoord2ivARB (offset 389) */
-=======
-   /* _mesa_function_pool[23921]: MultiTexCoord2ivARB (offset 389) */
->>>>>>> cad14c25
+   /* _mesa_function_pool[24011]: MultiTexCoord2ivARB (offset 389) */
    "ip\0"
    "glMultiTexCoord2iv\0"
    "glMultiTexCoord2ivARB\0"
    "\0"
-<<<<<<< HEAD
-   /* _mesa_function_pool[24020]: FogFuncSGIS (dynamic) */
+   /* _mesa_function_pool[24056]: FogFuncSGIS (dynamic) */
    "ip\0"
    "glFogFuncSGIS\0"
    "\0"
-   /* _mesa_function_pool[24038]: CopyTexSubImage2D (offset 326) */
-=======
-   /* _mesa_function_pool[23966]: FogFuncSGIS (dynamic) */
-   "ip\0"
-   "glFogFuncSGIS\0"
-   "\0"
-   /* _mesa_function_pool[23984]: CopyTexSubImage2D (offset 326) */
->>>>>>> cad14c25
+   /* _mesa_function_pool[24074]: CopyTexSubImage2D (offset 326) */
    "iiiiiiii\0"
    "glCopyTexSubImage2D\0"
    "glCopyTexSubImage2DEXT\0"
    "\0"
-<<<<<<< HEAD
-   /* _mesa_function_pool[24091]: GetObjectParameterivARB (will be remapped) */
+   /* _mesa_function_pool[24127]: GetObjectParameterivARB (will be remapped) */
    "iip\0"
    "glGetObjectParameterivARB\0"
    "\0"
-   /* _mesa_function_pool[24122]: Color3iv (offset 16) */
+   /* _mesa_function_pool[24158]: Color3iv (offset 16) */
    "p\0"
    "glColor3iv\0"
    "\0"
-   /* _mesa_function_pool[24136]: TexCoord4fVertex4fSUN (dynamic) */
+   /* _mesa_function_pool[24172]: TexCoord4fVertex4fSUN (dynamic) */
    "ffffffff\0"
    "glTexCoord4fVertex4fSUN\0"
    "\0"
-   /* _mesa_function_pool[24170]: DrawElements (offset 311) */
+   /* _mesa_function_pool[24206]: DrawElements (offset 311) */
    "iiip\0"
    "glDrawElements\0"
    "\0"
-   /* _mesa_function_pool[24191]: BindVertexArrayAPPLE (will be remapped) */
+   /* _mesa_function_pool[24227]: BindVertexArrayAPPLE (will be remapped) */
    "i\0"
    "glBindVertexArrayAPPLE\0"
    "\0"
-   /* _mesa_function_pool[24217]: GetProgramLocalParameterdvARB (will be remapped) */
+   /* _mesa_function_pool[24253]: GetProgramLocalParameterdvARB (will be remapped) */
    "iip\0"
    "glGetProgramLocalParameterdvARB\0"
    "\0"
-   /* _mesa_function_pool[24254]: GetHistogramParameteriv (offset 363) */
-=======
-   /* _mesa_function_pool[24037]: GetObjectParameterivARB (will be remapped) */
-   "iip\0"
-   "glGetObjectParameterivARB\0"
-   "\0"
-   /* _mesa_function_pool[24068]: Color3iv (offset 16) */
-   "p\0"
-   "glColor3iv\0"
-   "\0"
-   /* _mesa_function_pool[24082]: TexCoord4fVertex4fSUN (dynamic) */
-   "ffffffff\0"
-   "glTexCoord4fVertex4fSUN\0"
-   "\0"
-   /* _mesa_function_pool[24116]: DrawElements (offset 311) */
-   "iiip\0"
-   "glDrawElements\0"
-   "\0"
-   /* _mesa_function_pool[24137]: BindVertexArrayAPPLE (will be remapped) */
-   "i\0"
-   "glBindVertexArrayAPPLE\0"
-   "\0"
-   /* _mesa_function_pool[24163]: GetProgramLocalParameterdvARB (will be remapped) */
-   "iip\0"
-   "glGetProgramLocalParameterdvARB\0"
-   "\0"
-   /* _mesa_function_pool[24200]: GetHistogramParameteriv (offset 363) */
->>>>>>> cad14c25
+   /* _mesa_function_pool[24290]: GetHistogramParameteriv (offset 363) */
    "iip\0"
    "glGetHistogramParameteriv\0"
    "glGetHistogramParameterivEXT\0"
    "\0"
-<<<<<<< HEAD
-   /* _mesa_function_pool[24314]: MultiTexCoord1iARB (offset 380) */
-=======
-   /* _mesa_function_pool[24260]: MultiTexCoord1iARB (offset 380) */
->>>>>>> cad14c25
+   /* _mesa_function_pool[24350]: MultiTexCoord1iARB (offset 380) */
    "ii\0"
    "glMultiTexCoord1i\0"
    "glMultiTexCoord1iARB\0"
    "\0"
-<<<<<<< HEAD
-   /* _mesa_function_pool[24357]: GetConvolutionFilter (offset 356) */
-=======
-   /* _mesa_function_pool[24303]: GetConvolutionFilter (offset 356) */
->>>>>>> cad14c25
+   /* _mesa_function_pool[24393]: GetConvolutionFilter (offset 356) */
    "iiip\0"
    "glGetConvolutionFilter\0"
    "glGetConvolutionFilterEXT\0"
    "\0"
-<<<<<<< HEAD
-   /* _mesa_function_pool[24412]: GetProgramivARB (will be remapped) */
+   /* _mesa_function_pool[24448]: GetProgramivARB (will be remapped) */
    "iip\0"
    "glGetProgramivARB\0"
    "\0"
-   /* _mesa_function_pool[24435]: BlendFuncSeparateEXT (will be remapped) */
-=======
-   /* _mesa_function_pool[24358]: GetProgramivARB (will be remapped) */
-   "iip\0"
-   "glGetProgramivARB\0"
-   "\0"
-   /* _mesa_function_pool[24381]: BlendFuncSeparateEXT (will be remapped) */
->>>>>>> cad14c25
+   /* _mesa_function_pool[24471]: BlendFuncSeparateEXT (will be remapped) */
    "iiii\0"
    "glBlendFuncSeparate\0"
    "glBlendFuncSeparateEXT\0"
    "glBlendFuncSeparateINGR\0"
    "\0"
-<<<<<<< HEAD
-   /* _mesa_function_pool[24508]: MapBufferRange (will be remapped) */
+   /* _mesa_function_pool[24544]: MapBufferRange (will be remapped) */
    "iiii\0"
    "glMapBufferRange\0"
    "\0"
-   /* _mesa_function_pool[24531]: ProgramParameters4dvNV (will be remapped) */
+   /* _mesa_function_pool[24567]: ProgramParameters4dvNV (will be remapped) */
    "iiip\0"
    "glProgramParameters4dvNV\0"
    "\0"
-   /* _mesa_function_pool[24562]: TexCoord2fColor3fVertex3fvSUN (dynamic) */
+   /* _mesa_function_pool[24598]: TexCoord2fColor3fVertex3fvSUN (dynamic) */
    "ppp\0"
    "glTexCoord2fColor3fVertex3fvSUN\0"
    "\0"
-   /* _mesa_function_pool[24599]: EvalPoint2 (offset 239) */
+   /* _mesa_function_pool[24635]: EvalPoint2 (offset 239) */
    "ii\0"
    "glEvalPoint2\0"
    "\0"
-   /* _mesa_function_pool[24616]: EvalPoint1 (offset 237) */
+   /* _mesa_function_pool[24652]: EvalPoint1 (offset 237) */
    "i\0"
    "glEvalPoint1\0"
    "\0"
-   /* _mesa_function_pool[24632]: Binormal3dvEXT (dynamic) */
+   /* _mesa_function_pool[24668]: Binormal3dvEXT (dynamic) */
    "p\0"
    "glBinormal3dvEXT\0"
    "\0"
-   /* _mesa_function_pool[24652]: PopMatrix (offset 297) */
+   /* _mesa_function_pool[24688]: PopMatrix (offset 297) */
    "\0"
    "glPopMatrix\0"
    "\0"
-   /* _mesa_function_pool[24666]: FinishFenceNV (will be remapped) */
+   /* _mesa_function_pool[24702]: FinishFenceNV (will be remapped) */
    "i\0"
    "glFinishFenceNV\0"
    "\0"
-   /* _mesa_function_pool[24685]: GetFogFuncSGIS (dynamic) */
+   /* _mesa_function_pool[24721]: GetFogFuncSGIS (dynamic) */
    "p\0"
    "glGetFogFuncSGIS\0"
    "\0"
-   /* _mesa_function_pool[24705]: GetUniformLocationARB (will be remapped) */
-=======
-   /* _mesa_function_pool[24454]: MapBufferRange (will be remapped) */
-   "iiii\0"
-   "glMapBufferRange\0"
-   "\0"
-   /* _mesa_function_pool[24477]: ProgramParameters4dvNV (will be remapped) */
-   "iiip\0"
-   "glProgramParameters4dvNV\0"
-   "\0"
-   /* _mesa_function_pool[24508]: TexCoord2fColor3fVertex3fvSUN (dynamic) */
-   "ppp\0"
-   "glTexCoord2fColor3fVertex3fvSUN\0"
-   "\0"
-   /* _mesa_function_pool[24545]: EvalPoint2 (offset 239) */
-   "ii\0"
-   "glEvalPoint2\0"
-   "\0"
-   /* _mesa_function_pool[24562]: EvalPoint1 (offset 237) */
-   "i\0"
-   "glEvalPoint1\0"
-   "\0"
-   /* _mesa_function_pool[24578]: Binormal3dvEXT (dynamic) */
-   "p\0"
-   "glBinormal3dvEXT\0"
-   "\0"
-   /* _mesa_function_pool[24598]: PopMatrix (offset 297) */
-   "\0"
-   "glPopMatrix\0"
-   "\0"
-   /* _mesa_function_pool[24612]: FinishFenceNV (will be remapped) */
-   "i\0"
-   "glFinishFenceNV\0"
-   "\0"
-   /* _mesa_function_pool[24631]: GetFogFuncSGIS (dynamic) */
-   "p\0"
-   "glGetFogFuncSGIS\0"
-   "\0"
-   /* _mesa_function_pool[24651]: GetUniformLocationARB (will be remapped) */
->>>>>>> cad14c25
+   /* _mesa_function_pool[24741]: GetUniformLocationARB (will be remapped) */
    "ip\0"
    "glGetUniformLocation\0"
    "glGetUniformLocationARB\0"
    "\0"
-<<<<<<< HEAD
-   /* _mesa_function_pool[24754]: SecondaryColor3fEXT (will be remapped) */
-=======
-   /* _mesa_function_pool[24700]: SecondaryColor3fEXT (will be remapped) */
->>>>>>> cad14c25
+   /* _mesa_function_pool[24790]: SecondaryColor3fEXT (will be remapped) */
    "fff\0"
    "glSecondaryColor3f\0"
    "glSecondaryColor3fEXT\0"
    "\0"
-<<<<<<< HEAD
-   /* _mesa_function_pool[24800]: GetTexGeniv (offset 280) */
+   /* _mesa_function_pool[24836]: GetTexGeniv (offset 280) */
    "iip\0"
    "glGetTexGeniv\0"
    "\0"
-   /* _mesa_function_pool[24819]: CombinerInputNV (will be remapped) */
+   /* _mesa_function_pool[24855]: CombinerInputNV (will be remapped) */
    "iiiiii\0"
    "glCombinerInputNV\0"
    "\0"
-   /* _mesa_function_pool[24845]: VertexAttrib3sARB (will be remapped) */
-=======
-   /* _mesa_function_pool[24746]: GetTexGeniv (offset 280) */
-   "iip\0"
-   "glGetTexGeniv\0"
-   "\0"
-   /* _mesa_function_pool[24765]: CombinerInputNV (will be remapped) */
-   "iiiiii\0"
-   "glCombinerInputNV\0"
-   "\0"
-   /* _mesa_function_pool[24791]: VertexAttrib3sARB (will be remapped) */
->>>>>>> cad14c25
+   /* _mesa_function_pool[24881]: VertexAttrib3sARB (will be remapped) */
    "iiii\0"
    "glVertexAttrib3s\0"
    "glVertexAttrib3sARB\0"
    "\0"
-<<<<<<< HEAD
-   /* _mesa_function_pool[24888]: ReplacementCodeuiNormal3fVertex3fvSUN (dynamic) */
+   /* _mesa_function_pool[24924]: ReplacementCodeuiNormal3fVertex3fvSUN (dynamic) */
    "ppp\0"
    "glReplacementCodeuiNormal3fVertex3fvSUN\0"
    "\0"
-   /* _mesa_function_pool[24933]: Map2d (offset 222) */
+   /* _mesa_function_pool[24969]: Map2d (offset 222) */
    "iddiiddiip\0"
    "glMap2d\0"
    "\0"
-   /* _mesa_function_pool[24953]: Map2f (offset 223) */
+   /* _mesa_function_pool[24989]: Map2f (offset 223) */
    "iffiiffiip\0"
    "glMap2f\0"
    "\0"
-   /* _mesa_function_pool[24973]: ProgramStringARB (will be remapped) */
+   /* _mesa_function_pool[25009]: ProgramStringARB (will be remapped) */
    "iiip\0"
    "glProgramStringARB\0"
    "\0"
-   /* _mesa_function_pool[24998]: Vertex4s (offset 148) */
+   /* _mesa_function_pool[25034]: Vertex4s (offset 148) */
    "iiii\0"
    "glVertex4s\0"
    "\0"
-   /* _mesa_function_pool[25015]: TexCoord4fVertex4fvSUN (dynamic) */
+   /* _mesa_function_pool[25051]: TexCoord4fVertex4fvSUN (dynamic) */
    "pp\0"
    "glTexCoord4fVertex4fvSUN\0"
    "\0"
-   /* _mesa_function_pool[25044]: VertexAttrib3sNV (will be remapped) */
+   /* _mesa_function_pool[25080]: VertexAttrib3sNV (will be remapped) */
    "iiii\0"
    "glVertexAttrib3sNV\0"
    "\0"
-   /* _mesa_function_pool[25069]: VertexAttrib1fNV (will be remapped) */
+   /* _mesa_function_pool[25105]: VertexAttrib1fNV (will be remapped) */
    "if\0"
    "glVertexAttrib1fNV\0"
    "\0"
-   /* _mesa_function_pool[25092]: Vertex4f (offset 144) */
+   /* _mesa_function_pool[25128]: Vertex4f (offset 144) */
    "ffff\0"
    "glVertex4f\0"
    "\0"
-   /* _mesa_function_pool[25109]: EvalCoord1d (offset 228) */
+   /* _mesa_function_pool[25145]: EvalCoord1d (offset 228) */
    "d\0"
    "glEvalCoord1d\0"
    "\0"
-   /* _mesa_function_pool[25126]: Vertex4d (offset 142) */
+   /* _mesa_function_pool[25162]: Vertex4d (offset 142) */
    "dddd\0"
    "glVertex4d\0"
    "\0"
-   /* _mesa_function_pool[25143]: RasterPos4dv (offset 79) */
+   /* _mesa_function_pool[25179]: RasterPos4dv (offset 79) */
    "p\0"
    "glRasterPos4dv\0"
    "\0"
-   /* _mesa_function_pool[25161]: FragmentLightfSGIX (dynamic) */
+   /* _mesa_function_pool[25197]: FragmentLightfSGIX (dynamic) */
    "iif\0"
    "glFragmentLightfSGIX\0"
    "\0"
-   /* _mesa_function_pool[25187]: GetCompressedTexImageARB (will be remapped) */
-=======
-   /* _mesa_function_pool[24834]: ReplacementCodeuiNormal3fVertex3fvSUN (dynamic) */
-   "ppp\0"
-   "glReplacementCodeuiNormal3fVertex3fvSUN\0"
-   "\0"
-   /* _mesa_function_pool[24879]: Map2d (offset 222) */
-   "iddiiddiip\0"
-   "glMap2d\0"
-   "\0"
-   /* _mesa_function_pool[24899]: Map2f (offset 223) */
-   "iffiiffiip\0"
-   "glMap2f\0"
-   "\0"
-   /* _mesa_function_pool[24919]: ProgramStringARB (will be remapped) */
-   "iiip\0"
-   "glProgramStringARB\0"
-   "\0"
-   /* _mesa_function_pool[24944]: Vertex4s (offset 148) */
-   "iiii\0"
-   "glVertex4s\0"
-   "\0"
-   /* _mesa_function_pool[24961]: TexCoord4fVertex4fvSUN (dynamic) */
-   "pp\0"
-   "glTexCoord4fVertex4fvSUN\0"
-   "\0"
-   /* _mesa_function_pool[24990]: VertexAttrib3sNV (will be remapped) */
-   "iiii\0"
-   "glVertexAttrib3sNV\0"
-   "\0"
-   /* _mesa_function_pool[25015]: VertexAttrib1fNV (will be remapped) */
-   "if\0"
-   "glVertexAttrib1fNV\0"
-   "\0"
-   /* _mesa_function_pool[25038]: Vertex4f (offset 144) */
-   "ffff\0"
-   "glVertex4f\0"
-   "\0"
-   /* _mesa_function_pool[25055]: EvalCoord1d (offset 228) */
-   "d\0"
-   "glEvalCoord1d\0"
-   "\0"
-   /* _mesa_function_pool[25072]: Vertex4d (offset 142) */
-   "dddd\0"
-   "glVertex4d\0"
-   "\0"
-   /* _mesa_function_pool[25089]: RasterPos4dv (offset 79) */
-   "p\0"
-   "glRasterPos4dv\0"
-   "\0"
-   /* _mesa_function_pool[25107]: FragmentLightfSGIX (dynamic) */
-   "iif\0"
-   "glFragmentLightfSGIX\0"
-   "\0"
-   /* _mesa_function_pool[25133]: GetCompressedTexImageARB (will be remapped) */
->>>>>>> cad14c25
+   /* _mesa_function_pool[25223]: GetCompressedTexImageARB (will be remapped) */
    "iip\0"
    "glGetCompressedTexImage\0"
    "glGetCompressedTexImageARB\0"
    "\0"
-<<<<<<< HEAD
-   /* _mesa_function_pool[25243]: GetTexGenfv (offset 279) */
+   /* _mesa_function_pool[25279]: GetTexGenfv (offset 279) */
    "iip\0"
    "glGetTexGenfv\0"
    "\0"
-   /* _mesa_function_pool[25262]: Vertex4i (offset 146) */
+   /* _mesa_function_pool[25298]: Vertex4i (offset 146) */
    "iiii\0"
    "glVertex4i\0"
    "\0"
-   /* _mesa_function_pool[25279]: VertexWeightPointerEXT (dynamic) */
+   /* _mesa_function_pool[25315]: VertexWeightPointerEXT (dynamic) */
    "iiip\0"
    "glVertexWeightPointerEXT\0"
    "\0"
-   /* _mesa_function_pool[25310]: GetHistogram (offset 361) */
-=======
-   /* _mesa_function_pool[25189]: GetTexGenfv (offset 279) */
-   "iip\0"
-   "glGetTexGenfv\0"
-   "\0"
-   /* _mesa_function_pool[25208]: Vertex4i (offset 146) */
-   "iiii\0"
-   "glVertex4i\0"
-   "\0"
-   /* _mesa_function_pool[25225]: VertexWeightPointerEXT (dynamic) */
-   "iiip\0"
-   "glVertexWeightPointerEXT\0"
-   "\0"
-   /* _mesa_function_pool[25256]: GetHistogram (offset 361) */
->>>>>>> cad14c25
+   /* _mesa_function_pool[25346]: GetHistogram (offset 361) */
    "iiiip\0"
    "glGetHistogram\0"
    "glGetHistogramEXT\0"
    "\0"
-<<<<<<< HEAD
-   /* _mesa_function_pool[25350]: ActiveStencilFaceEXT (will be remapped) */
+   /* _mesa_function_pool[25386]: ActiveStencilFaceEXT (will be remapped) */
    "i\0"
    "glActiveStencilFaceEXT\0"
    "\0"
-   /* _mesa_function_pool[25376]: StencilFuncSeparateATI (will be remapped) */
+   /* _mesa_function_pool[25412]: StencilFuncSeparateATI (will be remapped) */
    "iiii\0"
    "glStencilFuncSeparateATI\0"
    "\0"
-   /* _mesa_function_pool[25407]: Materialf (offset 169) */
+   /* _mesa_function_pool[25443]: Materialf (offset 169) */
    "iif\0"
    "glMaterialf\0"
    "\0"
-   /* _mesa_function_pool[25424]: GetShaderSourceARB (will be remapped) */
-=======
-   /* _mesa_function_pool[25296]: ActiveStencilFaceEXT (will be remapped) */
-   "i\0"
-   "glActiveStencilFaceEXT\0"
-   "\0"
-   /* _mesa_function_pool[25322]: StencilFuncSeparateATI (will be remapped) */
-   "iiii\0"
-   "glStencilFuncSeparateATI\0"
-   "\0"
-   /* _mesa_function_pool[25353]: Materialf (offset 169) */
-   "iif\0"
-   "glMaterialf\0"
-   "\0"
-   /* _mesa_function_pool[25370]: GetShaderSourceARB (will be remapped) */
->>>>>>> cad14c25
+   /* _mesa_function_pool[25460]: GetShaderSourceARB (will be remapped) */
    "iipp\0"
    "glGetShaderSource\0"
    "glGetShaderSourceARB\0"
    "\0"
-<<<<<<< HEAD
-   /* _mesa_function_pool[25469]: IglooInterfaceSGIX (dynamic) */
+   /* _mesa_function_pool[25505]: IglooInterfaceSGIX (dynamic) */
    "ip\0"
    "glIglooInterfaceSGIX\0"
    "\0"
-   /* _mesa_function_pool[25494]: Materiali (offset 171) */
+   /* _mesa_function_pool[25530]: Materiali (offset 171) */
    "iii\0"
    "glMateriali\0"
    "\0"
-   /* _mesa_function_pool[25511]: VertexAttrib4dNV (will be remapped) */
+   /* _mesa_function_pool[25547]: VertexAttrib4dNV (will be remapped) */
    "idddd\0"
    "glVertexAttrib4dNV\0"
    "\0"
-   /* _mesa_function_pool[25537]: MultiModeDrawElementsIBM (will be remapped) */
+   /* _mesa_function_pool[25573]: MultiModeDrawElementsIBM (will be remapped) */
    "ppipii\0"
    "glMultiModeDrawElementsIBM\0"
    "\0"
-   /* _mesa_function_pool[25572]: Indexsv (offset 51) */
+   /* _mesa_function_pool[25608]: Indexsv (offset 51) */
    "p\0"
    "glIndexsv\0"
    "\0"
-   /* _mesa_function_pool[25585]: MultiTexCoord4svARB (offset 407) */
-=======
-   /* _mesa_function_pool[25415]: IglooInterfaceSGIX (dynamic) */
-   "ip\0"
-   "glIglooInterfaceSGIX\0"
-   "\0"
-   /* _mesa_function_pool[25440]: Materiali (offset 171) */
-   "iii\0"
-   "glMateriali\0"
-   "\0"
-   /* _mesa_function_pool[25457]: VertexAttrib4dNV (will be remapped) */
-   "idddd\0"
-   "glVertexAttrib4dNV\0"
-   "\0"
-   /* _mesa_function_pool[25483]: MultiModeDrawElementsIBM (will be remapped) */
-   "ppipii\0"
-   "glMultiModeDrawElementsIBM\0"
-   "\0"
-   /* _mesa_function_pool[25518]: Indexsv (offset 51) */
-   "p\0"
-   "glIndexsv\0"
-   "\0"
-   /* _mesa_function_pool[25531]: MultiTexCoord4svARB (offset 407) */
->>>>>>> cad14c25
+   /* _mesa_function_pool[25621]: MultiTexCoord4svARB (offset 407) */
    "ip\0"
    "glMultiTexCoord4sv\0"
    "glMultiTexCoord4svARB\0"
    "\0"
-<<<<<<< HEAD
-   /* _mesa_function_pool[25630]: LightModelfv (offset 164) */
+   /* _mesa_function_pool[25666]: LightModelfv (offset 164) */
    "ip\0"
    "glLightModelfv\0"
    "\0"
-   /* _mesa_function_pool[25649]: TexCoord2dv (offset 103) */
+   /* _mesa_function_pool[25685]: TexCoord2dv (offset 103) */
    "p\0"
    "glTexCoord2dv\0"
    "\0"
-   /* _mesa_function_pool[25666]: GenQueriesARB (will be remapped) */
-=======
-   /* _mesa_function_pool[25576]: LightModelfv (offset 164) */
-   "ip\0"
-   "glLightModelfv\0"
-   "\0"
-   /* _mesa_function_pool[25595]: TexCoord2dv (offset 103) */
-   "p\0"
-   "glTexCoord2dv\0"
-   "\0"
-   /* _mesa_function_pool[25612]: GenQueriesARB (will be remapped) */
->>>>>>> cad14c25
+   /* _mesa_function_pool[25702]: GenQueriesARB (will be remapped) */
    "ip\0"
    "glGenQueries\0"
    "glGenQueriesARB\0"
    "\0"
-<<<<<<< HEAD
-   /* _mesa_function_pool[25699]: EvalCoord1dv (offset 229) */
+   /* _mesa_function_pool[25735]: EvalCoord1dv (offset 229) */
    "p\0"
    "glEvalCoord1dv\0"
    "\0"
-   /* _mesa_function_pool[25717]: ReplacementCodeuiVertex3fSUN (dynamic) */
+   /* _mesa_function_pool[25753]: ReplacementCodeuiVertex3fSUN (dynamic) */
    "ifff\0"
    "glReplacementCodeuiVertex3fSUN\0"
    "\0"
-   /* _mesa_function_pool[25754]: Translated (offset 303) */
+   /* _mesa_function_pool[25790]: Translated (offset 303) */
    "ddd\0"
    "glTranslated\0"
    "\0"
-   /* _mesa_function_pool[25772]: Translatef (offset 304) */
+   /* _mesa_function_pool[25808]: Translatef (offset 304) */
    "fff\0"
    "glTranslatef\0"
    "\0"
-   /* _mesa_function_pool[25790]: StencilMask (offset 209) */
+   /* _mesa_function_pool[25826]: StencilMask (offset 209) */
    "i\0"
    "glStencilMask\0"
    "\0"
-   /* _mesa_function_pool[25807]: Tangent3iEXT (dynamic) */
+   /* _mesa_function_pool[25843]: Tangent3iEXT (dynamic) */
    "iii\0"
    "glTangent3iEXT\0"
    "\0"
-   /* _mesa_function_pool[25827]: GetLightiv (offset 265) */
+   /* _mesa_function_pool[25863]: GetLightiv (offset 265) */
    "iip\0"
    "glGetLightiv\0"
    "\0"
-   /* _mesa_function_pool[25845]: DrawMeshArraysSUN (dynamic) */
+   /* _mesa_function_pool[25881]: DrawMeshArraysSUN (dynamic) */
    "iiii\0"
    "glDrawMeshArraysSUN\0"
    "\0"
-   /* _mesa_function_pool[25871]: IsList (offset 287) */
+   /* _mesa_function_pool[25907]: IsList (offset 287) */
    "i\0"
    "glIsList\0"
    "\0"
-   /* _mesa_function_pool[25883]: IsSync (will be remapped) */
+   /* _mesa_function_pool[25919]: IsSync (will be remapped) */
    "i\0"
    "glIsSync\0"
    "\0"
-   /* _mesa_function_pool[25895]: RenderMode (offset 196) */
+   /* _mesa_function_pool[25931]: RenderMode (offset 196) */
    "i\0"
    "glRenderMode\0"
    "\0"
-   /* _mesa_function_pool[25911]: GetMapControlPointsNV (dynamic) */
+   /* _mesa_function_pool[25947]: GetMapControlPointsNV (dynamic) */
    "iiiiiip\0"
    "glGetMapControlPointsNV\0"
    "\0"
-   /* _mesa_function_pool[25944]: DrawBuffersARB (will be remapped) */
-=======
-   /* _mesa_function_pool[25645]: EvalCoord1dv (offset 229) */
-   "p\0"
-   "glEvalCoord1dv\0"
-   "\0"
-   /* _mesa_function_pool[25663]: ReplacementCodeuiVertex3fSUN (dynamic) */
-   "ifff\0"
-   "glReplacementCodeuiVertex3fSUN\0"
-   "\0"
-   /* _mesa_function_pool[25700]: Translated (offset 303) */
-   "ddd\0"
-   "glTranslated\0"
-   "\0"
-   /* _mesa_function_pool[25718]: Translatef (offset 304) */
-   "fff\0"
-   "glTranslatef\0"
-   "\0"
-   /* _mesa_function_pool[25736]: StencilMask (offset 209) */
-   "i\0"
-   "glStencilMask\0"
-   "\0"
-   /* _mesa_function_pool[25753]: Tangent3iEXT (dynamic) */
-   "iii\0"
-   "glTangent3iEXT\0"
-   "\0"
-   /* _mesa_function_pool[25773]: GetLightiv (offset 265) */
-   "iip\0"
-   "glGetLightiv\0"
-   "\0"
-   /* _mesa_function_pool[25791]: DrawMeshArraysSUN (dynamic) */
-   "iiii\0"
-   "glDrawMeshArraysSUN\0"
-   "\0"
-   /* _mesa_function_pool[25817]: IsList (offset 287) */
-   "i\0"
-   "glIsList\0"
-   "\0"
-   /* _mesa_function_pool[25829]: IsSync (will be remapped) */
-   "i\0"
-   "glIsSync\0"
-   "\0"
-   /* _mesa_function_pool[25841]: RenderMode (offset 196) */
-   "i\0"
-   "glRenderMode\0"
-   "\0"
-   /* _mesa_function_pool[25857]: GetMapControlPointsNV (dynamic) */
-   "iiiiiip\0"
-   "glGetMapControlPointsNV\0"
-   "\0"
-   /* _mesa_function_pool[25890]: DrawBuffersARB (will be remapped) */
->>>>>>> cad14c25
+   /* _mesa_function_pool[25980]: DrawBuffersARB (will be remapped) */
    "ip\0"
    "glDrawBuffers\0"
    "glDrawBuffersARB\0"
    "glDrawBuffersATI\0"
    "\0"
-<<<<<<< HEAD
-   /* _mesa_function_pool[25996]: ProgramLocalParameter4fARB (will be remapped) */
+   /* _mesa_function_pool[26032]: ProgramLocalParameter4fARB (will be remapped) */
    "iiffff\0"
    "glProgramLocalParameter4fARB\0"
    "\0"
-   /* _mesa_function_pool[26033]: SpriteParameterivSGIX (dynamic) */
+   /* _mesa_function_pool[26069]: SpriteParameterivSGIX (dynamic) */
    "ip\0"
    "glSpriteParameterivSGIX\0"
    "\0"
-   /* _mesa_function_pool[26061]: ProvokingVertexEXT (will be remapped) */
-=======
-   /* _mesa_function_pool[25942]: ProgramLocalParameter4fARB (will be remapped) */
-   "iiffff\0"
-   "glProgramLocalParameter4fARB\0"
-   "\0"
-   /* _mesa_function_pool[25979]: SpriteParameterivSGIX (dynamic) */
-   "ip\0"
-   "glSpriteParameterivSGIX\0"
-   "\0"
-   /* _mesa_function_pool[26007]: ProvokingVertexEXT (will be remapped) */
->>>>>>> cad14c25
+   /* _mesa_function_pool[26097]: ProvokingVertexEXT (will be remapped) */
    "i\0"
    "glProvokingVertexEXT\0"
    "glProvokingVertex\0"
    "\0"
-<<<<<<< HEAD
-   /* _mesa_function_pool[26103]: MultiTexCoord1fARB (offset 378) */
-=======
-   /* _mesa_function_pool[26049]: MultiTexCoord1fARB (offset 378) */
->>>>>>> cad14c25
+   /* _mesa_function_pool[26139]: MultiTexCoord1fARB (offset 378) */
    "if\0"
    "glMultiTexCoord1f\0"
    "glMultiTexCoord1fARB\0"
    "\0"
-<<<<<<< HEAD
-   /* _mesa_function_pool[26146]: LoadName (offset 198) */
+   /* _mesa_function_pool[26182]: LoadName (offset 198) */
    "i\0"
    "glLoadName\0"
    "\0"
-   /* _mesa_function_pool[26160]: VertexAttribs4ubvNV (will be remapped) */
+   /* _mesa_function_pool[26196]: VertexAttribs4ubvNV (will be remapped) */
    "iip\0"
    "glVertexAttribs4ubvNV\0"
    "\0"
-   /* _mesa_function_pool[26187]: WeightsvARB (dynamic) */
+   /* _mesa_function_pool[26223]: WeightsvARB (dynamic) */
    "ip\0"
    "glWeightsvARB\0"
    "\0"
-   /* _mesa_function_pool[26205]: Uniform1fvARB (will be remapped) */
-=======
-   /* _mesa_function_pool[26092]: LoadName (offset 198) */
-   "i\0"
-   "glLoadName\0"
-   "\0"
-   /* _mesa_function_pool[26106]: VertexAttribs4ubvNV (will be remapped) */
-   "iip\0"
-   "glVertexAttribs4ubvNV\0"
-   "\0"
-   /* _mesa_function_pool[26133]: WeightsvARB (dynamic) */
-   "ip\0"
-   "glWeightsvARB\0"
-   "\0"
-   /* _mesa_function_pool[26151]: Uniform1fvARB (will be remapped) */
->>>>>>> cad14c25
+   /* _mesa_function_pool[26241]: Uniform1fvARB (will be remapped) */
    "iip\0"
    "glUniform1fv\0"
    "glUniform1fvARB\0"
    "\0"
-<<<<<<< HEAD
-   /* _mesa_function_pool[26239]: CopyTexSubImage1D (offset 325) */
-=======
-   /* _mesa_function_pool[26185]: CopyTexSubImage1D (offset 325) */
->>>>>>> cad14c25
+   /* _mesa_function_pool[26275]: CopyTexSubImage1D (offset 325) */
    "iiiiii\0"
    "glCopyTexSubImage1D\0"
    "glCopyTexSubImage1DEXT\0"
    "\0"
-<<<<<<< HEAD
-   /* _mesa_function_pool[26290]: CullFace (offset 152) */
+   /* _mesa_function_pool[26326]: CullFace (offset 152) */
    "i\0"
    "glCullFace\0"
    "\0"
-   /* _mesa_function_pool[26304]: BindTexture (offset 307) */
-=======
-   /* _mesa_function_pool[26236]: CullFace (offset 152) */
-   "i\0"
-   "glCullFace\0"
-   "\0"
-   /* _mesa_function_pool[26250]: BindTexture (offset 307) */
->>>>>>> cad14c25
+   /* _mesa_function_pool[26340]: BindTexture (offset 307) */
    "ii\0"
    "glBindTexture\0"
    "glBindTextureEXT\0"
    "\0"
-<<<<<<< HEAD
-   /* _mesa_function_pool[26339]: BeginFragmentShaderATI (will be remapped) */
+   /* _mesa_function_pool[26375]: BeginFragmentShaderATI (will be remapped) */
    "\0"
    "glBeginFragmentShaderATI\0"
    "\0"
-   /* _mesa_function_pool[26366]: MultiTexCoord4fARB (offset 402) */
-=======
-   /* _mesa_function_pool[26285]: BeginFragmentShaderATI (will be remapped) */
-   "\0"
-   "glBeginFragmentShaderATI\0"
-   "\0"
-   /* _mesa_function_pool[26312]: MultiTexCoord4fARB (offset 402) */
->>>>>>> cad14c25
+   /* _mesa_function_pool[26402]: MultiTexCoord4fARB (offset 402) */
    "iffff\0"
    "glMultiTexCoord4f\0"
    "glMultiTexCoord4fARB\0"
    "\0"
-<<<<<<< HEAD
-   /* _mesa_function_pool[26412]: VertexAttribs3svNV (will be remapped) */
+   /* _mesa_function_pool[26448]: VertexAttribs3svNV (will be remapped) */
    "iip\0"
    "glVertexAttribs3svNV\0"
    "\0"
-   /* _mesa_function_pool[26438]: StencilFunc (offset 243) */
+   /* _mesa_function_pool[26474]: StencilFunc (offset 243) */
    "iii\0"
    "glStencilFunc\0"
    "\0"
-   /* _mesa_function_pool[26457]: CopyPixels (offset 255) */
+   /* _mesa_function_pool[26493]: CopyPixels (offset 255) */
    "iiiii\0"
    "glCopyPixels\0"
    "\0"
-   /* _mesa_function_pool[26477]: Rectsv (offset 93) */
+   /* _mesa_function_pool[26513]: Rectsv (offset 93) */
    "pp\0"
    "glRectsv\0"
    "\0"
-   /* _mesa_function_pool[26490]: ReplacementCodeuivSUN (dynamic) */
+   /* _mesa_function_pool[26526]: ReplacementCodeuivSUN (dynamic) */
    "p\0"
    "glReplacementCodeuivSUN\0"
    "\0"
-   /* _mesa_function_pool[26517]: EnableVertexAttribArrayARB (will be remapped) */
-=======
-   /* _mesa_function_pool[26358]: VertexAttribs3svNV (will be remapped) */
-   "iip\0"
-   "glVertexAttribs3svNV\0"
-   "\0"
-   /* _mesa_function_pool[26384]: StencilFunc (offset 243) */
-   "iii\0"
-   "glStencilFunc\0"
-   "\0"
-   /* _mesa_function_pool[26403]: CopyPixels (offset 255) */
-   "iiiii\0"
-   "glCopyPixels\0"
-   "\0"
-   /* _mesa_function_pool[26423]: Rectsv (offset 93) */
-   "pp\0"
-   "glRectsv\0"
-   "\0"
-   /* _mesa_function_pool[26436]: ReplacementCodeuivSUN (dynamic) */
-   "p\0"
-   "glReplacementCodeuivSUN\0"
-   "\0"
-   /* _mesa_function_pool[26463]: EnableVertexAttribArrayARB (will be remapped) */
->>>>>>> cad14c25
+   /* _mesa_function_pool[26553]: EnableVertexAttribArrayARB (will be remapped) */
    "i\0"
    "glEnableVertexAttribArray\0"
    "glEnableVertexAttribArrayARB\0"
    "\0"
-<<<<<<< HEAD
-   /* _mesa_function_pool[26575]: NormalPointervINTEL (dynamic) */
+   /* _mesa_function_pool[26611]: NormalPointervINTEL (dynamic) */
    "ip\0"
    "glNormalPointervINTEL\0"
    "\0"
-   /* _mesa_function_pool[26601]: CopyConvolutionFilter2D (offset 355) */
-=======
-   /* _mesa_function_pool[26521]: NormalPointervINTEL (dynamic) */
-   "ip\0"
-   "glNormalPointervINTEL\0"
-   "\0"
-   /* _mesa_function_pool[26547]: CopyConvolutionFilter2D (offset 355) */
->>>>>>> cad14c25
+   /* _mesa_function_pool[26637]: CopyConvolutionFilter2D (offset 355) */
    "iiiiii\0"
    "glCopyConvolutionFilter2D\0"
    "glCopyConvolutionFilter2DEXT\0"
    "\0"
-<<<<<<< HEAD
-   /* _mesa_function_pool[26664]: WindowPos3ivMESA (will be remapped) */
-=======
-   /* _mesa_function_pool[26610]: WindowPos3ivMESA (will be remapped) */
->>>>>>> cad14c25
+   /* _mesa_function_pool[26700]: WindowPos3ivMESA (will be remapped) */
    "p\0"
    "glWindowPos3iv\0"
    "glWindowPos3ivARB\0"
    "glWindowPos3ivMESA\0"
    "\0"
-<<<<<<< HEAD
-   /* _mesa_function_pool[26719]: CopyBufferSubData (will be remapped) */
+   /* _mesa_function_pool[26755]: CopyBufferSubData (will be remapped) */
    "iiiii\0"
    "glCopyBufferSubData\0"
    "\0"
-   /* _mesa_function_pool[26746]: NormalPointer (offset 318) */
+   /* _mesa_function_pool[26782]: NormalPointer (offset 318) */
    "iip\0"
    "glNormalPointer\0"
    "\0"
-   /* _mesa_function_pool[26767]: TexParameterfv (offset 179) */
+   /* _mesa_function_pool[26803]: TexParameterfv (offset 179) */
    "iip\0"
    "glTexParameterfv\0"
    "\0"
-   /* _mesa_function_pool[26789]: IsBufferARB (will be remapped) */
-=======
-   /* _mesa_function_pool[26665]: CopyBufferSubData (will be remapped) */
-   "iiiii\0"
-   "glCopyBufferSubData\0"
-   "\0"
-   /* _mesa_function_pool[26692]: NormalPointer (offset 318) */
-   "iip\0"
-   "glNormalPointer\0"
-   "\0"
-   /* _mesa_function_pool[26713]: TexParameterfv (offset 179) */
-   "iip\0"
-   "glTexParameterfv\0"
-   "\0"
-   /* _mesa_function_pool[26735]: IsBufferARB (will be remapped) */
->>>>>>> cad14c25
+   /* _mesa_function_pool[26825]: IsBufferARB (will be remapped) */
    "i\0"
    "glIsBuffer\0"
    "glIsBufferARB\0"
    "\0"
-<<<<<<< HEAD
-   /* _mesa_function_pool[26817]: WindowPos4iMESA (will be remapped) */
+   /* _mesa_function_pool[26853]: WindowPos4iMESA (will be remapped) */
    "iiii\0"
    "glWindowPos4iMESA\0"
    "\0"
-   /* _mesa_function_pool[26841]: VertexAttrib4uivARB (will be remapped) */
-=======
-   /* _mesa_function_pool[26763]: WindowPos4iMESA (will be remapped) */
-   "iiii\0"
-   "glWindowPos4iMESA\0"
-   "\0"
-   /* _mesa_function_pool[26787]: VertexAttrib4uivARB (will be remapped) */
->>>>>>> cad14c25
+   /* _mesa_function_pool[26877]: VertexAttrib4uivARB (will be remapped) */
    "ip\0"
    "glVertexAttrib4uiv\0"
    "glVertexAttrib4uivARB\0"
    "\0"
-<<<<<<< HEAD
-   /* _mesa_function_pool[26886]: Tangent3bvEXT (dynamic) */
+   /* _mesa_function_pool[26922]: Tangent3bvEXT (dynamic) */
    "p\0"
    "glTangent3bvEXT\0"
    "\0"
-   /* _mesa_function_pool[26905]: UniformMatrix3x4fv (will be remapped) */
+   /* _mesa_function_pool[26941]: UniformMatrix3x4fv (will be remapped) */
    "iiip\0"
    "glUniformMatrix3x4fv\0"
    "\0"
-   /* _mesa_function_pool[26932]: ClipPlane (offset 150) */
+   /* _mesa_function_pool[26968]: ClipPlane (offset 150) */
    "ip\0"
    "glClipPlane\0"
    "\0"
-   /* _mesa_function_pool[26948]: Recti (offset 90) */
+   /* _mesa_function_pool[26984]: Recti (offset 90) */
    "iiii\0"
    "glRecti\0"
    "\0"
-   /* _mesa_function_pool[26962]: DrawRangeElementsBaseVertex (will be remapped) */
+   /* _mesa_function_pool[26998]: DrawRangeElementsBaseVertex (will be remapped) */
    "iiiiipi\0"
    "glDrawRangeElementsBaseVertex\0"
    "\0"
-   /* _mesa_function_pool[27001]: TexCoordPointervINTEL (dynamic) */
+   /* _mesa_function_pool[27037]: TexCoordPointervINTEL (dynamic) */
    "iip\0"
    "glTexCoordPointervINTEL\0"
    "\0"
-   /* _mesa_function_pool[27030]: DeleteBuffersARB (will be remapped) */
-=======
-   /* _mesa_function_pool[26832]: Tangent3bvEXT (dynamic) */
-   "p\0"
-   "glTangent3bvEXT\0"
-   "\0"
-   /* _mesa_function_pool[26851]: UniformMatrix3x4fv (will be remapped) */
-   "iiip\0"
-   "glUniformMatrix3x4fv\0"
-   "\0"
-   /* _mesa_function_pool[26878]: ClipPlane (offset 150) */
-   "ip\0"
-   "glClipPlane\0"
-   "\0"
-   /* _mesa_function_pool[26894]: Recti (offset 90) */
-   "iiii\0"
-   "glRecti\0"
-   "\0"
-   /* _mesa_function_pool[26908]: DrawRangeElementsBaseVertex (will be remapped) */
-   "iiiiipi\0"
-   "glDrawRangeElementsBaseVertex\0"
-   "\0"
-   /* _mesa_function_pool[26947]: TexCoordPointervINTEL (dynamic) */
-   "iip\0"
-   "glTexCoordPointervINTEL\0"
-   "\0"
-   /* _mesa_function_pool[26976]: DeleteBuffersARB (will be remapped) */
->>>>>>> cad14c25
+   /* _mesa_function_pool[27066]: DeleteBuffersARB (will be remapped) */
    "ip\0"
    "glDeleteBuffers\0"
    "glDeleteBuffersARB\0"
    "\0"
-<<<<<<< HEAD
-   /* _mesa_function_pool[27069]: WindowPos4fvMESA (will be remapped) */
+   /* _mesa_function_pool[27105]: WindowPos4fvMESA (will be remapped) */
    "p\0"
    "glWindowPos4fvMESA\0"
    "\0"
-   /* _mesa_function_pool[27091]: GetPixelMapuiv (offset 272) */
+   /* _mesa_function_pool[27127]: GetPixelMapuiv (offset 272) */
    "ip\0"
    "glGetPixelMapuiv\0"
    "\0"
-   /* _mesa_function_pool[27112]: Rectf (offset 88) */
+   /* _mesa_function_pool[27148]: Rectf (offset 88) */
    "ffff\0"
    "glRectf\0"
    "\0"
-   /* _mesa_function_pool[27126]: VertexAttrib1sNV (will be remapped) */
+   /* _mesa_function_pool[27162]: VertexAttrib1sNV (will be remapped) */
    "ii\0"
    "glVertexAttrib1sNV\0"
    "\0"
-   /* _mesa_function_pool[27149]: Indexfv (offset 47) */
+   /* _mesa_function_pool[27185]: Indexfv (offset 47) */
    "p\0"
    "glIndexfv\0"
    "\0"
-   /* _mesa_function_pool[27162]: SecondaryColor3svEXT (will be remapped) */
-=======
-   /* _mesa_function_pool[27015]: WindowPos4fvMESA (will be remapped) */
-   "p\0"
-   "glWindowPos4fvMESA\0"
-   "\0"
-   /* _mesa_function_pool[27037]: GetPixelMapuiv (offset 272) */
-   "ip\0"
-   "glGetPixelMapuiv\0"
-   "\0"
-   /* _mesa_function_pool[27058]: Rectf (offset 88) */
-   "ffff\0"
-   "glRectf\0"
-   "\0"
-   /* _mesa_function_pool[27072]: VertexAttrib1sNV (will be remapped) */
-   "ii\0"
-   "glVertexAttrib1sNV\0"
-   "\0"
-   /* _mesa_function_pool[27095]: Indexfv (offset 47) */
-   "p\0"
-   "glIndexfv\0"
-   "\0"
-   /* _mesa_function_pool[27108]: SecondaryColor3svEXT (will be remapped) */
->>>>>>> cad14c25
+   /* _mesa_function_pool[27198]: SecondaryColor3svEXT (will be remapped) */
    "p\0"
    "glSecondaryColor3sv\0"
    "glSecondaryColor3svEXT\0"
    "\0"
-<<<<<<< HEAD
-   /* _mesa_function_pool[27208]: LoadTransposeMatrixfARB (will be remapped) */
-=======
-   /* _mesa_function_pool[27154]: LoadTransposeMatrixfARB (will be remapped) */
->>>>>>> cad14c25
+   /* _mesa_function_pool[27244]: LoadTransposeMatrixfARB (will be remapped) */
    "p\0"
    "glLoadTransposeMatrixf\0"
    "glLoadTransposeMatrixfARB\0"
    "\0"
-<<<<<<< HEAD
-   /* _mesa_function_pool[27260]: GetPointerv (offset 329) */
-=======
-   /* _mesa_function_pool[27206]: GetPointerv (offset 329) */
->>>>>>> cad14c25
+   /* _mesa_function_pool[27296]: GetPointerv (offset 329) */
    "ip\0"
    "glGetPointerv\0"
    "glGetPointervEXT\0"
    "\0"
-<<<<<<< HEAD
-   /* _mesa_function_pool[27295]: Tangent3bEXT (dynamic) */
+   /* _mesa_function_pool[27331]: Tangent3bEXT (dynamic) */
    "iii\0"
    "glTangent3bEXT\0"
    "\0"
-   /* _mesa_function_pool[27315]: CombinerParameterfNV (will be remapped) */
+   /* _mesa_function_pool[27351]: CombinerParameterfNV (will be remapped) */
    "if\0"
    "glCombinerParameterfNV\0"
    "\0"
-   /* _mesa_function_pool[27342]: IndexMask (offset 212) */
+   /* _mesa_function_pool[27378]: IndexMask (offset 212) */
    "i\0"
    "glIndexMask\0"
    "\0"
-   /* _mesa_function_pool[27357]: BindProgramNV (will be remapped) */
-=======
-   /* _mesa_function_pool[27241]: Tangent3bEXT (dynamic) */
-   "iii\0"
-   "glTangent3bEXT\0"
-   "\0"
-   /* _mesa_function_pool[27261]: CombinerParameterfNV (will be remapped) */
-   "if\0"
-   "glCombinerParameterfNV\0"
-   "\0"
-   /* _mesa_function_pool[27288]: IndexMask (offset 212) */
-   "i\0"
-   "glIndexMask\0"
-   "\0"
-   /* _mesa_function_pool[27303]: BindProgramNV (will be remapped) */
->>>>>>> cad14c25
+   /* _mesa_function_pool[27393]: BindProgramNV (will be remapped) */
    "ii\0"
    "glBindProgramARB\0"
    "glBindProgramNV\0"
    "\0"
-<<<<<<< HEAD
-   /* _mesa_function_pool[27394]: VertexAttrib4svARB (will be remapped) */
-=======
-   /* _mesa_function_pool[27340]: VertexAttrib4svARB (will be remapped) */
->>>>>>> cad14c25
+   /* _mesa_function_pool[27430]: VertexAttrib4svARB (will be remapped) */
    "ip\0"
    "glVertexAttrib4sv\0"
    "glVertexAttrib4svARB\0"
    "\0"
-<<<<<<< HEAD
-   /* _mesa_function_pool[27437]: GetFloatv (offset 262) */
+   /* _mesa_function_pool[27473]: GetFloatv (offset 262) */
    "ip\0"
    "glGetFloatv\0"
    "\0"
-   /* _mesa_function_pool[27453]: CreateDebugObjectMESA (dynamic) */
+   /* _mesa_function_pool[27489]: CreateDebugObjectMESA (dynamic) */
    "\0"
    "glCreateDebugObjectMESA\0"
    "\0"
-   /* _mesa_function_pool[27479]: GetShaderiv (will be remapped) */
+   /* _mesa_function_pool[27515]: GetShaderiv (will be remapped) */
    "iip\0"
    "glGetShaderiv\0"
    "\0"
-   /* _mesa_function_pool[27498]: ClientWaitSync (will be remapped) */
+   /* _mesa_function_pool[27534]: ClientWaitSync (will be remapped) */
    "iii\0"
    "glClientWaitSync\0"
    "\0"
-   /* _mesa_function_pool[27520]: TexCoord4s (offset 124) */
+   /* _mesa_function_pool[27556]: TexCoord4s (offset 124) */
    "iiii\0"
    "glTexCoord4s\0"
    "\0"
-   /* _mesa_function_pool[27539]: TexCoord3sv (offset 117) */
+   /* _mesa_function_pool[27575]: TexCoord3sv (offset 117) */
    "p\0"
    "glTexCoord3sv\0"
    "\0"
-   /* _mesa_function_pool[27556]: BindFragmentShaderATI (will be remapped) */
+   /* _mesa_function_pool[27592]: BindFragmentShaderATI (will be remapped) */
    "i\0"
    "glBindFragmentShaderATI\0"
    "\0"
-   /* _mesa_function_pool[27583]: PopAttrib (offset 218) */
+   /* _mesa_function_pool[27619]: PopAttrib (offset 218) */
    "\0"
    "glPopAttrib\0"
    "\0"
-   /* _mesa_function_pool[27597]: Fogfv (offset 154) */
+   /* _mesa_function_pool[27633]: Fogfv (offset 154) */
    "ip\0"
    "glFogfv\0"
    "\0"
-   /* _mesa_function_pool[27609]: UnmapBufferARB (will be remapped) */
-=======
-   /* _mesa_function_pool[27383]: GetFloatv (offset 262) */
-   "ip\0"
-   "glGetFloatv\0"
-   "\0"
-   /* _mesa_function_pool[27399]: CreateDebugObjectMESA (dynamic) */
-   "\0"
-   "glCreateDebugObjectMESA\0"
-   "\0"
-   /* _mesa_function_pool[27425]: GetShaderiv (will be remapped) */
-   "iip\0"
-   "glGetShaderiv\0"
-   "\0"
-   /* _mesa_function_pool[27444]: ClientWaitSync (will be remapped) */
-   "iii\0"
-   "glClientWaitSync\0"
-   "\0"
-   /* _mesa_function_pool[27466]: TexCoord4s (offset 124) */
-   "iiii\0"
-   "glTexCoord4s\0"
-   "\0"
-   /* _mesa_function_pool[27485]: TexCoord3sv (offset 117) */
-   "p\0"
-   "glTexCoord3sv\0"
-   "\0"
-   /* _mesa_function_pool[27502]: BindFragmentShaderATI (will be remapped) */
-   "i\0"
-   "glBindFragmentShaderATI\0"
-   "\0"
-   /* _mesa_function_pool[27529]: PopAttrib (offset 218) */
-   "\0"
-   "glPopAttrib\0"
-   "\0"
-   /* _mesa_function_pool[27543]: Fogfv (offset 154) */
-   "ip\0"
-   "glFogfv\0"
-   "\0"
-   /* _mesa_function_pool[27555]: UnmapBufferARB (will be remapped) */
->>>>>>> cad14c25
+   /* _mesa_function_pool[27645]: UnmapBufferARB (will be remapped) */
    "i\0"
    "glUnmapBuffer\0"
    "glUnmapBufferARB\0"
    "\0"
-<<<<<<< HEAD
-   /* _mesa_function_pool[27643]: InitNames (offset 197) */
+   /* _mesa_function_pool[27679]: InitNames (offset 197) */
    "\0"
    "glInitNames\0"
    "\0"
-   /* _mesa_function_pool[27657]: Normal3sv (offset 61) */
+   /* _mesa_function_pool[27693]: Normal3sv (offset 61) */
    "p\0"
    "glNormal3sv\0"
    "\0"
-   /* _mesa_function_pool[27672]: Minmax (offset 368) */
-=======
-   /* _mesa_function_pool[27589]: InitNames (offset 197) */
-   "\0"
-   "glInitNames\0"
-   "\0"
-   /* _mesa_function_pool[27603]: Normal3sv (offset 61) */
-   "p\0"
-   "glNormal3sv\0"
-   "\0"
-   /* _mesa_function_pool[27618]: Minmax (offset 368) */
->>>>>>> cad14c25
+   /* _mesa_function_pool[27708]: Minmax (offset 368) */
    "iii\0"
    "glMinmax\0"
    "glMinmaxEXT\0"
    "\0"
-<<<<<<< HEAD
-   /* _mesa_function_pool[27698]: TexCoord4d (offset 118) */
+   /* _mesa_function_pool[27734]: TexCoord4d (offset 118) */
    "dddd\0"
    "glTexCoord4d\0"
    "\0"
-   /* _mesa_function_pool[27717]: DeformationMap3dSGIX (dynamic) */
+   /* _mesa_function_pool[27753]: DeformationMap3dSGIX (dynamic) */
    "iddiiddiiddiip\0"
    "glDeformationMap3dSGIX\0"
    "\0"
-   /* _mesa_function_pool[27756]: TexCoord4f (offset 120) */
+   /* _mesa_function_pool[27792]: TexCoord4f (offset 120) */
    "ffff\0"
    "glTexCoord4f\0"
    "\0"
-   /* _mesa_function_pool[27775]: FogCoorddvEXT (will be remapped) */
-=======
-   /* _mesa_function_pool[27644]: TexCoord4d (offset 118) */
-   "dddd\0"
-   "glTexCoord4d\0"
-   "\0"
-   /* _mesa_function_pool[27663]: TexCoord4f (offset 120) */
-   "ffff\0"
-   "glTexCoord4f\0"
-   "\0"
-   /* _mesa_function_pool[27682]: FogCoorddvEXT (will be remapped) */
->>>>>>> cad14c25
+   /* _mesa_function_pool[27811]: FogCoorddvEXT (will be remapped) */
    "p\0"
    "glFogCoorddv\0"
    "glFogCoorddvEXT\0"
    "\0"
-<<<<<<< HEAD
-   /* _mesa_function_pool[27807]: FinishTextureSUNX (dynamic) */
+   /* _mesa_function_pool[27843]: FinishTextureSUNX (dynamic) */
    "\0"
    "glFinishTextureSUNX\0"
    "\0"
-   /* _mesa_function_pool[27829]: GetFragmentLightfvSGIX (dynamic) */
+   /* _mesa_function_pool[27865]: GetFragmentLightfvSGIX (dynamic) */
    "iip\0"
    "glGetFragmentLightfvSGIX\0"
    "\0"
-   /* _mesa_function_pool[27859]: Binormal3fvEXT (dynamic) */
+   /* _mesa_function_pool[27895]: Binormal3fvEXT (dynamic) */
    "p\0"
    "glBinormal3fvEXT\0"
    "\0"
-   /* _mesa_function_pool[27879]: GetBooleanv (offset 258) */
+   /* _mesa_function_pool[27915]: GetBooleanv (offset 258) */
    "ip\0"
    "glGetBooleanv\0"
    "\0"
-   /* _mesa_function_pool[27897]: ColorFragmentOp3ATI (will be remapped) */
+   /* _mesa_function_pool[27933]: ColorFragmentOp3ATI (will be remapped) */
    "iiiiiiiiiiiii\0"
    "glColorFragmentOp3ATI\0"
    "\0"
-   /* _mesa_function_pool[27934]: Hint (offset 158) */
+   /* _mesa_function_pool[27970]: Hint (offset 158) */
    "ii\0"
    "glHint\0"
    "\0"
-   /* _mesa_function_pool[27945]: Color4dv (offset 28) */
+   /* _mesa_function_pool[27981]: Color4dv (offset 28) */
    "p\0"
    "glColor4dv\0"
    "\0"
-   /* _mesa_function_pool[27959]: VertexAttrib2svARB (will be remapped) */
-=======
-   /* _mesa_function_pool[27714]: FinishTextureSUNX (dynamic) */
-   "\0"
-   "glFinishTextureSUNX\0"
-   "\0"
-   /* _mesa_function_pool[27736]: GetFragmentLightfvSGIX (dynamic) */
-   "iip\0"
-   "glGetFragmentLightfvSGIX\0"
-   "\0"
-   /* _mesa_function_pool[27766]: Binormal3fvEXT (dynamic) */
-   "p\0"
-   "glBinormal3fvEXT\0"
-   "\0"
-   /* _mesa_function_pool[27786]: GetBooleanv (offset 258) */
-   "ip\0"
-   "glGetBooleanv\0"
-   "\0"
-   /* _mesa_function_pool[27804]: ColorFragmentOp3ATI (will be remapped) */
-   "iiiiiiiiiiiii\0"
-   "glColorFragmentOp3ATI\0"
-   "\0"
-   /* _mesa_function_pool[27841]: Hint (offset 158) */
-   "ii\0"
-   "glHint\0"
-   "\0"
-   /* _mesa_function_pool[27852]: Color4dv (offset 28) */
-   "p\0"
-   "glColor4dv\0"
-   "\0"
-   /* _mesa_function_pool[27866]: VertexAttrib2svARB (will be remapped) */
->>>>>>> cad14c25
+   /* _mesa_function_pool[27995]: VertexAttrib2svARB (will be remapped) */
    "ip\0"
    "glVertexAttrib2sv\0"
    "glVertexAttrib2svARB\0"
    "\0"
-<<<<<<< HEAD
-   /* _mesa_function_pool[28002]: AreProgramsResidentNV (will be remapped) */
+   /* _mesa_function_pool[28038]: AreProgramsResidentNV (will be remapped) */
    "ipp\0"
    "glAreProgramsResidentNV\0"
    "\0"
-   /* _mesa_function_pool[28031]: WindowPos3svMESA (will be remapped) */
-=======
-   /* _mesa_function_pool[27909]: AreProgramsResidentNV (will be remapped) */
-   "ipp\0"
-   "glAreProgramsResidentNV\0"
-   "\0"
-   /* _mesa_function_pool[27938]: WindowPos3svMESA (will be remapped) */
->>>>>>> cad14c25
+   /* _mesa_function_pool[28067]: WindowPos3svMESA (will be remapped) */
    "p\0"
    "glWindowPos3sv\0"
    "glWindowPos3svARB\0"
    "glWindowPos3svMESA\0"
    "\0"
-<<<<<<< HEAD
-   /* _mesa_function_pool[28086]: CopyColorSubTable (offset 347) */
-=======
-   /* _mesa_function_pool[27993]: CopyColorSubTable (offset 347) */
->>>>>>> cad14c25
+   /* _mesa_function_pool[28122]: CopyColorSubTable (offset 347) */
    "iiiii\0"
    "glCopyColorSubTable\0"
    "glCopyColorSubTableEXT\0"
    "\0"
-<<<<<<< HEAD
-   /* _mesa_function_pool[28136]: WeightdvARB (dynamic) */
+   /* _mesa_function_pool[28172]: WeightdvARB (dynamic) */
    "ip\0"
    "glWeightdvARB\0"
    "\0"
-   /* _mesa_function_pool[28154]: DeleteRenderbuffersEXT (will be remapped) */
-=======
-   /* _mesa_function_pool[28043]: WeightdvARB (dynamic) */
-   "ip\0"
-   "glWeightdvARB\0"
-   "\0"
-   /* _mesa_function_pool[28061]: DeleteRenderbuffersEXT (will be remapped) */
->>>>>>> cad14c25
+   /* _mesa_function_pool[28190]: DeleteRenderbuffersEXT (will be remapped) */
    "ip\0"
    "glDeleteRenderbuffers\0"
    "glDeleteRenderbuffersEXT\0"
    "\0"
-<<<<<<< HEAD
-   /* _mesa_function_pool[28205]: VertexAttrib4NubvARB (will be remapped) */
-=======
-   /* _mesa_function_pool[28112]: VertexAttrib4NubvARB (will be remapped) */
->>>>>>> cad14c25
+   /* _mesa_function_pool[28241]: VertexAttrib4NubvARB (will be remapped) */
    "ip\0"
    "glVertexAttrib4Nubv\0"
    "glVertexAttrib4NubvARB\0"
    "\0"
-<<<<<<< HEAD
-   /* _mesa_function_pool[28252]: VertexAttrib3dvNV (will be remapped) */
+   /* _mesa_function_pool[28288]: VertexAttrib3dvNV (will be remapped) */
    "ip\0"
    "glVertexAttrib3dvNV\0"
    "\0"
-   /* _mesa_function_pool[28276]: GetObjectParameterfvARB (will be remapped) */
+   /* _mesa_function_pool[28312]: GetObjectParameterfvARB (will be remapped) */
    "iip\0"
    "glGetObjectParameterfvARB\0"
    "\0"
-   /* _mesa_function_pool[28307]: Vertex4iv (offset 147) */
+   /* _mesa_function_pool[28343]: Vertex4iv (offset 147) */
    "p\0"
    "glVertex4iv\0"
    "\0"
-   /* _mesa_function_pool[28322]: GetProgramEnvParameterdvARB (will be remapped) */
+   /* _mesa_function_pool[28358]: GetProgramEnvParameterdvARB (will be remapped) */
    "iip\0"
    "glGetProgramEnvParameterdvARB\0"
    "\0"
-   /* _mesa_function_pool[28357]: TexCoord4dv (offset 119) */
+   /* _mesa_function_pool[28393]: TexCoord4dv (offset 119) */
    "p\0"
    "glTexCoord4dv\0"
    "\0"
-   /* _mesa_function_pool[28374]: LockArraysEXT (will be remapped) */
+   /* _mesa_function_pool[28410]: LockArraysEXT (will be remapped) */
    "ii\0"
    "glLockArraysEXT\0"
    "\0"
-   /* _mesa_function_pool[28394]: Begin (offset 7) */
+   /* _mesa_function_pool[28430]: Begin (offset 7) */
    "i\0"
    "glBegin\0"
    "\0"
-   /* _mesa_function_pool[28405]: LightModeli (offset 165) */
+   /* _mesa_function_pool[28441]: LightModeli (offset 165) */
    "ii\0"
    "glLightModeli\0"
    "\0"
-   /* _mesa_function_pool[28423]: Rectfv (offset 89) */
+   /* _mesa_function_pool[28459]: Rectfv (offset 89) */
    "pp\0"
    "glRectfv\0"
    "\0"
-   /* _mesa_function_pool[28436]: LightModelf (offset 163) */
+   /* _mesa_function_pool[28472]: LightModelf (offset 163) */
    "if\0"
    "glLightModelf\0"
    "\0"
-   /* _mesa_function_pool[28454]: GetTexParameterfv (offset 282) */
+   /* _mesa_function_pool[28490]: GetTexParameterfv (offset 282) */
    "iip\0"
    "glGetTexParameterfv\0"
    "\0"
-   /* _mesa_function_pool[28479]: GetLightfv (offset 264) */
+   /* _mesa_function_pool[28515]: GetLightfv (offset 264) */
    "iip\0"
    "glGetLightfv\0"
    "\0"
-   /* _mesa_function_pool[28497]: PixelTransformParameterivEXT (dynamic) */
+   /* _mesa_function_pool[28533]: PixelTransformParameterivEXT (dynamic) */
    "iip\0"
    "glPixelTransformParameterivEXT\0"
    "\0"
-   /* _mesa_function_pool[28533]: BinormalPointerEXT (dynamic) */
+   /* _mesa_function_pool[28569]: BinormalPointerEXT (dynamic) */
    "iip\0"
    "glBinormalPointerEXT\0"
    "\0"
-   /* _mesa_function_pool[28559]: VertexAttrib1dNV (will be remapped) */
+   /* _mesa_function_pool[28595]: VertexAttrib1dNV (will be remapped) */
    "id\0"
    "glVertexAttrib1dNV\0"
    "\0"
-   /* _mesa_function_pool[28582]: GetCombinerInputParameterivNV (will be remapped) */
+   /* _mesa_function_pool[28618]: GetCombinerInputParameterivNV (will be remapped) */
    "iiiip\0"
    "glGetCombinerInputParameterivNV\0"
    "\0"
-   /* _mesa_function_pool[28621]: Disable (offset 214) */
+   /* _mesa_function_pool[28657]: Disable (offset 214) */
    "i\0"
    "glDisable\0"
    "\0"
-   /* _mesa_function_pool[28634]: MultiTexCoord2fvARB (offset 387) */
-=======
-   /* _mesa_function_pool[28159]: VertexAttrib3dvNV (will be remapped) */
-   "ip\0"
-   "glVertexAttrib3dvNV\0"
-   "\0"
-   /* _mesa_function_pool[28183]: GetObjectParameterfvARB (will be remapped) */
-   "iip\0"
-   "glGetObjectParameterfvARB\0"
-   "\0"
-   /* _mesa_function_pool[28214]: Vertex4iv (offset 147) */
-   "p\0"
-   "glVertex4iv\0"
-   "\0"
-   /* _mesa_function_pool[28229]: GetProgramEnvParameterdvARB (will be remapped) */
-   "iip\0"
-   "glGetProgramEnvParameterdvARB\0"
-   "\0"
-   /* _mesa_function_pool[28264]: TexCoord4dv (offset 119) */
-   "p\0"
-   "glTexCoord4dv\0"
-   "\0"
-   /* _mesa_function_pool[28281]: LockArraysEXT (will be remapped) */
-   "ii\0"
-   "glLockArraysEXT\0"
-   "\0"
-   /* _mesa_function_pool[28301]: Begin (offset 7) */
-   "i\0"
-   "glBegin\0"
-   "\0"
-   /* _mesa_function_pool[28312]: LightModeli (offset 165) */
-   "ii\0"
-   "glLightModeli\0"
-   "\0"
-   /* _mesa_function_pool[28330]: Rectfv (offset 89) */
-   "pp\0"
-   "glRectfv\0"
-   "\0"
-   /* _mesa_function_pool[28343]: LightModelf (offset 163) */
-   "if\0"
-   "glLightModelf\0"
-   "\0"
-   /* _mesa_function_pool[28361]: GetTexParameterfv (offset 282) */
-   "iip\0"
-   "glGetTexParameterfv\0"
-   "\0"
-   /* _mesa_function_pool[28386]: GetLightfv (offset 264) */
-   "iip\0"
-   "glGetLightfv\0"
-   "\0"
-   /* _mesa_function_pool[28404]: PixelTransformParameterivEXT (dynamic) */
-   "iip\0"
-   "glPixelTransformParameterivEXT\0"
-   "\0"
-   /* _mesa_function_pool[28440]: BinormalPointerEXT (dynamic) */
-   "iip\0"
-   "glBinormalPointerEXT\0"
-   "\0"
-   /* _mesa_function_pool[28466]: VertexAttrib1dNV (will be remapped) */
-   "id\0"
-   "glVertexAttrib1dNV\0"
-   "\0"
-   /* _mesa_function_pool[28489]: GetCombinerInputParameterivNV (will be remapped) */
-   "iiiip\0"
-   "glGetCombinerInputParameterivNV\0"
-   "\0"
-   /* _mesa_function_pool[28528]: Disable (offset 214) */
-   "i\0"
-   "glDisable\0"
-   "\0"
-   /* _mesa_function_pool[28541]: MultiTexCoord2fvARB (offset 387) */
->>>>>>> cad14c25
+   /* _mesa_function_pool[28670]: MultiTexCoord2fvARB (offset 387) */
    "ip\0"
    "glMultiTexCoord2fv\0"
    "glMultiTexCoord2fvARB\0"
    "\0"
-<<<<<<< HEAD
-   /* _mesa_function_pool[28679]: GetRenderbufferParameterivEXT (will be remapped) */
-=======
-   /* _mesa_function_pool[28586]: GetRenderbufferParameterivEXT (will be remapped) */
->>>>>>> cad14c25
+   /* _mesa_function_pool[28715]: GetRenderbufferParameterivEXT (will be remapped) */
    "iip\0"
    "glGetRenderbufferParameteriv\0"
    "glGetRenderbufferParameterivEXT\0"
    "\0"
-<<<<<<< HEAD
-   /* _mesa_function_pool[28745]: CombinerParameterivNV (will be remapped) */
+   /* _mesa_function_pool[28781]: CombinerParameterivNV (will be remapped) */
    "ip\0"
    "glCombinerParameterivNV\0"
    "\0"
-   /* _mesa_function_pool[28773]: GenFragmentShadersATI (will be remapped) */
+   /* _mesa_function_pool[28809]: GenFragmentShadersATI (will be remapped) */
    "i\0"
    "glGenFragmentShadersATI\0"
    "\0"
-   /* _mesa_function_pool[28800]: DrawArrays (offset 310) */
-=======
-   /* _mesa_function_pool[28652]: CombinerParameterivNV (will be remapped) */
-   "ip\0"
-   "glCombinerParameterivNV\0"
-   "\0"
-   /* _mesa_function_pool[28680]: GenFragmentShadersATI (will be remapped) */
-   "i\0"
-   "glGenFragmentShadersATI\0"
-   "\0"
-   /* _mesa_function_pool[28707]: DrawArrays (offset 310) */
->>>>>>> cad14c25
+   /* _mesa_function_pool[28836]: DrawArrays (offset 310) */
    "iii\0"
    "glDrawArrays\0"
    "glDrawArraysEXT\0"
    "\0"
-<<<<<<< HEAD
-   /* _mesa_function_pool[28834]: WeightuivARB (dynamic) */
+   /* _mesa_function_pool[28870]: WeightuivARB (dynamic) */
    "ip\0"
    "glWeightuivARB\0"
    "\0"
-   /* _mesa_function_pool[28853]: VertexAttrib2sARB (will be remapped) */
-=======
-   /* _mesa_function_pool[28741]: WeightuivARB (dynamic) */
-   "ip\0"
-   "glWeightuivARB\0"
-   "\0"
-   /* _mesa_function_pool[28760]: VertexAttrib2sARB (will be remapped) */
->>>>>>> cad14c25
+   /* _mesa_function_pool[28889]: VertexAttrib2sARB (will be remapped) */
    "iii\0"
    "glVertexAttrib2s\0"
    "glVertexAttrib2sARB\0"
    "\0"
-<<<<<<< HEAD
-   /* _mesa_function_pool[28895]: ColorMask (offset 210) */
+   /* _mesa_function_pool[28931]: ColorMask (offset 210) */
    "iiii\0"
    "glColorMask\0"
    "\0"
-   /* _mesa_function_pool[28913]: GenAsyncMarkersSGIX (dynamic) */
+   /* _mesa_function_pool[28949]: GenAsyncMarkersSGIX (dynamic) */
    "i\0"
    "glGenAsyncMarkersSGIX\0"
    "\0"
-   /* _mesa_function_pool[28938]: Tangent3svEXT (dynamic) */
+   /* _mesa_function_pool[28974]: Tangent3svEXT (dynamic) */
    "p\0"
    "glTangent3svEXT\0"
    "\0"
-   /* _mesa_function_pool[28957]: GetListParameterivSGIX (dynamic) */
+   /* _mesa_function_pool[28993]: GetListParameterivSGIX (dynamic) */
    "iip\0"
    "glGetListParameterivSGIX\0"
    "\0"
-   /* _mesa_function_pool[28987]: BindBufferARB (will be remapped) */
-=======
-   /* _mesa_function_pool[28802]: ColorMask (offset 210) */
-   "iiii\0"
-   "glColorMask\0"
-   "\0"
-   /* _mesa_function_pool[28820]: GenAsyncMarkersSGIX (dynamic) */
-   "i\0"
-   "glGenAsyncMarkersSGIX\0"
-   "\0"
-   /* _mesa_function_pool[28845]: Tangent3svEXT (dynamic) */
-   "p\0"
-   "glTangent3svEXT\0"
-   "\0"
-   /* _mesa_function_pool[28864]: GetListParameterivSGIX (dynamic) */
-   "iip\0"
-   "glGetListParameterivSGIX\0"
-   "\0"
-   /* _mesa_function_pool[28894]: BindBufferARB (will be remapped) */
->>>>>>> cad14c25
+   /* _mesa_function_pool[29023]: BindBufferARB (will be remapped) */
    "ii\0"
    "glBindBuffer\0"
    "glBindBufferARB\0"
    "\0"
-<<<<<<< HEAD
-   /* _mesa_function_pool[29020]: GetInfoLogARB (will be remapped) */
+   /* _mesa_function_pool[29056]: GetInfoLogARB (will be remapped) */
    "iipp\0"
    "glGetInfoLogARB\0"
    "\0"
-   /* _mesa_function_pool[29042]: RasterPos4iv (offset 83) */
+   /* _mesa_function_pool[29078]: RasterPos4iv (offset 83) */
    "p\0"
    "glRasterPos4iv\0"
    "\0"
-   /* _mesa_function_pool[29060]: Enable (offset 215) */
+   /* _mesa_function_pool[29096]: Enable (offset 215) */
    "i\0"
    "glEnable\0"
    "\0"
-   /* _mesa_function_pool[29072]: LineStipple (offset 167) */
+   /* _mesa_function_pool[29108]: LineStipple (offset 167) */
    "ii\0"
    "glLineStipple\0"
    "\0"
-   /* _mesa_function_pool[29090]: VertexAttribs4svNV (will be remapped) */
+   /* _mesa_function_pool[29126]: VertexAttribs4svNV (will be remapped) */
    "iip\0"
    "glVertexAttribs4svNV\0"
    "\0"
-   /* _mesa_function_pool[29116]: EdgeFlagPointerListIBM (dynamic) */
+   /* _mesa_function_pool[29152]: EdgeFlagPointerListIBM (dynamic) */
    "ipi\0"
    "glEdgeFlagPointerListIBM\0"
    "\0"
-   /* _mesa_function_pool[29146]: UniformMatrix3x2fv (will be remapped) */
+   /* _mesa_function_pool[29182]: UniformMatrix3x2fv (will be remapped) */
    "iiip\0"
    "glUniformMatrix3x2fv\0"
    "\0"
-   /* _mesa_function_pool[29173]: GetMinmaxParameterfv (offset 365) */
-=======
-   /* _mesa_function_pool[28927]: GetInfoLogARB (will be remapped) */
-   "iipp\0"
-   "glGetInfoLogARB\0"
-   "\0"
-   /* _mesa_function_pool[28949]: RasterPos4iv (offset 83) */
-   "p\0"
-   "glRasterPos4iv\0"
-   "\0"
-   /* _mesa_function_pool[28967]: Enable (offset 215) */
-   "i\0"
-   "glEnable\0"
-   "\0"
-   /* _mesa_function_pool[28979]: LineStipple (offset 167) */
-   "ii\0"
-   "glLineStipple\0"
-   "\0"
-   /* _mesa_function_pool[28997]: VertexAttribs4svNV (will be remapped) */
-   "iip\0"
-   "glVertexAttribs4svNV\0"
-   "\0"
-   /* _mesa_function_pool[29023]: EdgeFlagPointerListIBM (dynamic) */
-   "ipi\0"
-   "glEdgeFlagPointerListIBM\0"
-   "\0"
-   /* _mesa_function_pool[29053]: UniformMatrix3x2fv (will be remapped) */
-   "iiip\0"
-   "glUniformMatrix3x2fv\0"
-   "\0"
-   /* _mesa_function_pool[29080]: GetMinmaxParameterfv (offset 365) */
->>>>>>> cad14c25
+   /* _mesa_function_pool[29209]: GetMinmaxParameterfv (offset 365) */
    "iip\0"
    "glGetMinmaxParameterfv\0"
    "glGetMinmaxParameterfvEXT\0"
    "\0"
-<<<<<<< HEAD
-   /* _mesa_function_pool[29227]: VertexAttrib1fvARB (will be remapped) */
-=======
-   /* _mesa_function_pool[29134]: VertexAttrib1fvARB (will be remapped) */
->>>>>>> cad14c25
+   /* _mesa_function_pool[29263]: VertexAttrib1fvARB (will be remapped) */
    "ip\0"
    "glVertexAttrib1fv\0"
    "glVertexAttrib1fvARB\0"
    "\0"
-<<<<<<< HEAD
-   /* _mesa_function_pool[29270]: GenBuffersARB (will be remapped) */
-=======
-   /* _mesa_function_pool[29177]: GenBuffersARB (will be remapped) */
->>>>>>> cad14c25
+   /* _mesa_function_pool[29306]: GenBuffersARB (will be remapped) */
    "ip\0"
    "glGenBuffers\0"
    "glGenBuffersARB\0"
    "\0"
-<<<<<<< HEAD
-   /* _mesa_function_pool[29303]: VertexAttribs1svNV (will be remapped) */
+   /* _mesa_function_pool[29339]: VertexAttribs1svNV (will be remapped) */
    "iip\0"
    "glVertexAttribs1svNV\0"
    "\0"
-   /* _mesa_function_pool[29329]: Vertex3fv (offset 137) */
+   /* _mesa_function_pool[29365]: Vertex3fv (offset 137) */
    "p\0"
    "glVertex3fv\0"
    "\0"
-   /* _mesa_function_pool[29344]: GetTexBumpParameterivATI (will be remapped) */
+   /* _mesa_function_pool[29380]: GetTexBumpParameterivATI (will be remapped) */
    "ip\0"
    "glGetTexBumpParameterivATI\0"
    "\0"
-   /* _mesa_function_pool[29375]: Binormal3bEXT (dynamic) */
+   /* _mesa_function_pool[29411]: Binormal3bEXT (dynamic) */
    "iii\0"
    "glBinormal3bEXT\0"
    "\0"
-   /* _mesa_function_pool[29396]: FragmentMaterialivSGIX (dynamic) */
+   /* _mesa_function_pool[29432]: FragmentMaterialivSGIX (dynamic) */
    "iip\0"
    "glFragmentMaterialivSGIX\0"
    "\0"
-   /* _mesa_function_pool[29426]: IsRenderbufferEXT (will be remapped) */
-=======
-   /* _mesa_function_pool[29210]: VertexAttribs1svNV (will be remapped) */
-   "iip\0"
-   "glVertexAttribs1svNV\0"
-   "\0"
-   /* _mesa_function_pool[29236]: Vertex3fv (offset 137) */
-   "p\0"
-   "glVertex3fv\0"
-   "\0"
-   /* _mesa_function_pool[29251]: GetTexBumpParameterivATI (will be remapped) */
-   "ip\0"
-   "glGetTexBumpParameterivATI\0"
-   "\0"
-   /* _mesa_function_pool[29282]: Binormal3bEXT (dynamic) */
-   "iii\0"
-   "glBinormal3bEXT\0"
-   "\0"
-   /* _mesa_function_pool[29303]: FragmentMaterialivSGIX (dynamic) */
-   "iip\0"
-   "glFragmentMaterialivSGIX\0"
-   "\0"
-   /* _mesa_function_pool[29333]: IsRenderbufferEXT (will be remapped) */
->>>>>>> cad14c25
+   /* _mesa_function_pool[29462]: IsRenderbufferEXT (will be remapped) */
    "i\0"
    "glIsRenderbuffer\0"
    "glIsRenderbufferEXT\0"
    "\0"
-<<<<<<< HEAD
-   /* _mesa_function_pool[29466]: GenProgramsNV (will be remapped) */
-=======
-   /* _mesa_function_pool[29373]: GenProgramsNV (will be remapped) */
->>>>>>> cad14c25
+   /* _mesa_function_pool[29502]: GenProgramsNV (will be remapped) */
    "ip\0"
    "glGenProgramsARB\0"
    "glGenProgramsNV\0"
    "\0"
-<<<<<<< HEAD
-   /* _mesa_function_pool[29503]: VertexAttrib4dvNV (will be remapped) */
+   /* _mesa_function_pool[29539]: VertexAttrib4dvNV (will be remapped) */
    "ip\0"
    "glVertexAttrib4dvNV\0"
    "\0"
-   /* _mesa_function_pool[29527]: EndFragmentShaderATI (will be remapped) */
+   /* _mesa_function_pool[29563]: EndFragmentShaderATI (will be remapped) */
    "\0"
    "glEndFragmentShaderATI\0"
    "\0"
-   /* _mesa_function_pool[29552]: Binormal3iEXT (dynamic) */
+   /* _mesa_function_pool[29588]: Binormal3iEXT (dynamic) */
    "iii\0"
    "glBinormal3iEXT\0"
    "\0"
-   /* _mesa_function_pool[29573]: WindowPos2fMESA (will be remapped) */
-=======
-   /* _mesa_function_pool[29410]: VertexAttrib4dvNV (will be remapped) */
-   "ip\0"
-   "glVertexAttrib4dvNV\0"
-   "\0"
-   /* _mesa_function_pool[29434]: EndFragmentShaderATI (will be remapped) */
-   "\0"
-   "glEndFragmentShaderATI\0"
-   "\0"
-   /* _mesa_function_pool[29459]: Binormal3iEXT (dynamic) */
-   "iii\0"
-   "glBinormal3iEXT\0"
-   "\0"
-   /* _mesa_function_pool[29480]: WindowPos2fMESA (will be remapped) */
->>>>>>> cad14c25
+   /* _mesa_function_pool[29609]: WindowPos2fMESA (will be remapped) */
    "ff\0"
    "glWindowPos2f\0"
    "glWindowPos2fARB\0"
@@ -6898,784 +4350,395 @@
    GLint remap_index;
 } MESA_remap_table_functions[] = {
    {  1461, AttachShader_remap_index },
-<<<<<<< HEAD
    {  8710, CreateProgram_remap_index },
-   { 20187, CreateShader_remap_index },
-   { 22430, DeleteProgram_remap_index },
-   { 16222, DeleteShader_remap_index },
-   { 20633, DetachShader_remap_index },
-   { 15746, GetAttachedShaders_remap_index },
+   { 20223, CreateShader_remap_index },
+   { 22466, DeleteProgram_remap_index },
+   { 16258, DeleteShader_remap_index },
+   { 20669, DetachShader_remap_index },
+   { 15782, GetAttachedShaders_remap_index },
    {  4244, GetProgramInfoLog_remap_index },
    {   361, GetProgramiv_remap_index },
    {  5547, GetShaderInfoLog_remap_index },
-   { 27479, GetShaderiv_remap_index },
-   { 11699, IsProgram_remap_index },
+   { 27515, GetShaderiv_remap_index },
+   { 11735, IsProgram_remap_index },
    { 10734, IsShader_remap_index },
    {  8814, StencilFuncSeparate_remap_index },
    {  3487, StencilMaskSeparate_remap_index },
    {  6629, StencilOpSeparate_remap_index },
-   { 19564, UniformMatrix2x3fv_remap_index },
+   { 19600, UniformMatrix2x3fv_remap_index },
    {  2615, UniformMatrix2x4fv_remap_index },
-   { 29146, UniformMatrix3x2fv_remap_index },
-   { 26905, UniformMatrix3x4fv_remap_index },
-   { 14294, UniformMatrix4x2fv_remap_index },
+   { 29182, UniformMatrix3x2fv_remap_index },
+   { 26941, UniformMatrix3x4fv_remap_index },
+   { 14330, UniformMatrix4x2fv_remap_index },
    {  2937, UniformMatrix4x3fv_remap_index },
    {  8728, LoadTransposeMatrixdARB_remap_index },
-   { 27208, LoadTransposeMatrixfARB_remap_index },
+   { 27244, LoadTransposeMatrixfARB_remap_index },
    {  4817, MultTransposeMatrixdARB_remap_index },
-   { 20820, MultTransposeMatrixfARB_remap_index },
+   { 20856, MultTransposeMatrixfARB_remap_index },
    {   172, SampleCoverageARB_remap_index },
    {  4971, CompressedTexImage1DARB_remap_index },
-   { 21260, CompressedTexImage2DARB_remap_index },
+   { 21296, CompressedTexImage2DARB_remap_index },
    {  3550, CompressedTexImage3DARB_remap_index },
-   { 16038, CompressedTexSubImage1DARB_remap_index },
+   { 16074, CompressedTexSubImage1DARB_remap_index },
    {  1880, CompressedTexSubImage2DARB_remap_index },
-   { 17830, CompressedTexSubImage3DARB_remap_index },
-   { 25187, GetCompressedTexImageARB_remap_index },
+   { 17866, CompressedTexSubImage3DARB_remap_index },
+   { 25223, GetCompressedTexImageARB_remap_index },
    {  3395, DisableVertexAttribArrayARB_remap_index },
-   { 26517, EnableVertexAttribArrayARB_remap_index },
-   { 28322, GetProgramEnvParameterdvARB_remap_index },
-   { 20700, GetProgramEnvParameterfvARB_remap_index },
-   { 24217, GetProgramLocalParameterdvARB_remap_index },
+   { 26553, EnableVertexAttribArrayARB_remap_index },
+   { 28358, GetProgramEnvParameterdvARB_remap_index },
+   { 20736, GetProgramEnvParameterfvARB_remap_index },
+   { 24253, GetProgramLocalParameterdvARB_remap_index },
    {  7071, GetProgramLocalParameterfvARB_remap_index },
-   { 16129, GetProgramStringARB_remap_index },
-   { 24412, GetProgramivARB_remap_index },
-   { 18025, GetVertexAttribdvARB_remap_index },
-   { 14183, GetVertexAttribfvARB_remap_index },
+   { 16165, GetProgramStringARB_remap_index },
+   { 24448, GetProgramivARB_remap_index },
+   { 18061, GetVertexAttribdvARB_remap_index },
+   { 14219, GetVertexAttribfvARB_remap_index },
    {  8623, GetVertexAttribivARB_remap_index },
-   { 16934, ProgramEnvParameter4dARB_remap_index },
-   { 22230, ProgramEnvParameter4dvARB_remap_index },
-   { 14791, ProgramEnvParameter4fARB_remap_index },
+   { 16970, ProgramEnvParameter4dARB_remap_index },
+   { 22266, ProgramEnvParameter4dvARB_remap_index },
+   { 14827, ProgramEnvParameter4fARB_remap_index },
    {  7934, ProgramEnvParameter4fvARB_remap_index },
    {  3513, ProgramLocalParameter4dARB_remap_index },
    { 11445, ProgramLocalParameter4dvARB_remap_index },
-   { 25996, ProgramLocalParameter4fARB_remap_index },
-   { 22783, ProgramLocalParameter4fvARB_remap_index },
-   { 24973, ProgramStringARB_remap_index },
-   { 17184, VertexAttrib1dARB_remap_index },
-   { 13837, VertexAttrib1dvARB_remap_index },
+   { 26032, ProgramLocalParameter4fARB_remap_index },
+   { 22819, ProgramLocalParameter4fvARB_remap_index },
+   { 25009, ProgramStringARB_remap_index },
+   { 17220, VertexAttrib1dARB_remap_index },
+   { 13873, VertexAttrib1dvARB_remap_index },
    {  3688, VertexAttrib1fARB_remap_index },
-   { 29227, VertexAttrib1fvARB_remap_index },
+   { 29263, VertexAttrib1fvARB_remap_index },
    {  6155, VertexAttrib1sARB_remap_index },
    {  2054, VertexAttrib1svARB_remap_index },
-   { 13268, VertexAttrib2dARB_remap_index },
-   { 15365, VertexAttrib2dvARB_remap_index },
+   { 13304, VertexAttrib2dARB_remap_index },
+   { 15401, VertexAttrib2dvARB_remap_index },
    {  1480, VertexAttrib2fARB_remap_index },
-   { 15478, VertexAttrib2fvARB_remap_index },
-   { 28853, VertexAttrib2sARB_remap_index },
-   { 27959, VertexAttrib2svARB_remap_index },
+   { 15514, VertexAttrib2fvARB_remap_index },
+   { 28889, VertexAttrib2sARB_remap_index },
+   { 27995, VertexAttrib2svARB_remap_index },
    {  9932, VertexAttrib3dARB_remap_index },
    {  7637, VertexAttrib3dvARB_remap_index },
    {  1567, VertexAttrib3fARB_remap_index },
-   { 19801, VertexAttrib3fvARB_remap_index },
-   { 24845, VertexAttrib3sARB_remap_index },
-   { 17767, VertexAttrib3svARB_remap_index },
+   { 19837, VertexAttrib3fvARB_remap_index },
+   { 24881, VertexAttrib3sARB_remap_index },
+   { 17803, VertexAttrib3svARB_remap_index },
    {  4270, VertexAttrib4NbvARB_remap_index },
-   { 15701, VertexAttrib4NivARB_remap_index },
-   { 19756, VertexAttrib4NsvARB_remap_index },
-   { 20652, VertexAttrib4NubARB_remap_index },
-   { 28205, VertexAttrib4NubvARB_remap_index },
-   { 16595, VertexAttrib4NuivARB_remap_index },
+   { 15737, VertexAttrib4NivARB_remap_index },
+   { 19792, VertexAttrib4NsvARB_remap_index },
+   { 20688, VertexAttrib4NubARB_remap_index },
+   { 28241, VertexAttrib4NubvARB_remap_index },
+   { 16631, VertexAttrib4NuivARB_remap_index },
    {  2810, VertexAttrib4NusvARB_remap_index },
    {  9555, VertexAttrib4bvARB_remap_index },
-   { 23625, VertexAttrib4dARB_remap_index },
-   { 18750, VertexAttrib4dvARB_remap_index },
+   { 23661, VertexAttrib4dARB_remap_index },
+   { 18786, VertexAttrib4dvARB_remap_index },
    { 10039, VertexAttrib4fARB_remap_index },
    { 10409, VertexAttrib4fvARB_remap_index },
    {  9007, VertexAttrib4ivARB_remap_index },
-   { 15179, VertexAttrib4sARB_remap_index },
-   { 27394, VertexAttrib4svARB_remap_index },
-   { 14596, VertexAttrib4ubvARB_remap_index },
-   { 26841, VertexAttrib4uivARB_remap_index },
-   { 17578, VertexAttrib4usvARB_remap_index },
-   { 19438, VertexAttribPointerARB_remap_index },
-   { 28987, BindBufferARB_remap_index },
+   { 15215, VertexAttrib4sARB_remap_index },
+   { 27430, VertexAttrib4svARB_remap_index },
+   { 14632, VertexAttrib4ubvARB_remap_index },
+   { 26877, VertexAttrib4uivARB_remap_index },
+   { 17614, VertexAttrib4usvARB_remap_index },
+   { 19474, VertexAttribPointerARB_remap_index },
+   { 29023, BindBufferARB_remap_index },
    {  5862, BufferDataARB_remap_index },
    {  1382, BufferSubDataARB_remap_index },
-   { 27030, DeleteBuffersARB_remap_index },
-   { 29270, GenBuffersARB_remap_index },
-   { 15521, GetBufferParameterivARB_remap_index },
-   { 14743, GetBufferPointervARB_remap_index },
+   { 27066, DeleteBuffersARB_remap_index },
+   { 29306, GenBuffersARB_remap_index },
+   { 15557, GetBufferParameterivARB_remap_index },
+   { 14779, GetBufferPointervARB_remap_index },
    {  1335, GetBufferSubDataARB_remap_index },
-   { 26789, IsBufferARB_remap_index },
-   { 23253, MapBufferARB_remap_index },
-   { 27609, UnmapBufferARB_remap_index },
+   { 26825, IsBufferARB_remap_index },
+   { 23289, MapBufferARB_remap_index },
+   { 27645, UnmapBufferARB_remap_index },
    {   268, BeginQueryARB_remap_index },
-   { 17279, DeleteQueriesARB_remap_index },
+   { 17315, DeleteQueriesARB_remap_index },
    { 10670, EndQueryARB_remap_index },
-   { 25666, GenQueriesARB_remap_index },
+   { 25702, GenQueriesARB_remap_index },
    {  1772, GetQueryObjectivARB_remap_index },
-   { 15223, GetQueryObjectuivARB_remap_index },
+   { 15259, GetQueryObjectuivARB_remap_index },
    {  1624, GetQueryivARB_remap_index },
-   { 17485, IsQueryARB_remap_index },
+   { 17521, IsQueryARB_remap_index },
    {  7247, AttachObjectARB_remap_index },
-   { 16184, CompileShaderARB_remap_index },
+   { 16220, CompileShaderARB_remap_index },
    {  2879, CreateProgramObjectARB_remap_index },
    {  5807, CreateShaderObjectARB_remap_index },
-   { 12685, DeleteObjectARB_remap_index },
-   { 21051, DetachObjectARB_remap_index },
+   { 12721, DeleteObjectARB_remap_index },
+   { 21087, DetachObjectARB_remap_index },
    { 10481, GetActiveUniformARB_remap_index },
    {  8326, GetAttachedObjectsARB_remap_index },
    {  8605, GetHandleARB_remap_index },
-   { 29020, GetInfoLogARB_remap_index },
-   { 28276, GetObjectParameterfvARB_remap_index },
-   { 24091, GetObjectParameterivARB_remap_index },
-   { 25424, GetShaderSourceARB_remap_index },
-   { 24705, GetUniformLocationARB_remap_index },
-   { 20922, GetUniformfvARB_remap_index },
+   { 29056, GetInfoLogARB_remap_index },
+   { 28312, GetObjectParameterfvARB_remap_index },
+   { 24127, GetObjectParameterivARB_remap_index },
+   { 25460, GetShaderSourceARB_remap_index },
+   { 24741, GetUniformLocationARB_remap_index },
+   { 20958, GetUniformfvARB_remap_index },
    { 11067, GetUniformivARB_remap_index },
-   { 17623, LinkProgramARB_remap_index },
-   { 17681, ShaderSourceARB_remap_index },
+   { 17659, LinkProgramARB_remap_index },
+   { 17717, ShaderSourceARB_remap_index },
    {  6529, Uniform1fARB_remap_index },
-   { 26205, Uniform1fvARB_remap_index },
-   { 19407, Uniform1iARB_remap_index },
-   { 18439, Uniform1ivARB_remap_index },
+   { 26241, Uniform1fvARB_remap_index },
+   { 19443, Uniform1iARB_remap_index },
+   { 18475, Uniform1ivARB_remap_index },
    {  2003, Uniform2fARB_remap_index },
-   { 12521, Uniform2fvARB_remap_index },
-   { 23140, Uniform2iARB_remap_index },
+   { 12557, Uniform2fvARB_remap_index },
+   { 23176, Uniform2iARB_remap_index },
    {  2123, Uniform2ivARB_remap_index },
-   { 16294, Uniform3fARB_remap_index },
+   { 16330, Uniform3fARB_remap_index },
    {  8356, Uniform3fvARB_remap_index },
    {  5481, Uniform3iARB_remap_index },
-   { 14849, Uniform3ivARB_remap_index },
-   { 16740, Uniform4fARB_remap_index },
-   { 20786, Uniform4fvARB_remap_index },
-   { 21909, Uniform4iARB_remap_index },
-   { 17991, Uniform4ivARB_remap_index },
+   { 14885, Uniform3ivARB_remap_index },
+   { 16776, Uniform4fARB_remap_index },
+   { 20822, Uniform4fvARB_remap_index },
+   { 21945, Uniform4iARB_remap_index },
+   { 18027, Uniform4ivARB_remap_index },
    {  7299, UniformMatrix2fvARB_remap_index },
    {    17, UniformMatrix3fvARB_remap_index },
    {  2475, UniformMatrix4fvARB_remap_index },
-   { 22342, UseProgramObjectARB_remap_index },
-   { 12956, ValidateProgramARB_remap_index },
-   { 18793, BindAttribLocationARB_remap_index },
+   { 22378, UseProgramObjectARB_remap_index },
+   { 12992, ValidateProgramARB_remap_index },
+   { 18829, BindAttribLocationARB_remap_index },
    {  4315, GetActiveAttribARB_remap_index },
-   { 14530, GetAttribLocationARB_remap_index },
-   { 25944, DrawBuffersARB_remap_index },
+   { 14566, GetAttribLocationARB_remap_index },
+   { 25980, DrawBuffersARB_remap_index },
    { 11550, RenderbufferStorageMultisample_remap_index },
-   { 11918, FramebufferTextureARB_remap_index },
-   { 22685, FramebufferTextureFaceARB_remap_index },
-   { 21200, ProgramParameteriARB_remap_index },
-   { 16788, FlushMappedBufferRange_remap_index },
-   { 24508, MapBufferRange_remap_index },
-   { 14405, BindVertexArray_remap_index },
-   { 12815, GenVertexArrays_remap_index },
-   { 26719, CopyBufferSubData_remap_index },
-   { 27498, ClientWaitSync_remap_index },
+   { 11954, FramebufferTextureARB_remap_index },
+   { 22721, FramebufferTextureFaceARB_remap_index },
+   { 21236, ProgramParameteriARB_remap_index },
+   { 16824, FlushMappedBufferRange_remap_index },
+   { 24544, MapBufferRange_remap_index },
+   { 14441, BindVertexArray_remap_index },
+   { 12851, GenVertexArrays_remap_index },
+   { 26755, CopyBufferSubData_remap_index },
+   { 27534, ClientWaitSync_remap_index },
    {  2394, DeleteSync_remap_index },
    {  6196, FenceSync_remap_index },
-   { 13327, GetInteger64v_remap_index },
-   { 19863, GetSynciv_remap_index },
-   { 25883, IsSync_remap_index },
+   { 13363, GetInteger64v_remap_index },
+   { 19899, GetSynciv_remap_index },
+   { 25919, IsSync_remap_index },
    {  8274, WaitSync_remap_index },
    {  3363, DrawElementsBaseVertex_remap_index },
-   { 26962, DrawRangeElementsBaseVertex_remap_index },
-   { 23284, MultiDrawElementsBaseVertex_remap_index },
+   { 26998, DrawRangeElementsBaseVertex_remap_index },
+   { 23320, MultiDrawElementsBaseVertex_remap_index },
    {  4680, PolygonOffsetEXT_remap_index },
-   { 20422, GetPixelTexGenParameterfvSGIS_remap_index },
+   { 20458, GetPixelTexGenParameterfvSGIS_remap_index },
    {  3895, GetPixelTexGenParameterivSGIS_remap_index },
-   { 20155, PixelTexGenParameterfSGIS_remap_index },
+   { 20191, PixelTexGenParameterfSGIS_remap_index },
    {   580, PixelTexGenParameterfvSGIS_remap_index },
    { 11105, PixelTexGenParameteriSGIS_remap_index },
-   { 12092, PixelTexGenParameterivSGIS_remap_index },
-   { 14493, SampleMaskSGIS_remap_index },
-   { 17425, SamplePatternSGIS_remap_index },
-   { 23213, ColorPointerEXT_remap_index },
-   { 15408, EdgeFlagPointerEXT_remap_index },
+   { 12128, PixelTexGenParameterivSGIS_remap_index },
+   { 14529, SampleMaskSGIS_remap_index },
+   { 17461, SamplePatternSGIS_remap_index },
+   { 23249, ColorPointerEXT_remap_index },
+   { 15444, EdgeFlagPointerEXT_remap_index },
    {  5135, IndexPointerEXT_remap_index },
    {  5215, NormalPointerEXT_remap_index },
-   { 13921, TexCoordPointerEXT_remap_index },
+   { 13957, TexCoordPointerEXT_remap_index },
    {  5985, VertexPointerEXT_remap_index },
    {  3165, PointParameterfEXT_remap_index },
    {  6836, PointParameterfvEXT_remap_index },
-   { 28374, LockArraysEXT_remap_index },
-   { 13020, UnlockArraysEXT_remap_index },
+   { 28410, LockArraysEXT_remap_index },
+   { 13056, UnlockArraysEXT_remap_index },
    {  7843, CullParameterdvEXT_remap_index },
    { 10276, CullParameterfvEXT_remap_index },
    {  1151, SecondaryColor3bEXT_remap_index },
    {  6995, SecondaryColor3bvEXT_remap_index },
    {  9184, SecondaryColor3dEXT_remap_index },
-   { 22488, SecondaryColor3dvEXT_remap_index },
-   { 24754, SecondaryColor3fEXT_remap_index },
-   { 15974, SecondaryColor3fvEXT_remap_index },
+   { 22524, SecondaryColor3dvEXT_remap_index },
+   { 24790, SecondaryColor3fEXT_remap_index },
+   { 16010, SecondaryColor3fvEXT_remap_index },
    {   426, SecondaryColor3iEXT_remap_index },
-   { 14231, SecondaryColor3ivEXT_remap_index },
+   { 14267, SecondaryColor3ivEXT_remap_index },
    {  8842, SecondaryColor3sEXT_remap_index },
-   { 27162, SecondaryColor3svEXT_remap_index },
-   { 23927, SecondaryColor3ubEXT_remap_index },
-   { 18684, SecondaryColor3ubvEXT_remap_index },
+   { 27198, SecondaryColor3svEXT_remap_index },
+   { 23963, SecondaryColor3ubEXT_remap_index },
+   { 18720, SecondaryColor3ubvEXT_remap_index },
    { 11300, SecondaryColor3uiEXT_remap_index },
-   { 20042, SecondaryColor3uivEXT_remap_index },
-   { 22735, SecondaryColor3usEXT_remap_index },
+   { 20078, SecondaryColor3uivEXT_remap_index },
+   { 22771, SecondaryColor3usEXT_remap_index },
    { 11373, SecondaryColor3usvEXT_remap_index },
    { 10352, SecondaryColorPointerEXT_remap_index },
-   { 22549, MultiDrawArraysEXT_remap_index },
-   { 18374, MultiDrawElementsEXT_remap_index },
-   { 18569, FogCoordPointerEXT_remap_index },
+   { 22585, MultiDrawArraysEXT_remap_index },
+   { 18410, MultiDrawElementsEXT_remap_index },
+   { 18605, FogCoordPointerEXT_remap_index },
    {  4044, FogCoorddEXT_remap_index },
-   { 27775, FogCoorddvEXT_remap_index },
+   { 27811, FogCoorddvEXT_remap_index },
    {  4105, FogCoordfEXT_remap_index },
-   { 23850, FogCoordfvEXT_remap_index },
-   { 16692, PixelTexGenSGIX_remap_index },
-   { 24435, BlendFuncSeparateEXT_remap_index },
+   { 23886, FogCoordfvEXT_remap_index },
+   { 16728, PixelTexGenSGIX_remap_index },
+   { 24471, BlendFuncSeparateEXT_remap_index },
    {  5897, FlushVertexArrayRangeNV_remap_index },
    {  4629, VertexArrayRangeNV_remap_index },
-   { 24819, CombinerInputNV_remap_index },
+   { 24855, CombinerInputNV_remap_index },
    {  1946, CombinerOutputNV_remap_index },
-   { 27315, CombinerParameterfNV_remap_index },
+   { 27351, CombinerParameterfNV_remap_index },
    {  4549, CombinerParameterfvNV_remap_index },
-   { 19613, CombinerParameteriNV_remap_index },
-   { 28745, CombinerParameterivNV_remap_index },
+   { 19649, CombinerParameteriNV_remap_index },
+   { 28781, CombinerParameterivNV_remap_index },
    {  6273, FinalCombinerInputNV_remap_index },
    {  8671, GetCombinerInputParameterfvNV_remap_index },
-   { 28582, GetCombinerInputParameterivNV_remap_index },
-   { 22878, GetCombinerOutputParameterfvNV_remap_index },
-   { 12021, GetCombinerOutputParameterivNV_remap_index },
+   { 28618, GetCombinerInputParameterivNV_remap_index },
+   { 22914, GetCombinerOutputParameterfvNV_remap_index },
+   { 12057, GetCombinerOutputParameterivNV_remap_index },
    {  5642, GetFinalCombinerInputParameterfvNV_remap_index },
-   { 21781, GetFinalCombinerInputParameterivNV_remap_index },
+   { 21817, GetFinalCombinerInputParameterivNV_remap_index },
    { 11045, ResizeBuffersMESA_remap_index },
    {  9759, WindowPos2dMESA_remap_index },
    {   944, WindowPos2dvMESA_remap_index },
-   { 29573, WindowPos2fMESA_remap_index },
+   { 29609, WindowPos2fMESA_remap_index },
    {  6940, WindowPos2fvMESA_remap_index },
-   { 15921, WindowPos2iMESA_remap_index },
-   { 17898, WindowPos2ivMESA_remap_index },
-   { 18473, WindowPos2sMESA_remap_index },
+   { 15957, WindowPos2iMESA_remap_index },
+   { 17934, WindowPos2ivMESA_remap_index },
+   { 18509, WindowPos2sMESA_remap_index },
    {  4885, WindowPos2svMESA_remap_index },
    {  6765, WindowPos3dMESA_remap_index },
-   { 12300, WindowPos3dvMESA_remap_index },
+   { 12336, WindowPos3dvMESA_remap_index },
    {   472, WindowPos3fMESA_remap_index },
-   { 13081, WindowPos3fvMESA_remap_index },
-   { 21093, WindowPos3iMESA_remap_index },
-   { 26664, WindowPos3ivMESA_remap_index },
-   { 16438, WindowPos3sMESA_remap_index },
-   { 28031, WindowPos3svMESA_remap_index },
+   { 13117, WindowPos3fvMESA_remap_index },
+   { 21129, WindowPos3iMESA_remap_index },
+   { 26700, WindowPos3ivMESA_remap_index },
+   { 16474, WindowPos3sMESA_remap_index },
+   { 28067, WindowPos3svMESA_remap_index },
    {  9710, WindowPos4dMESA_remap_index },
-   { 14934, WindowPos4dvMESA_remap_index },
-   { 12259, WindowPos4fMESA_remap_index },
-   { 27069, WindowPos4fvMESA_remap_index },
-   { 26817, WindowPos4iMESA_remap_index },
+   { 14970, WindowPos4dvMESA_remap_index },
+   { 12295, WindowPos4fMESA_remap_index },
+   { 27105, WindowPos4fvMESA_remap_index },
+   { 26853, WindowPos4iMESA_remap_index },
    { 10848, WindowPos4ivMESA_remap_index },
-   { 16571, WindowPos4sMESA_remap_index },
+   { 16607, WindowPos4sMESA_remap_index },
    {  2857, WindowPos4svMESA_remap_index },
-   { 12060, MultiModeDrawArraysIBM_remap_index },
-   { 25537, MultiModeDrawElementsIBM_remap_index },
+   { 12096, MultiModeDrawArraysIBM_remap_index },
+   { 25573, MultiModeDrawElementsIBM_remap_index },
    { 10698, DeleteFencesNV_remap_index },
-   { 24666, FinishFenceNV_remap_index },
+   { 24702, FinishFenceNV_remap_index },
    {  3287, GenFencesNV_remap_index },
-   { 14914, GetFenceivNV_remap_index },
+   { 14950, GetFenceivNV_remap_index },
    {  7232, IsFenceNV_remap_index },
-   { 11948, SetFenceNV_remap_index },
+   { 11984, SetFenceNV_remap_index },
    {  3744, TestFenceNV_remap_index },
-   { 28002, AreProgramsResidentNV_remap_index },
-   { 27357, BindProgramNV_remap_index },
-   { 22818, DeleteProgramsNV_remap_index },
-   { 18902, ExecuteProgramNV_remap_index },
-   { 29466, GenProgramsNV_remap_index },
-   { 20501, GetProgramParameterdvNV_remap_index },
+   { 28038, AreProgramsResidentNV_remap_index },
+   { 27393, BindProgramNV_remap_index },
+   { 22854, DeleteProgramsNV_remap_index },
+   { 18938, ExecuteProgramNV_remap_index },
+   { 29502, GenProgramsNV_remap_index },
+   { 20537, GetProgramParameterdvNV_remap_index },
    {  9246, GetProgramParameterfvNV_remap_index },
-   { 23187, GetProgramStringNV_remap_index },
-   { 21470, GetProgramivNV_remap_index },
-   { 20735, GetTrackMatrixivNV_remap_index },
-   { 23007, GetVertexAttribPointervNV_remap_index },
-   { 21714, GetVertexAttribdvNV_remap_index },
-   { 16411, GetVertexAttribfvNV_remap_index },
-   { 16102, GetVertexAttribivNV_remap_index },
-   { 16818, IsProgramNV_remap_index },
+   { 23223, GetProgramStringNV_remap_index },
+   { 21506, GetProgramivNV_remap_index },
+   { 20771, GetTrackMatrixivNV_remap_index },
+   { 23043, GetVertexAttribPointervNV_remap_index },
+   { 21750, GetVertexAttribdvNV_remap_index },
+   { 16447, GetVertexAttribfvNV_remap_index },
+   { 16138, GetVertexAttribivNV_remap_index },
+   { 16854, IsProgramNV_remap_index },
    {  8252, LoadProgramNV_remap_index },
-   { 24531, ProgramParameters4dvNV_remap_index },
-   { 21400, ProgramParameters4fvNV_remap_index },
-   { 18202, RequestResidentProgramsNV_remap_index },
-   { 19591, TrackMatrixNV_remap_index },
-   { 28559, VertexAttrib1dNV_remap_index },
-   { 11859, VertexAttrib1dvNV_remap_index },
-   { 25069, VertexAttrib1fNV_remap_index },
+   { 24567, ProgramParameters4dvNV_remap_index },
+   { 21436, ProgramParameters4fvNV_remap_index },
+   { 18238, RequestResidentProgramsNV_remap_index },
+   { 19627, TrackMatrixNV_remap_index },
+   { 28595, VertexAttrib1dNV_remap_index },
+   { 11895, VertexAttrib1dvNV_remap_index },
+   { 25105, VertexAttrib1fNV_remap_index },
    {  2245, VertexAttrib1fvNV_remap_index },
-   { 27126, VertexAttrib1sNV_remap_index },
-   { 13154, VertexAttrib1svNV_remap_index },
+   { 27162, VertexAttrib1sNV_remap_index },
+   { 13190, VertexAttrib1svNV_remap_index },
    {  4220, VertexAttrib2dNV_remap_index },
-   { 11774, VertexAttrib2dvNV_remap_index },
-   { 17657, VertexAttrib2fNV_remap_index },
+   { 11810, VertexAttrib2dvNV_remap_index },
+   { 17693, VertexAttrib2fNV_remap_index },
    { 11421, VertexAttrib2fvNV_remap_index },
    {  5045, VertexAttrib2sNV_remap_index },
-   { 16492, VertexAttrib2svNV_remap_index },
+   { 16528, VertexAttrib2svNV_remap_index },
    {  9907, VertexAttrib3dNV_remap_index },
-   { 28252, VertexAttrib3dvNV_remap_index },
+   { 28288, VertexAttrib3dvNV_remap_index },
    {  9058, VertexAttrib3fNV_remap_index },
-   { 21741, VertexAttrib3fvNV_remap_index },
-   { 25044, VertexAttrib3sNV_remap_index },
-   { 20762, VertexAttrib3svNV_remap_index },
-   { 25511, VertexAttrib4dNV_remap_index },
-   { 29503, VertexAttrib4dvNV_remap_index },
+   { 21777, VertexAttrib3fvNV_remap_index },
+   { 25080, VertexAttrib3sNV_remap_index },
+   { 20798, VertexAttrib3svNV_remap_index },
+   { 25547, VertexAttrib4dNV_remap_index },
+   { 29539, VertexAttrib4dvNV_remap_index },
    {  3945, VertexAttrib4fNV_remap_index },
    {  8302, VertexAttrib4fvNV_remap_index },
-   { 23509, VertexAttrib4sNV_remap_index },
+   { 23545, VertexAttrib4sNV_remap_index },
    {  1293, VertexAttrib4svNV_remap_index },
    {  4378, VertexAttrib4ubNV_remap_index },
    {   734, VertexAttrib4ubvNV_remap_index },
-   { 19082, VertexAttribPointerNV_remap_index },
+   { 19118, VertexAttribPointerNV_remap_index },
    {  2097, VertexAttribs1dvNV_remap_index },
-   { 16516, VertexAttribs1fvNV_remap_index },
-   { 29303, VertexAttribs1svNV_remap_index },
+   { 16552, VertexAttribs1fvNV_remap_index },
+   { 29339, VertexAttribs1svNV_remap_index },
    {  9083, VertexAttribs2dvNV_remap_index },
-   { 22303, VertexAttribs2fvNV_remap_index },
-   { 15434, VertexAttribs2svNV_remap_index },
+   { 22339, VertexAttribs2fvNV_remap_index },
+   { 15470, VertexAttribs2svNV_remap_index },
    {  4577, VertexAttribs3dvNV_remap_index },
    {  1977, VertexAttribs3fvNV_remap_index },
-   { 26412, VertexAttribs3svNV_remap_index },
-   { 23599, VertexAttribs4dvNV_remap_index },
+   { 26448, VertexAttribs3svNV_remap_index },
+   { 23635, VertexAttribs4dvNV_remap_index },
    {  4603, VertexAttribs4fvNV_remap_index },
-   { 29090, VertexAttribs4svNV_remap_index },
-   { 26160, VertexAttribs4ubvNV_remap_index },
-   { 23669, GetTexBumpParameterfvATI_remap_index },
-   { 29344, GetTexBumpParameterivATI_remap_index },
-   { 16156, TexBumpParameterfvATI_remap_index },
-   { 18073, TexBumpParameterivATI_remap_index },
-   { 13700, AlphaFragmentOp1ATI_remap_index },
+   { 29126, VertexAttribs4svNV_remap_index },
+   { 26196, VertexAttribs4ubvNV_remap_index },
+   { 23705, GetTexBumpParameterfvATI_remap_index },
+   { 29380, GetTexBumpParameterivATI_remap_index },
+   { 16192, TexBumpParameterfvATI_remap_index },
+   { 18109, TexBumpParameterivATI_remap_index },
+   { 13736, AlphaFragmentOp1ATI_remap_index },
    {  9598, AlphaFragmentOp2ATI_remap_index },
-   { 21657, AlphaFragmentOp3ATI_remap_index },
-   { 26339, BeginFragmentShaderATI_remap_index },
-   { 27556, BindFragmentShaderATI_remap_index },
-   { 20891, ColorFragmentOp1ATI_remap_index },
+   { 21693, AlphaFragmentOp3ATI_remap_index },
+   { 26375, BeginFragmentShaderATI_remap_index },
+   { 27592, BindFragmentShaderATI_remap_index },
+   { 20927, ColorFragmentOp1ATI_remap_index },
    {  3823, ColorFragmentOp2ATI_remap_index },
-   { 27897, ColorFragmentOp3ATI_remap_index },
+   { 27933, ColorFragmentOp3ATI_remap_index },
    {  4722, DeleteFragmentShaderATI_remap_index },
-   { 29527, EndFragmentShaderATI_remap_index },
-   { 28773, GenFragmentShadersATI_remap_index },
-   { 22407, PassTexCoordATI_remap_index },
+   { 29563, EndFragmentShaderATI_remap_index },
+   { 28809, GenFragmentShadersATI_remap_index },
+   { 22443, PassTexCoordATI_remap_index },
    {  5965, SampleMapATI_remap_index },
    {  5738, SetFragmentShaderConstantATI_remap_index },
    {   319, PointParameteriNV_remap_index },
-   { 12461, PointParameterivNV_remap_index },
-   { 25350, ActiveStencilFaceEXT_remap_index },
-   { 24191, BindVertexArrayAPPLE_remap_index },
+   { 12497, PointParameterivNV_remap_index },
+   { 25386, ActiveStencilFaceEXT_remap_index },
+   { 24227, BindVertexArrayAPPLE_remap_index },
    {  2522, DeleteVertexArraysAPPLE_remap_index },
-   { 15773, GenVertexArraysAPPLE_remap_index },
-   { 20566, IsVertexArrayAPPLE_remap_index },
+   { 15809, GenVertexArraysAPPLE_remap_index },
+   { 20602, IsVertexArrayAPPLE_remap_index },
    {   775, GetProgramNamedParameterdvNV_remap_index },
    {  3128, GetProgramNamedParameterfvNV_remap_index },
-   { 23700, ProgramNamedParameter4dNV_remap_index },
-   { 12736, ProgramNamedParameter4dvNV_remap_index },
+   { 23736, ProgramNamedParameter4dNV_remap_index },
+   { 12772, ProgramNamedParameter4dvNV_remap_index },
    {  7868, ProgramNamedParameter4fNV_remap_index },
    { 10317, ProgramNamedParameter4fvNV_remap_index },
-   { 21379, DepthBoundsEXT_remap_index },
+   { 21415, DepthBoundsEXT_remap_index },
    {  1043, BlendEquationSeparateEXT_remap_index },
-   { 12855, BindFramebufferEXT_remap_index },
-   { 22594, BindRenderbufferEXT_remap_index },
+   { 12891, BindFramebufferEXT_remap_index },
+   { 22630, BindRenderbufferEXT_remap_index },
    {  8521, CheckFramebufferStatusEXT_remap_index },
-   { 19882, DeleteFramebuffersEXT_remap_index },
-   { 28154, DeleteRenderbuffersEXT_remap_index },
-   { 11798, FramebufferRenderbufferEXT_remap_index },
-   { 11965, FramebufferTexture1DEXT_remap_index },
+   { 19918, DeleteFramebuffersEXT_remap_index },
+   { 28190, DeleteRenderbuffersEXT_remap_index },
+   { 11834, FramebufferRenderbufferEXT_remap_index },
+   { 12001, FramebufferTexture1DEXT_remap_index },
    { 10145, FramebufferTexture2DEXT_remap_index },
    {  9812, FramebufferTexture3DEXT_remap_index },
-   { 20458, GenFramebuffersEXT_remap_index },
-   { 15320, GenRenderbuffersEXT_remap_index },
+   { 20494, GenFramebuffersEXT_remap_index },
+   { 15356, GenRenderbuffersEXT_remap_index },
    {  5684, GenerateMipmapEXT_remap_index },
-   { 19113, GetFramebufferAttachmentParameterivEXT_remap_index },
-   { 28679, GetRenderbufferParameterivEXT_remap_index },
-   { 17953, IsFramebufferEXT_remap_index },
-   { 29426, IsRenderbufferEXT_remap_index },
+   { 19149, GetFramebufferAttachmentParameterivEXT_remap_index },
+   { 28715, GetRenderbufferParameterivEXT_remap_index },
+   { 17989, IsFramebufferEXT_remap_index },
+   { 29462, IsRenderbufferEXT_remap_index },
    {  7179, RenderbufferStorageEXT_remap_index },
    {   651, BlitFramebufferEXT_remap_index },
-   { 12555, BufferParameteriAPPLE_remap_index },
-   { 16850, FlushMappedBufferRangeAPPLE_remap_index },
+   { 12591, BufferParameteriAPPLE_remap_index },
+   { 16886, FlushMappedBufferRangeAPPLE_remap_index },
    {  2701, FramebufferTextureLayerEXT_remap_index },
-   { 26061, ProvokingVertexEXT_remap_index },
+   { 26097, ProvokingVertexEXT_remap_index },
    {  9467, GetTexParameterPointervAPPLE_remap_index },
    {  4405, TextureRangeAPPLE_remap_index },
-   { 25376, StencilFuncSeparateATI_remap_index },
-   { 15840, ProgramEnvParameters4fvEXT_remap_index },
-   { 15058, ProgramLocalParameters4fvEXT_remap_index },
-   { 12389, GetQueryObjecti64vEXT_remap_index },
+   { 25412, StencilFuncSeparateATI_remap_index },
+   { 15876, ProgramEnvParameters4fvEXT_remap_index },
+   { 15094, ProgramLocalParameters4fvEXT_remap_index },
+   { 12425, GetQueryObjecti64vEXT_remap_index },
    {  9109, GetQueryObjectui64vEXT_remap_index },
-=======
-   {  8704, CreateProgram_remap_index },
-   { 20158, CreateShader_remap_index },
-   { 22418, DeleteProgram_remap_index },
-   { 16193, DeleteShader_remap_index },
-   { 20604, DetachShader_remap_index },
-   { 15717, GetAttachedShaders_remap_index },
-   {  4244, GetProgramInfoLog_remap_index },
-   {   361, GetProgramiv_remap_index },
-   {  5547, GetShaderInfoLog_remap_index },
-   { 27425, GetShaderiv_remap_index },
-   { 11732, IsProgram_remap_index },
-   { 10767, IsShader_remap_index },
-   {  8808, StencilFuncSeparate_remap_index },
-   {  3487, StencilMaskSeparate_remap_index },
-   {  6623, StencilOpSeparate_remap_index },
-   { 19535, UniformMatrix2x3fv_remap_index },
-   {  2615, UniformMatrix2x4fv_remap_index },
-   { 29053, UniformMatrix3x2fv_remap_index },
-   { 26851, UniformMatrix3x4fv_remap_index },
-   { 14265, UniformMatrix4x2fv_remap_index },
-   {  2937, UniformMatrix4x3fv_remap_index },
-   {  8722, LoadTransposeMatrixdARB_remap_index },
-   { 27154, LoadTransposeMatrixfARB_remap_index },
-   {  4817, MultTransposeMatrixdARB_remap_index },
-   { 20791, MultTransposeMatrixfARB_remap_index },
-   {   172, SampleCoverageARB_remap_index },
-   {  4971, CompressedTexImage1DARB_remap_index },
-   { 21248, CompressedTexImage2DARB_remap_index },
-   {  3550, CompressedTexImage3DARB_remap_index },
-   { 16009, CompressedTexSubImage1DARB_remap_index },
-   {  1880, CompressedTexSubImage2DARB_remap_index },
-   { 17801, CompressedTexSubImage3DARB_remap_index },
-   { 25133, GetCompressedTexImageARB_remap_index },
-   {  3395, DisableVertexAttribArrayARB_remap_index },
-   { 26463, EnableVertexAttribArrayARB_remap_index },
-   { 28229, GetProgramEnvParameterdvARB_remap_index },
-   { 20671, GetProgramEnvParameterfvARB_remap_index },
-   { 24163, GetProgramLocalParameterdvARB_remap_index },
-   {  7065, GetProgramLocalParameterfvARB_remap_index },
-   { 16100, GetProgramStringARB_remap_index },
-   { 24358, GetProgramivARB_remap_index },
-   { 17996, GetVertexAttribdvARB_remap_index },
-   { 14154, GetVertexAttribfvARB_remap_index },
-   {  8617, GetVertexAttribivARB_remap_index },
-   { 16905, ProgramEnvParameter4dARB_remap_index },
-   { 22218, ProgramEnvParameter4dvARB_remap_index },
-   { 14762, ProgramEnvParameter4fARB_remap_index },
-   {  7928, ProgramEnvParameter4fvARB_remap_index },
-   {  3513, ProgramLocalParameter4dARB_remap_index },
-   { 11442, ProgramLocalParameter4dvARB_remap_index },
-   { 25942, ProgramLocalParameter4fARB_remap_index },
-   { 22736, ProgramLocalParameter4fvARB_remap_index },
-   { 24919, ProgramStringARB_remap_index },
-   { 17155, VertexAttrib1dARB_remap_index },
-   { 13808, VertexAttrib1dvARB_remap_index },
-   {  3688, VertexAttrib1fARB_remap_index },
-   { 29134, VertexAttrib1fvARB_remap_index },
-   {  6149, VertexAttrib1sARB_remap_index },
-   {  2054, VertexAttrib1svARB_remap_index },
-   { 13239, VertexAttrib2dARB_remap_index },
-   { 15336, VertexAttrib2dvARB_remap_index },
-   {  1480, VertexAttrib2fARB_remap_index },
-   { 15449, VertexAttrib2fvARB_remap_index },
-   { 28760, VertexAttrib2sARB_remap_index },
-   { 27866, VertexAttrib2svARB_remap_index },
-   {  9926, VertexAttrib3dARB_remap_index },
-   {  7631, VertexAttrib3dvARB_remap_index },
-   {  1567, VertexAttrib3fARB_remap_index },
-   { 19772, VertexAttrib3fvARB_remap_index },
-   { 24791, VertexAttrib3sARB_remap_index },
-   { 17738, VertexAttrib3svARB_remap_index },
-   {  4270, VertexAttrib4NbvARB_remap_index },
-   { 15672, VertexAttrib4NivARB_remap_index },
-   { 19727, VertexAttrib4NsvARB_remap_index },
-   { 20623, VertexAttrib4NubARB_remap_index },
-   { 28112, VertexAttrib4NubvARB_remap_index },
-   { 16566, VertexAttrib4NuivARB_remap_index },
-   {  2810, VertexAttrib4NusvARB_remap_index },
-   {  9549, VertexAttrib4bvARB_remap_index },
-   { 23571, VertexAttrib4dARB_remap_index },
-   { 18721, VertexAttrib4dvARB_remap_index },
-   { 10033, VertexAttrib4fARB_remap_index },
-   { 10403, VertexAttrib4fvARB_remap_index },
-   {  9001, VertexAttrib4ivARB_remap_index },
-   { 15150, VertexAttrib4sARB_remap_index },
-   { 27340, VertexAttrib4svARB_remap_index },
-   { 14567, VertexAttrib4ubvARB_remap_index },
-   { 26787, VertexAttrib4uivARB_remap_index },
-   { 17549, VertexAttrib4usvARB_remap_index },
-   { 19409, VertexAttribPointerARB_remap_index },
-   { 28894, BindBufferARB_remap_index },
-   {  5862, BufferDataARB_remap_index },
-   {  1382, BufferSubDataARB_remap_index },
-   { 26976, DeleteBuffersARB_remap_index },
-   { 29177, GenBuffersARB_remap_index },
-   { 15492, GetBufferParameterivARB_remap_index },
-   { 14714, GetBufferPointervARB_remap_index },
-   {  1335, GetBufferSubDataARB_remap_index },
-   { 26735, IsBufferARB_remap_index },
-   { 23167, MapBufferARB_remap_index },
-   { 27555, UnmapBufferARB_remap_index },
-   {   268, BeginQueryARB_remap_index },
-   { 17250, DeleteQueriesARB_remap_index },
-   { 10664, EndQueryARB_remap_index },
-   { 25612, GenQueriesARB_remap_index },
-   {  1772, GetQueryObjectivARB_remap_index },
-   { 15194, GetQueryObjectuivARB_remap_index },
-   {  1624, GetQueryivARB_remap_index },
-   { 17456, IsQueryARB_remap_index },
-   {  7241, AttachObjectARB_remap_index },
-   { 16155, CompileShaderARB_remap_index },
-   {  2879, CreateProgramObjectARB_remap_index },
-   {  5807, CreateShaderObjectARB_remap_index },
-   { 12656, DeleteObjectARB_remap_index },
-   { 21022, DetachObjectARB_remap_index },
-   { 10475, GetActiveUniformARB_remap_index },
-   {  8320, GetAttachedObjectsARB_remap_index },
-   {  8599, GetHandleARB_remap_index },
-   { 28927, GetInfoLogARB_remap_index },
-   { 28183, GetObjectParameterfvARB_remap_index },
-   { 24037, GetObjectParameterivARB_remap_index },
-   { 25370, GetShaderSourceARB_remap_index },
-   { 24651, GetUniformLocationARB_remap_index },
-   { 20893, GetUniformfvARB_remap_index },
-   { 11064, GetUniformivARB_remap_index },
-   { 17594, LinkProgramARB_remap_index },
-   { 17652, ShaderSourceARB_remap_index },
-   {  6523, Uniform1fARB_remap_index },
-   { 26151, Uniform1fvARB_remap_index },
-   { 19378, Uniform1iARB_remap_index },
-   { 18410, Uniform1ivARB_remap_index },
-   {  2003, Uniform2fARB_remap_index },
-   { 12492, Uniform2fvARB_remap_index },
-   { 23054, Uniform2iARB_remap_index },
-   {  2123, Uniform2ivARB_remap_index },
-   { 16265, Uniform3fARB_remap_index },
-   {  8350, Uniform3fvARB_remap_index },
-   {  5481, Uniform3iARB_remap_index },
-   { 14820, Uniform3ivARB_remap_index },
-   { 16711, Uniform4fARB_remap_index },
-   { 20757, Uniform4fvARB_remap_index },
-   { 21897, Uniform4iARB_remap_index },
-   { 17962, Uniform4ivARB_remap_index },
-   {  7293, UniformMatrix2fvARB_remap_index },
-   {    17, UniformMatrix3fvARB_remap_index },
-   {  2475, UniformMatrix4fvARB_remap_index },
-   { 22330, UseProgramObjectARB_remap_index },
-   { 12927, ValidateProgramARB_remap_index },
-   { 18764, BindAttribLocationARB_remap_index },
-   {  4315, GetActiveAttribARB_remap_index },
-   { 14501, GetAttribLocationARB_remap_index },
-   { 25890, DrawBuffersARB_remap_index },
-   { 11547, RenderbufferStorageMultisample_remap_index },
-   { 16759, FlushMappedBufferRange_remap_index },
-   { 24454, MapBufferRange_remap_index },
-   { 14376, BindVertexArray_remap_index },
-   { 12786, GenVertexArrays_remap_index },
-   { 26665, CopyBufferSubData_remap_index },
-   { 27444, ClientWaitSync_remap_index },
-   {  2394, DeleteSync_remap_index },
-   {  6190, FenceSync_remap_index },
-   { 13298, GetInteger64v_remap_index },
-   { 19834, GetSynciv_remap_index },
-   { 25829, IsSync_remap_index },
-   {  8268, WaitSync_remap_index },
-   {  3363, DrawElementsBaseVertex_remap_index },
-   { 26908, DrawRangeElementsBaseVertex_remap_index },
-   { 23198, MultiDrawElementsBaseVertex_remap_index },
-   {  4680, PolygonOffsetEXT_remap_index },
-   { 20393, GetPixelTexGenParameterfvSGIS_remap_index },
-   {  3895, GetPixelTexGenParameterivSGIS_remap_index },
-   { 20126, PixelTexGenParameterfSGIS_remap_index },
-   {   580, PixelTexGenParameterfvSGIS_remap_index },
-   { 11102, PixelTexGenParameteriSGIS_remap_index },
-   { 12063, PixelTexGenParameterivSGIS_remap_index },
-   { 14464, SampleMaskSGIS_remap_index },
-   { 17396, SamplePatternSGIS_remap_index },
-   { 23127, ColorPointerEXT_remap_index },
-   { 15379, EdgeFlagPointerEXT_remap_index },
-   {  5135, IndexPointerEXT_remap_index },
-   {  5215, NormalPointerEXT_remap_index },
-   { 13892, TexCoordPointerEXT_remap_index },
-   {  5985, VertexPointerEXT_remap_index },
-   {  3165, PointParameterfEXT_remap_index },
-   {  6830, PointParameterfvEXT_remap_index },
-   { 28281, LockArraysEXT_remap_index },
-   { 12991, UnlockArraysEXT_remap_index },
-   {  7837, CullParameterdvEXT_remap_index },
-   { 10270, CullParameterfvEXT_remap_index },
-   {  1151, SecondaryColor3bEXT_remap_index },
-   {  6989, SecondaryColor3bvEXT_remap_index },
-   {  9178, SecondaryColor3dEXT_remap_index },
-   { 22476, SecondaryColor3dvEXT_remap_index },
-   { 24700, SecondaryColor3fEXT_remap_index },
-   { 15945, SecondaryColor3fvEXT_remap_index },
-   {   426, SecondaryColor3iEXT_remap_index },
-   { 14202, SecondaryColor3ivEXT_remap_index },
-   {  8836, SecondaryColor3sEXT_remap_index },
-   { 27108, SecondaryColor3svEXT_remap_index },
-   { 23873, SecondaryColor3ubEXT_remap_index },
-   { 18655, SecondaryColor3ubvEXT_remap_index },
-   { 11297, SecondaryColor3uiEXT_remap_index },
-   { 20013, SecondaryColor3uivEXT_remap_index },
-   { 22688, SecondaryColor3usEXT_remap_index },
-   { 11370, SecondaryColor3usvEXT_remap_index },
-   { 10346, SecondaryColorPointerEXT_remap_index },
-   { 22537, MultiDrawArraysEXT_remap_index },
-   { 18345, MultiDrawElementsEXT_remap_index },
-   { 18540, FogCoordPointerEXT_remap_index },
-   {  4044, FogCoorddEXT_remap_index },
-   { 27682, FogCoorddvEXT_remap_index },
-   {  4105, FogCoordfEXT_remap_index },
-   { 23796, FogCoordfvEXT_remap_index },
-   { 16663, PixelTexGenSGIX_remap_index },
-   { 24381, BlendFuncSeparateEXT_remap_index },
-   {  5897, FlushVertexArrayRangeNV_remap_index },
-   {  4629, VertexArrayRangeNV_remap_index },
-   { 24765, CombinerInputNV_remap_index },
-   {  1946, CombinerOutputNV_remap_index },
-   { 27261, CombinerParameterfNV_remap_index },
-   {  4549, CombinerParameterfvNV_remap_index },
-   { 19584, CombinerParameteriNV_remap_index },
-   { 28652, CombinerParameterivNV_remap_index },
-   {  6267, FinalCombinerInputNV_remap_index },
-   {  8665, GetCombinerInputParameterfvNV_remap_index },
-   { 28489, GetCombinerInputParameterivNV_remap_index },
-   {  6066, GetCombinerOutputParameterfvNV_remap_index },
-   { 12024, GetCombinerOutputParameterivNV_remap_index },
-   {  5642, GetFinalCombinerInputParameterfvNV_remap_index },
-   { 21769, GetFinalCombinerInputParameterivNV_remap_index },
-   { 11042, ResizeBuffersMESA_remap_index },
-   {  9753, WindowPos2dMESA_remap_index },
-   {   944, WindowPos2dvMESA_remap_index },
-   { 29480, WindowPos2fMESA_remap_index },
-   {  6934, WindowPos2fvMESA_remap_index },
-   { 15892, WindowPos2iMESA_remap_index },
-   { 17869, WindowPos2ivMESA_remap_index },
-   { 18444, WindowPos2sMESA_remap_index },
-   {  4885, WindowPos2svMESA_remap_index },
-   {  6759, WindowPos3dMESA_remap_index },
-   { 12271, WindowPos3dvMESA_remap_index },
-   {   472, WindowPos3fMESA_remap_index },
-   { 13052, WindowPos3fvMESA_remap_index },
-   { 21064, WindowPos3iMESA_remap_index },
-   { 26610, WindowPos3ivMESA_remap_index },
-   { 16409, WindowPos3sMESA_remap_index },
-   { 27938, WindowPos3svMESA_remap_index },
-   {  9704, WindowPos4dMESA_remap_index },
-   { 14905, WindowPos4dvMESA_remap_index },
-   { 12230, WindowPos4fMESA_remap_index },
-   { 27015, WindowPos4fvMESA_remap_index },
-   { 26763, WindowPos4iMESA_remap_index },
-   { 10881, WindowPos4ivMESA_remap_index },
-   { 16542, WindowPos4sMESA_remap_index },
-   {  2857, WindowPos4svMESA_remap_index },
-   { 23539, MultiModeDrawArraysIBM_remap_index },
-   { 25483, MultiModeDrawElementsIBM_remap_index },
-   { 10692, DeleteFencesNV_remap_index },
-   { 24612, FinishFenceNV_remap_index },
-   {  3287, GenFencesNV_remap_index },
-   { 14885, GetFenceivNV_remap_index },
-   {  7226, IsFenceNV_remap_index },
-   { 11951, SetFenceNV_remap_index },
-   {  3744, TestFenceNV_remap_index },
-   { 27909, AreProgramsResidentNV_remap_index },
-   { 27303, BindProgramNV_remap_index },
-   { 22771, DeleteProgramsNV_remap_index },
-   { 18873, ExecuteProgramNV_remap_index },
-   { 29373, GenProgramsNV_remap_index },
-   { 20472, GetProgramParameterdvNV_remap_index },
-   {  9240, GetProgramParameterfvNV_remap_index },
-   { 23101, GetProgramStringNV_remap_index },
-   { 21458, GetProgramivNV_remap_index },
-   { 20706, GetTrackMatrixivNV_remap_index },
-   { 22921, GetVertexAttribPointervNV_remap_index },
-   { 21702, GetVertexAttribdvNV_remap_index },
-   { 16382, GetVertexAttribfvNV_remap_index },
-   { 16073, GetVertexAttribivNV_remap_index },
-   { 16789, IsProgramNV_remap_index },
-   {  8246, LoadProgramNV_remap_index },
-   { 24477, ProgramParameters4dvNV_remap_index },
-   { 21388, ProgramParameters4fvNV_remap_index },
-   { 18173, RequestResidentProgramsNV_remap_index },
-   { 19562, TrackMatrixNV_remap_index },
-   { 28466, VertexAttrib1dNV_remap_index },
-   { 11892, VertexAttrib1dvNV_remap_index },
-   { 25015, VertexAttrib1fNV_remap_index },
-   {  2245, VertexAttrib1fvNV_remap_index },
-   { 27072, VertexAttrib1sNV_remap_index },
-   { 13125, VertexAttrib1svNV_remap_index },
-   {  4220, VertexAttrib2dNV_remap_index },
-   { 11807, VertexAttrib2dvNV_remap_index },
-   { 17628, VertexAttrib2fNV_remap_index },
-   { 11418, VertexAttrib2fvNV_remap_index },
-   {  5045, VertexAttrib2sNV_remap_index },
-   { 16463, VertexAttrib2svNV_remap_index },
-   {  9901, VertexAttrib3dNV_remap_index },
-   { 28159, VertexAttrib3dvNV_remap_index },
-   {  9052, VertexAttrib3fNV_remap_index },
-   { 21729, VertexAttrib3fvNV_remap_index },
-   { 24990, VertexAttrib3sNV_remap_index },
-   { 20733, VertexAttrib3svNV_remap_index },
-   { 25457, VertexAttrib4dNV_remap_index },
-   { 29410, VertexAttrib4dvNV_remap_index },
-   {  3945, VertexAttrib4fNV_remap_index },
-   {  8296, VertexAttrib4fvNV_remap_index },
-   { 23423, VertexAttrib4sNV_remap_index },
-   {  1293, VertexAttrib4svNV_remap_index },
-   {  4378, VertexAttrib4ubNV_remap_index },
-   {   734, VertexAttrib4ubvNV_remap_index },
-   { 19053, VertexAttribPointerNV_remap_index },
-   {  2097, VertexAttribs1dvNV_remap_index },
-   { 16487, VertexAttribs1fvNV_remap_index },
-   { 29210, VertexAttribs1svNV_remap_index },
-   {  9077, VertexAttribs2dvNV_remap_index },
-   { 22291, VertexAttribs2fvNV_remap_index },
-   { 15405, VertexAttribs2svNV_remap_index },
-   {  4577, VertexAttribs3dvNV_remap_index },
-   {  1977, VertexAttribs3fvNV_remap_index },
-   { 26358, VertexAttribs3svNV_remap_index },
-   { 23513, VertexAttribs4dvNV_remap_index },
-   {  4603, VertexAttribs4fvNV_remap_index },
-   { 28997, VertexAttribs4svNV_remap_index },
-   { 26106, VertexAttribs4ubvNV_remap_index },
-   { 23615, GetTexBumpParameterfvATI_remap_index },
-   { 29251, GetTexBumpParameterivATI_remap_index },
-   { 16127, TexBumpParameterfvATI_remap_index },
-   { 18044, TexBumpParameterivATI_remap_index },
-   { 13671, AlphaFragmentOp1ATI_remap_index },
-   {  9592, AlphaFragmentOp2ATI_remap_index },
-   { 21645, AlphaFragmentOp3ATI_remap_index },
-   { 26285, BeginFragmentShaderATI_remap_index },
-   { 27502, BindFragmentShaderATI_remap_index },
-   { 20862, ColorFragmentOp1ATI_remap_index },
-   {  3823, ColorFragmentOp2ATI_remap_index },
-   { 27804, ColorFragmentOp3ATI_remap_index },
-   {  4722, DeleteFragmentShaderATI_remap_index },
-   { 29434, EndFragmentShaderATI_remap_index },
-   { 28680, GenFragmentShadersATI_remap_index },
-   { 22395, PassTexCoordATI_remap_index },
-   {  5965, SampleMapATI_remap_index },
-   {  5738, SetFragmentShaderConstantATI_remap_index },
-   {   319, PointParameteriNV_remap_index },
-   { 12432, PointParameterivNV_remap_index },
-   { 25296, ActiveStencilFaceEXT_remap_index },
-   { 24137, BindVertexArrayAPPLE_remap_index },
-   {  2522, DeleteVertexArraysAPPLE_remap_index },
-   { 15744, GenVertexArraysAPPLE_remap_index },
-   { 20537, IsVertexArrayAPPLE_remap_index },
-   {   775, GetProgramNamedParameterdvNV_remap_index },
-   {  3128, GetProgramNamedParameterfvNV_remap_index },
-   { 23646, ProgramNamedParameter4dNV_remap_index },
-   { 12707, ProgramNamedParameter4dvNV_remap_index },
-   {  7862, ProgramNamedParameter4fNV_remap_index },
-   { 10311, ProgramNamedParameter4fvNV_remap_index },
-   { 21367, DepthBoundsEXT_remap_index },
-   {  1043, BlendEquationSeparateEXT_remap_index },
-   { 12826, BindFramebufferEXT_remap_index },
-   { 22582, BindRenderbufferEXT_remap_index },
-   {  8515, CheckFramebufferStatusEXT_remap_index },
-   { 19853, DeleteFramebuffersEXT_remap_index },
-   { 28061, DeleteRenderbuffersEXT_remap_index },
-   { 11831, FramebufferRenderbufferEXT_remap_index },
-   { 11968, FramebufferTexture1DEXT_remap_index },
-   { 10139, FramebufferTexture2DEXT_remap_index },
-   {  9806, FramebufferTexture3DEXT_remap_index },
-   { 20429, GenFramebuffersEXT_remap_index },
-   { 15291, GenRenderbuffersEXT_remap_index },
-   {  5684, GenerateMipmapEXT_remap_index },
-   { 19084, GetFramebufferAttachmentParameterivEXT_remap_index },
-   { 28586, GetRenderbufferParameterivEXT_remap_index },
-   { 17924, IsFramebufferEXT_remap_index },
-   { 29333, IsRenderbufferEXT_remap_index },
-   {  7173, RenderbufferStorageEXT_remap_index },
-   {   651, BlitFramebufferEXT_remap_index },
-   { 12526, BufferParameteriAPPLE_remap_index },
-   { 16821, FlushMappedBufferRangeAPPLE_remap_index },
-   {  2701, FramebufferTextureLayerEXT_remap_index },
-   { 26007, ProvokingVertexEXT_remap_index },
-   {  9461, GetTexParameterPointervAPPLE_remap_index },
-   {  4405, TextureRangeAPPLE_remap_index },
-   { 25322, StencilFuncSeparateATI_remap_index },
-   { 15811, ProgramEnvParameters4fvEXT_remap_index },
-   { 15029, ProgramLocalParameters4fvEXT_remap_index },
-   { 12360, GetQueryObjecti64vEXT_remap_index },
-   {  9103, GetQueryObjectui64vEXT_remap_index },
->>>>>>> cad14c25
    {    -1, -1 }
 };
 
@@ -7686,134 +4749,71 @@
    /* from GL_EXT_blend_minmax */
    {  9869, _gloffset_BlendEquation },
    /* from GL_EXT_color_subtable */
-<<<<<<< HEAD
-   { 14956, _gloffset_ColorSubTable },
-   { 28086, _gloffset_CopyColorSubTable },
-=======
-   { 14927, _gloffset_ColorSubTable },
-   { 27993, _gloffset_CopyColorSubTable },
->>>>>>> cad14c25
+   { 14992, _gloffset_ColorSubTable },
+   { 28122, _gloffset_CopyColorSubTable },
    /* from GL_EXT_convolution */
    {   213, _gloffset_ConvolutionFilter1D },
    {  2284, _gloffset_CopyConvolutionFilter1D },
    {  3624, _gloffset_GetConvolutionParameteriv },
-<<<<<<< HEAD
    {  7528, _gloffset_ConvolutionFilter2D },
    {  7694, _gloffset_ConvolutionParameteriv },
    {  8154, _gloffset_ConvolutionParameterfv },
-   { 18101, _gloffset_GetSeparableFilter },
-   { 21147, _gloffset_SeparableFilter2D },
-   { 21959, _gloffset_ConvolutionParameteri },
-   { 22082, _gloffset_ConvolutionParameterf },
-   { 23535, _gloffset_GetConvolutionParameterfv },
-   { 24357, _gloffset_GetConvolutionFilter },
-   { 26601, _gloffset_CopyConvolutionFilter2D },
+   { 18137, _gloffset_GetSeparableFilter },
+   { 21183, _gloffset_SeparableFilter2D },
+   { 21995, _gloffset_ConvolutionParameteri },
+   { 22118, _gloffset_ConvolutionParameterf },
+   { 23571, _gloffset_GetConvolutionParameterfv },
+   { 24393, _gloffset_GetConvolutionFilter },
+   { 26637, _gloffset_CopyConvolutionFilter2D },
    /* from GL_EXT_copy_texture */
-   { 13214, _gloffset_CopyTexSubImage3D },
-   { 14696, _gloffset_CopyTexImage2D },
-   { 21567, _gloffset_CopyTexImage1D },
-   { 24038, _gloffset_CopyTexSubImage2D },
-   { 26239, _gloffset_CopyTexSubImage1D },
-=======
-   {  7522, _gloffset_ConvolutionFilter2D },
-   {  7688, _gloffset_ConvolutionParameteriv },
-   {  8148, _gloffset_ConvolutionParameterfv },
-   { 18072, _gloffset_GetSeparableFilter },
-   { 21118, _gloffset_SeparableFilter2D },
-   { 21947, _gloffset_ConvolutionParameteri },
-   { 22070, _gloffset_ConvolutionParameterf },
-   { 23449, _gloffset_GetConvolutionParameterfv },
-   { 24303, _gloffset_GetConvolutionFilter },
-   { 26547, _gloffset_CopyConvolutionFilter2D },
-   /* from GL_EXT_copy_texture */
-   { 13185, _gloffset_CopyTexSubImage3D },
-   { 14667, _gloffset_CopyTexImage2D },
-   { 21555, _gloffset_CopyTexImage1D },
-   { 23984, _gloffset_CopyTexSubImage2D },
-   { 26185, _gloffset_CopyTexSubImage1D },
->>>>>>> cad14c25
+   { 13250, _gloffset_CopyTexSubImage3D },
+   { 14732, _gloffset_CopyTexImage2D },
+   { 21603, _gloffset_CopyTexImage1D },
+   { 24074, _gloffset_CopyTexSubImage2D },
+   { 26275, _gloffset_CopyTexSubImage1D },
    /* from GL_EXT_draw_range_elements */
    {  8408, _gloffset_DrawRangeElements },
    /* from GL_EXT_histogram */
    {   812, _gloffset_Histogram },
    {  3088, _gloffset_ResetHistogram },
-<<<<<<< HEAD
    {  8780, _gloffset_GetMinmax },
-   { 13548, _gloffset_GetHistogramParameterfv },
-   { 21492, _gloffset_GetMinmaxParameteriv },
-   { 23425, _gloffset_ResetMinmax },
-   { 24254, _gloffset_GetHistogramParameteriv },
-   { 25310, _gloffset_GetHistogram },
-   { 27672, _gloffset_Minmax },
-   { 29173, _gloffset_GetMinmaxParameterfv },
+   { 13584, _gloffset_GetHistogramParameterfv },
+   { 21528, _gloffset_GetMinmaxParameteriv },
+   { 23461, _gloffset_ResetMinmax },
+   { 24290, _gloffset_GetHistogramParameteriv },
+   { 25346, _gloffset_GetHistogram },
+   { 27708, _gloffset_Minmax },
+   { 29209, _gloffset_GetMinmaxParameterfv },
    /* from GL_EXT_paletted_texture */
    {  7390, _gloffset_ColorTable },
-   { 13394, _gloffset_GetColorTable },
-   { 20205, _gloffset_GetColorTableParameterfv },
-   { 22138, _gloffset_GetColorTableParameteriv },
-=======
-   {  8774, _gloffset_GetMinmax },
-   { 13519, _gloffset_GetHistogramParameterfv },
-   { 21480, _gloffset_GetMinmaxParameteriv },
-   { 23339, _gloffset_ResetMinmax },
-   { 24200, _gloffset_GetHistogramParameteriv },
-   { 25256, _gloffset_GetHistogram },
-   { 27618, _gloffset_Minmax },
-   { 29080, _gloffset_GetMinmaxParameterfv },
-   /* from GL_EXT_paletted_texture */
-   {  7384, _gloffset_ColorTable },
-   { 13365, _gloffset_GetColorTable },
-   { 20176, _gloffset_GetColorTableParameterfv },
-   { 22126, _gloffset_GetColorTableParameteriv },
->>>>>>> cad14c25
+   { 13430, _gloffset_GetColorTable },
+   { 20241, _gloffset_GetColorTableParameterfv },
+   { 22174, _gloffset_GetColorTableParameteriv },
    /* from GL_EXT_subtexture */
    {  6111, _gloffset_TexSubImage1D },
    {  9394, _gloffset_TexSubImage2D },
    /* from GL_EXT_texture3D */
    {  1658, _gloffset_TexImage3D },
-<<<<<<< HEAD
-   { 19974, _gloffset_TexSubImage3D },
+   { 20010, _gloffset_TexSubImage3D },
    /* from GL_EXT_texture_object */
    {  2964, _gloffset_PrioritizeTextures },
    {  6560, _gloffset_AreTexturesResident },
-   { 11883, _gloffset_GenTextures },
-   { 13880, _gloffset_DeleteTextures },
-   { 17131, _gloffset_IsTexture },
-   { 26304, _gloffset_BindTexture },
+   { 11919, _gloffset_GenTextures },
+   { 13916, _gloffset_DeleteTextures },
+   { 17167, _gloffset_IsTexture },
+   { 26340, _gloffset_BindTexture },
    /* from GL_EXT_vertex_array */
-   { 21319, _gloffset_ArrayElement },
-   { 27260, _gloffset_GetPointerv },
-   { 28800, _gloffset_DrawArrays },
+   { 21355, _gloffset_ArrayElement },
+   { 27296, _gloffset_GetPointerv },
+   { 28836, _gloffset_DrawArrays },
    /* from GL_SGI_color_table */
    {  6678, _gloffset_ColorTableParameteriv },
    {  7390, _gloffset_ColorTable },
-   { 13394, _gloffset_GetColorTable },
-   { 13504, _gloffset_CopyColorTable },
-   { 16992, _gloffset_ColorTableParameterfv },
-   { 20205, _gloffset_GetColorTableParameterfv },
-   { 22138, _gloffset_GetColorTableParameteriv },
-=======
-   { 19945, _gloffset_TexSubImage3D },
-   /* from GL_EXT_texture_object */
-   {  2964, _gloffset_PrioritizeTextures },
-   {  6554, _gloffset_AreTexturesResident },
-   { 11916, _gloffset_GenTextures },
-   { 13851, _gloffset_DeleteTextures },
-   { 17102, _gloffset_IsTexture },
-   { 26250, _gloffset_BindTexture },
-   /* from GL_EXT_vertex_array */
-   { 21307, _gloffset_ArrayElement },
-   { 27206, _gloffset_GetPointerv },
-   { 28707, _gloffset_DrawArrays },
-   /* from GL_SGI_color_table */
-   {  6672, _gloffset_ColorTableParameteriv },
-   {  7384, _gloffset_ColorTable },
-   { 13365, _gloffset_GetColorTable },
-   { 13475, _gloffset_CopyColorTable },
-   { 16963, _gloffset_ColorTableParameterfv },
-   { 20176, _gloffset_GetColorTableParameterfv },
-   { 22126, _gloffset_GetColorTableParameteriv },
->>>>>>> cad14c25
+   { 13430, _gloffset_GetColorTable },
+   { 13540, _gloffset_CopyColorTable },
+   { 17028, _gloffset_ColorTableParameterfv },
+   { 20241, _gloffset_GetColorTableParameterfv },
+   { 22174, _gloffset_GetColorTableParameteriv },
    /* from GL_VERSION_1_3 */
    {   381, _gloffset_MultiTexCoord3sARB },
    {   613, _gloffset_ActiveTextureARB },
@@ -7821,7 +4821,6 @@
    {  5240, _gloffset_MultiTexCoord3dARB },
    {  5285, _gloffset_MultiTexCoord2iARB },
    {  5409, _gloffset_MultiTexCoord2svARB },
-<<<<<<< HEAD
    {  7346, _gloffset_MultiTexCoord2fARB },
    {  9139, _gloffset_MultiTexCoord3fvARB },
    {  9631, _gloffset_MultiTexCoord4sARB },
@@ -7829,57 +4828,27 @@
    { 10613, _gloffset_MultiTexCoord1svARB },
    { 10906, _gloffset_MultiTexCoord3svARB },
    { 10967, _gloffset_MultiTexCoord4iARB },
-   { 11654, _gloffset_MultiTexCoord3iARB },
-   { 12418, _gloffset_MultiTexCoord1dARB },
-   { 12584, _gloffset_MultiTexCoord3dvARB },
-   { 13748, _gloffset_MultiTexCoord3ivARB },
-   { 13793, _gloffset_MultiTexCoord2sARB },
-   { 15013, _gloffset_MultiTexCoord4ivARB },
-   { 16642, _gloffset_ClientActiveTextureARB },
-   { 18858, _gloffset_MultiTexCoord2dARB },
-   { 19233, _gloffset_MultiTexCoord4dvARB },
-   { 19519, _gloffset_MultiTexCoord4fvARB },
-   { 20346, _gloffset_MultiTexCoord3fARB },
-   { 22639, _gloffset_MultiTexCoord4dARB },
-   { 22917, _gloffset_MultiTexCoord1sARB },
-   { 23095, _gloffset_MultiTexCoord1dvARB },
-   { 23882, _gloffset_MultiTexCoord1ivARB },
-   { 23975, _gloffset_MultiTexCoord2ivARB },
-   { 24314, _gloffset_MultiTexCoord1iARB },
-   { 25585, _gloffset_MultiTexCoord4svARB },
-   { 26103, _gloffset_MultiTexCoord1fARB },
-   { 26366, _gloffset_MultiTexCoord4fARB },
-   { 28634, _gloffset_MultiTexCoord2fvARB },
-=======
-   {  7340, _gloffset_MultiTexCoord2fARB },
-   {  9133, _gloffset_MultiTexCoord3fvARB },
-   {  9625, _gloffset_MultiTexCoord4sARB },
-   { 10225, _gloffset_MultiTexCoord2dvARB },
-   { 10607, _gloffset_MultiTexCoord1svARB },
-   { 10903, _gloffset_MultiTexCoord3svARB },
-   { 10964, _gloffset_MultiTexCoord4iARB },
-   { 11687, _gloffset_MultiTexCoord3iARB },
-   { 12389, _gloffset_MultiTexCoord1dARB },
-   { 12555, _gloffset_MultiTexCoord3dvARB },
-   { 13719, _gloffset_MultiTexCoord3ivARB },
-   { 13764, _gloffset_MultiTexCoord2sARB },
-   { 14984, _gloffset_MultiTexCoord4ivARB },
-   { 16613, _gloffset_ClientActiveTextureARB },
-   { 18829, _gloffset_MultiTexCoord2dARB },
-   { 19204, _gloffset_MultiTexCoord4dvARB },
-   { 19490, _gloffset_MultiTexCoord4fvARB },
-   { 20317, _gloffset_MultiTexCoord3fARB },
-   { 22627, _gloffset_MultiTexCoord4dARB },
-   { 22831, _gloffset_MultiTexCoord1sARB },
-   { 23009, _gloffset_MultiTexCoord1dvARB },
-   { 23828, _gloffset_MultiTexCoord1ivARB },
-   { 23921, _gloffset_MultiTexCoord2ivARB },
-   { 24260, _gloffset_MultiTexCoord1iARB },
-   { 25531, _gloffset_MultiTexCoord4svARB },
-   { 26049, _gloffset_MultiTexCoord1fARB },
-   { 26312, _gloffset_MultiTexCoord4fARB },
-   { 28541, _gloffset_MultiTexCoord2fvARB },
->>>>>>> cad14c25
+   { 11690, _gloffset_MultiTexCoord3iARB },
+   { 12454, _gloffset_MultiTexCoord1dARB },
+   { 12620, _gloffset_MultiTexCoord3dvARB },
+   { 13784, _gloffset_MultiTexCoord3ivARB },
+   { 13829, _gloffset_MultiTexCoord2sARB },
+   { 15049, _gloffset_MultiTexCoord4ivARB },
+   { 16678, _gloffset_ClientActiveTextureARB },
+   { 18894, _gloffset_MultiTexCoord2dARB },
+   { 19269, _gloffset_MultiTexCoord4dvARB },
+   { 19555, _gloffset_MultiTexCoord4fvARB },
+   { 20382, _gloffset_MultiTexCoord3fARB },
+   { 22675, _gloffset_MultiTexCoord4dARB },
+   { 22953, _gloffset_MultiTexCoord1sARB },
+   { 23131, _gloffset_MultiTexCoord1dvARB },
+   { 23918, _gloffset_MultiTexCoord1ivARB },
+   { 24011, _gloffset_MultiTexCoord2ivARB },
+   { 24350, _gloffset_MultiTexCoord1iARB },
+   { 25621, _gloffset_MultiTexCoord4svARB },
+   { 26139, _gloffset_MultiTexCoord1fARB },
+   { 26402, _gloffset_MultiTexCoord4fARB },
+   { 28670, _gloffset_MultiTexCoord2fvARB },
    {    -1, -1 }
 };
 
@@ -7959,17 +4928,10 @@
 #if defined(need_GL_ARB_matrix_palette)
 static const struct gl_function_remap GL_ARB_matrix_palette_functions[] = {
    {  3339, -1 }, /* MatrixIndexusvARB */
-<<<<<<< HEAD
    { 11511, -1 }, /* MatrixIndexuivARB */
-   { 12706, -1 }, /* MatrixIndexPointerARB */
-   { 17380, -1 }, /* CurrentPaletteMatrixARB */
-   { 20090, -1 }, /* MatrixIndexubvARB */
-=======
-   { 11508, -1 }, /* MatrixIndexuivARB */
-   { 12677, -1 }, /* MatrixIndexPointerARB */
-   { 17351, -1 }, /* CurrentPaletteMatrixARB */
-   { 20061, -1 }, /* MatrixIndexubvARB */
->>>>>>> cad14c25
+   { 12742, -1 }, /* MatrixIndexPointerARB */
+   { 17416, -1 }, /* CurrentPaletteMatrixARB */
+   { 20126, -1 }, /* MatrixIndexubvARB */
    {    -1, -1 }
 };
 #endif
@@ -8041,25 +5003,14 @@
 static const struct gl_function_remap GL_ARB_vertex_blend_functions[] = {
    {  2226, -1 }, /* WeightubvARB */
    {  5572, -1 }, /* WeightivARB */
-<<<<<<< HEAD
    {  9734, -1 }, /* WeightPointerARB */
-   { 12175, -1 }, /* WeightfvARB */
-   { 15460, -1 }, /* WeightbvARB */
-   { 18526, -1 }, /* WeightusvARB */
-   { 21073, -1 }, /* VertexBlendARB */
-   { 26187, -1 }, /* WeightsvARB */
-   { 28136, -1 }, /* WeightdvARB */
-   { 28834, -1 }, /* WeightuivARB */
-=======
-   {  9728, -1 }, /* WeightPointerARB */
-   { 12146, -1 }, /* WeightfvARB */
-   { 15431, -1 }, /* WeightbvARB */
-   { 18497, -1 }, /* WeightusvARB */
-   { 21044, -1 }, /* VertexBlendARB */
-   { 26133, -1 }, /* WeightsvARB */
-   { 28043, -1 }, /* WeightdvARB */
-   { 28741, -1 }, /* WeightuivARB */
->>>>>>> cad14c25
+   { 12211, -1 }, /* WeightfvARB */
+   { 15496, -1 }, /* WeightbvARB */
+   { 18562, -1 }, /* WeightusvARB */
+   { 21109, -1 }, /* VertexBlendARB */
+   { 26223, -1 }, /* WeightsvARB */
+   { 28172, -1 }, /* WeightdvARB */
+   { 28870, -1 }, /* WeightuivARB */
    {    -1, -1 }
 };
 #endif
@@ -8157,13 +5108,8 @@
 
 #if defined(need_GL_EXT_color_subtable)
 static const struct gl_function_remap GL_EXT_color_subtable_functions[] = {
-<<<<<<< HEAD
-   { 14956, _gloffset_ColorSubTable },
-   { 28086, _gloffset_CopyColorSubTable },
-=======
-   { 14927, _gloffset_ColorSubTable },
-   { 27993, _gloffset_CopyColorSubTable },
->>>>>>> cad14c25
+   { 14992, _gloffset_ColorSubTable },
+   { 28122, _gloffset_CopyColorSubTable },
    {    -1, -1 }
 };
 #endif
@@ -8180,101 +5126,55 @@
    {   213, _gloffset_ConvolutionFilter1D },
    {  2284, _gloffset_CopyConvolutionFilter1D },
    {  3624, _gloffset_GetConvolutionParameteriv },
-<<<<<<< HEAD
    {  7528, _gloffset_ConvolutionFilter2D },
    {  7694, _gloffset_ConvolutionParameteriv },
    {  8154, _gloffset_ConvolutionParameterfv },
-   { 18101, _gloffset_GetSeparableFilter },
-   { 21147, _gloffset_SeparableFilter2D },
-   { 21959, _gloffset_ConvolutionParameteri },
-   { 22082, _gloffset_ConvolutionParameterf },
-   { 23535, _gloffset_GetConvolutionParameterfv },
-   { 24357, _gloffset_GetConvolutionFilter },
-   { 26601, _gloffset_CopyConvolutionFilter2D },
-=======
-   {  7522, _gloffset_ConvolutionFilter2D },
-   {  7688, _gloffset_ConvolutionParameteriv },
-   {  8148, _gloffset_ConvolutionParameterfv },
-   { 18072, _gloffset_GetSeparableFilter },
-   { 21118, _gloffset_SeparableFilter2D },
-   { 21947, _gloffset_ConvolutionParameteri },
-   { 22070, _gloffset_ConvolutionParameterf },
-   { 23449, _gloffset_GetConvolutionParameterfv },
-   { 24303, _gloffset_GetConvolutionFilter },
-   { 26547, _gloffset_CopyConvolutionFilter2D },
->>>>>>> cad14c25
+   { 18137, _gloffset_GetSeparableFilter },
+   { 21183, _gloffset_SeparableFilter2D },
+   { 21995, _gloffset_ConvolutionParameteri },
+   { 22118, _gloffset_ConvolutionParameterf },
+   { 23571, _gloffset_GetConvolutionParameterfv },
+   { 24393, _gloffset_GetConvolutionFilter },
+   { 26637, _gloffset_CopyConvolutionFilter2D },
    {    -1, -1 }
 };
 #endif
 
 #if defined(need_GL_EXT_coordinate_frame)
 static const struct gl_function_remap GL_EXT_coordinate_frame_functions[] = {
-<<<<<<< HEAD
    {  9278, -1 }, /* TangentPointerEXT */
    { 11025, -1 }, /* Binormal3ivEXT */
-   { 11607, -1 }, /* Tangent3sEXT */
-   { 12771, -1 }, /* Tangent3fvEXT */
-   { 16392, -1 }, /* Tangent3dvEXT */
-   { 17078, -1 }, /* Binormal3bvEXT */
-   { 18154, -1 }, /* Binormal3dEXT */
-   { 20022, -1 }, /* Tangent3fEXT */
-   { 22031, -1 }, /* Binormal3sEXT */
-   { 22449, -1 }, /* Tangent3ivEXT */
-   { 22468, -1 }, /* Tangent3dEXT */
-   { 23322, -1 }, /* Binormal3svEXT */
-   { 23780, -1 }, /* Binormal3fEXT */
-   { 24632, -1 }, /* Binormal3dvEXT */
-   { 25807, -1 }, /* Tangent3iEXT */
-   { 26886, -1 }, /* Tangent3bvEXT */
-   { 27295, -1 }, /* Tangent3bEXT */
-   { 27859, -1 }, /* Binormal3fvEXT */
-   { 28533, -1 }, /* BinormalPointerEXT */
-   { 28938, -1 }, /* Tangent3svEXT */
-   { 29375, -1 }, /* Binormal3bEXT */
-   { 29552, -1 }, /* Binormal3iEXT */
-=======
-   {  9272, -1 }, /* TangentPointerEXT */
-   { 11022, -1 }, /* Binormal3ivEXT */
-   { 11640, -1 }, /* Tangent3sEXT */
-   { 12742, -1 }, /* Tangent3fvEXT */
-   { 16363, -1 }, /* Tangent3dvEXT */
-   { 17049, -1 }, /* Binormal3bvEXT */
-   { 18125, -1 }, /* Binormal3dEXT */
-   { 19993, -1 }, /* Tangent3fEXT */
-   { 22019, -1 }, /* Binormal3sEXT */
-   { 22437, -1 }, /* Tangent3ivEXT */
-   { 22456, -1 }, /* Tangent3dEXT */
-   { 23236, -1 }, /* Binormal3svEXT */
-   { 23726, -1 }, /* Binormal3fEXT */
-   { 24578, -1 }, /* Binormal3dvEXT */
-   { 25753, -1 }, /* Tangent3iEXT */
-   { 26832, -1 }, /* Tangent3bvEXT */
-   { 27241, -1 }, /* Tangent3bEXT */
-   { 27766, -1 }, /* Binormal3fvEXT */
-   { 28440, -1 }, /* BinormalPointerEXT */
-   { 28845, -1 }, /* Tangent3svEXT */
-   { 29282, -1 }, /* Binormal3bEXT */
-   { 29459, -1 }, /* Binormal3iEXT */
->>>>>>> cad14c25
+   { 11643, -1 }, /* Tangent3sEXT */
+   { 12807, -1 }, /* Tangent3fvEXT */
+   { 16428, -1 }, /* Tangent3dvEXT */
+   { 17114, -1 }, /* Binormal3bvEXT */
+   { 18190, -1 }, /* Binormal3dEXT */
+   { 20058, -1 }, /* Tangent3fEXT */
+   { 22067, -1 }, /* Binormal3sEXT */
+   { 22485, -1 }, /* Tangent3ivEXT */
+   { 22504, -1 }, /* Tangent3dEXT */
+   { 23358, -1 }, /* Binormal3svEXT */
+   { 23816, -1 }, /* Binormal3fEXT */
+   { 24668, -1 }, /* Binormal3dvEXT */
+   { 25843, -1 }, /* Tangent3iEXT */
+   { 26922, -1 }, /* Tangent3bvEXT */
+   { 27331, -1 }, /* Tangent3bEXT */
+   { 27895, -1 }, /* Binormal3fvEXT */
+   { 28569, -1 }, /* BinormalPointerEXT */
+   { 28974, -1 }, /* Tangent3svEXT */
+   { 29411, -1 }, /* Binormal3bEXT */
+   { 29588, -1 }, /* Binormal3iEXT */
    {    -1, -1 }
 };
 #endif
 
 #if defined(need_GL_EXT_copy_texture)
 static const struct gl_function_remap GL_EXT_copy_texture_functions[] = {
-<<<<<<< HEAD
-   { 13214, _gloffset_CopyTexSubImage3D },
-   { 14696, _gloffset_CopyTexImage2D },
-   { 21567, _gloffset_CopyTexImage1D },
-   { 24038, _gloffset_CopyTexSubImage2D },
-   { 26239, _gloffset_CopyTexSubImage1D },
-=======
-   { 13185, _gloffset_CopyTexSubImage3D },
-   { 14667, _gloffset_CopyTexImage2D },
-   { 21555, _gloffset_CopyTexImage1D },
-   { 23984, _gloffset_CopyTexSubImage2D },
-   { 26185, _gloffset_CopyTexSubImage1D },
->>>>>>> cad14c25
+   { 13250, _gloffset_CopyTexSubImage3D },
+   { 14732, _gloffset_CopyTexImage2D },
+   { 21603, _gloffset_CopyTexImage1D },
+   { 24074, _gloffset_CopyTexSubImage2D },
+   { 26275, _gloffset_CopyTexSubImage1D },
    {    -1, -1 }
 };
 #endif
@@ -8339,25 +5239,14 @@
 static const struct gl_function_remap GL_EXT_histogram_functions[] = {
    {   812, _gloffset_Histogram },
    {  3088, _gloffset_ResetHistogram },
-<<<<<<< HEAD
    {  8780, _gloffset_GetMinmax },
-   { 13548, _gloffset_GetHistogramParameterfv },
-   { 21492, _gloffset_GetMinmaxParameteriv },
-   { 23425, _gloffset_ResetMinmax },
-   { 24254, _gloffset_GetHistogramParameteriv },
-   { 25310, _gloffset_GetHistogram },
-   { 27672, _gloffset_Minmax },
-   { 29173, _gloffset_GetMinmaxParameterfv },
-=======
-   {  8774, _gloffset_GetMinmax },
-   { 13519, _gloffset_GetHistogramParameterfv },
-   { 21480, _gloffset_GetMinmaxParameteriv },
-   { 23339, _gloffset_ResetMinmax },
-   { 24200, _gloffset_GetHistogramParameteriv },
-   { 25256, _gloffset_GetHistogram },
-   { 27618, _gloffset_Minmax },
-   { 29080, _gloffset_GetMinmaxParameterfv },
->>>>>>> cad14c25
+   { 13584, _gloffset_GetHistogramParameterfv },
+   { 21528, _gloffset_GetMinmaxParameteriv },
+   { 23461, _gloffset_ResetMinmax },
+   { 24290, _gloffset_GetHistogramParameteriv },
+   { 25346, _gloffset_GetHistogram },
+   { 27708, _gloffset_Minmax },
+   { 29209, _gloffset_GetMinmaxParameterfv },
    {    -1, -1 }
 };
 #endif
@@ -8371,26 +5260,16 @@
 
 #if defined(need_GL_EXT_index_material)
 static const struct gl_function_remap GL_EXT_index_material_functions[] = {
-<<<<<<< HEAD
-   { 18613, -1 }, /* IndexMaterialEXT */
-=======
-   { 18584, -1 }, /* IndexMaterialEXT */
->>>>>>> cad14c25
+   { 18649, -1 }, /* IndexMaterialEXT */
    {    -1, -1 }
 };
 #endif
 
 #if defined(need_GL_EXT_light_texture)
 static const struct gl_function_remap GL_EXT_light_texture_functions[] = {
-<<<<<<< HEAD
-   { 23342, -1 }, /* ApplyTextureEXT */
-   { 23379, -1 }, /* TextureMaterialEXT */
-   { 23404, -1 }, /* TextureLightEXT */
-=======
-   { 23256, -1 }, /* ApplyTextureEXT */
-   { 23293, -1 }, /* TextureMaterialEXT */
-   { 23318, -1 }, /* TextureLightEXT */
->>>>>>> cad14c25
+   { 23378, -1 }, /* ApplyTextureEXT */
+   { 23415, -1 }, /* TextureMaterialEXT */
+   { 23440, -1 }, /* TextureLightEXT */
    {    -1, -1 }
 };
 #endif
@@ -8411,34 +5290,20 @@
 
 #if defined(need_GL_EXT_paletted_texture)
 static const struct gl_function_remap GL_EXT_paletted_texture_functions[] = {
-<<<<<<< HEAD
    {  7390, _gloffset_ColorTable },
-   { 13394, _gloffset_GetColorTable },
-   { 20205, _gloffset_GetColorTableParameterfv },
-   { 22138, _gloffset_GetColorTableParameteriv },
-=======
-   {  7384, _gloffset_ColorTable },
-   { 13365, _gloffset_GetColorTable },
-   { 20176, _gloffset_GetColorTableParameterfv },
-   { 22126, _gloffset_GetColorTableParameteriv },
->>>>>>> cad14c25
+   { 13430, _gloffset_GetColorTable },
+   { 20241, _gloffset_GetColorTableParameterfv },
+   { 22174, _gloffset_GetColorTableParameteriv },
    {    -1, -1 }
 };
 #endif
 
 #if defined(need_GL_EXT_pixel_transform)
 static const struct gl_function_remap GL_EXT_pixel_transform_functions[] = {
-<<<<<<< HEAD
    {  9519, -1 }, /* PixelTransformParameterfvEXT */
-   { 19198, -1 }, /* PixelTransformParameterfEXT */
-   { 19278, -1 }, /* PixelTransformParameteriEXT */
-   { 28497, -1 }, /* PixelTransformParameterivEXT */
-=======
-   {  9513, -1 }, /* PixelTransformParameterfvEXT */
-   { 19169, -1 }, /* PixelTransformParameterfEXT */
-   { 19249, -1 }, /* PixelTransformParameteriEXT */
-   { 28404, -1 }, /* PixelTransformParameterivEXT */
->>>>>>> cad14c25
+   { 19234, -1 }, /* PixelTransformParameterfEXT */
+   { 19314, -1 }, /* PixelTransformParameteriEXT */
+   { 28533, -1 }, /* PixelTransformParameterivEXT */
    {    -1, -1 }
 };
 #endif
@@ -8489,11 +5354,7 @@
 #if defined(need_GL_EXT_texture3D)
 static const struct gl_function_remap GL_EXT_texture3D_functions[] = {
    {  1658, _gloffset_TexImage3D },
-<<<<<<< HEAD
-   { 19974, _gloffset_TexSubImage3D },
-=======
-   { 19945, _gloffset_TexSubImage3D },
->>>>>>> cad14c25
+   { 20010, _gloffset_TexSubImage3D },
    {    -1, -1 }
 };
 #endif
@@ -8508,30 +5369,18 @@
 #if defined(need_GL_EXT_texture_object)
 static const struct gl_function_remap GL_EXT_texture_object_functions[] = {
    {  2964, _gloffset_PrioritizeTextures },
-<<<<<<< HEAD
    {  6560, _gloffset_AreTexturesResident },
-   { 11883, _gloffset_GenTextures },
-   { 13880, _gloffset_DeleteTextures },
-   { 17131, _gloffset_IsTexture },
-   { 26304, _gloffset_BindTexture },
-=======
-   {  6554, _gloffset_AreTexturesResident },
-   { 11916, _gloffset_GenTextures },
-   { 13851, _gloffset_DeleteTextures },
-   { 17102, _gloffset_IsTexture },
-   { 26250, _gloffset_BindTexture },
->>>>>>> cad14c25
+   { 11919, _gloffset_GenTextures },
+   { 13916, _gloffset_DeleteTextures },
+   { 17167, _gloffset_IsTexture },
+   { 26340, _gloffset_BindTexture },
    {    -1, -1 }
 };
 #endif
 
 #if defined(need_GL_EXT_texture_perturb_normal)
 static const struct gl_function_remap GL_EXT_texture_perturb_normal_functions[] = {
-<<<<<<< HEAD
-   { 12125, -1 }, /* TextureNormalEXT */
-=======
-   { 12096, -1 }, /* TextureNormalEXT */
->>>>>>> cad14c25
+   { 12161, -1 }, /* TextureNormalEXT */
    {    -1, -1 }
 };
 #endif
@@ -8546,30 +5395,18 @@
 #if defined(need_GL_EXT_vertex_array)
 /* functions defined in MESA_remap_table_functions are excluded */
 static const struct gl_function_remap GL_EXT_vertex_array_functions[] = {
-<<<<<<< HEAD
-   { 21319, _gloffset_ArrayElement },
-   { 27260, _gloffset_GetPointerv },
-   { 28800, _gloffset_DrawArrays },
-=======
-   { 21307, _gloffset_ArrayElement },
-   { 27206, _gloffset_GetPointerv },
-   { 28707, _gloffset_DrawArrays },
->>>>>>> cad14c25
+   { 21355, _gloffset_ArrayElement },
+   { 27296, _gloffset_GetPointerv },
+   { 28836, _gloffset_DrawArrays },
    {    -1, -1 }
 };
 #endif
 
 #if defined(need_GL_EXT_vertex_weighting)
 static const struct gl_function_remap GL_EXT_vertex_weighting_functions[] = {
-<<<<<<< HEAD
-   { 17161, -1 }, /* VertexWeightfvEXT */
-   { 23758, -1 }, /* VertexWeightfEXT */
-   { 25279, -1 }, /* VertexWeightPointerEXT */
-=======
-   { 17132, -1 }, /* VertexWeightfvEXT */
-   { 23704, -1 }, /* VertexWeightfEXT */
-   { 25225, -1 }, /* VertexWeightPointerEXT */
->>>>>>> cad14c25
+   { 17197, -1 }, /* VertexWeightfvEXT */
+   { 23794, -1 }, /* VertexWeightfEXT */
+   { 25315, -1 }, /* VertexWeightPointerEXT */
    {    -1, -1 }
 };
 #endif
@@ -8578,17 +5415,10 @@
 static const struct gl_function_remap GL_HP_image_transform_functions[] = {
    {  2157, -1 }, /* GetImageTransformParameterfvHP */
    {  3305, -1 }, /* ImageTransformParameterfHP */
-<<<<<<< HEAD
    {  8972, -1 }, /* ImageTransformParameterfvHP */
    { 10531, -1 }, /* ImageTransformParameteriHP */
    { 10760, -1 }, /* GetImageTransformParameterivHP */
-   { 17225, -1 }, /* ImageTransformParameterivHP */
-=======
-   {  8966, -1 }, /* ImageTransformParameterfvHP */
-   { 10525, -1 }, /* ImageTransformParameteriHP */
-   { 10793, -1 }, /* GetImageTransformParameterivHP */
-   { 17196, -1 }, /* ImageTransformParameterivHP */
->>>>>>> cad14c25
+   { 17261, -1 }, /* ImageTransformParameterivHP */
    {    -1, -1 }
 };
 #endif
@@ -8604,21 +5434,12 @@
 static const struct gl_function_remap GL_IBM_vertex_array_lists_functions[] = {
    {  3857, -1 }, /* SecondaryColorPointerListIBM */
    {  5106, -1 }, /* NormalPointerListIBM */
-<<<<<<< HEAD
    {  6734, -1 }, /* FogCoordPointerListIBM */
    {  7041, -1 }, /* VertexPointerListIBM */
    { 10452, -1 }, /* ColorPointerListIBM */
-   { 11714, -1 }, /* TexCoordPointerListIBM */
-   { 12147, -1 }, /* IndexPointerListIBM */
-   { 29116, -1 }, /* EdgeFlagPointerListIBM */
-=======
-   {  6728, -1 }, /* FogCoordPointerListIBM */
-   {  7035, -1 }, /* VertexPointerListIBM */
-   { 10446, -1 }, /* ColorPointerListIBM */
-   { 11747, -1 }, /* TexCoordPointerListIBM */
-   { 12118, -1 }, /* IndexPointerListIBM */
-   { 29023, -1 }, /* EdgeFlagPointerListIBM */
->>>>>>> cad14c25
+   { 11750, -1 }, /* TexCoordPointerListIBM */
+   { 12183, -1 }, /* IndexPointerListIBM */
+   { 29152, -1 }, /* EdgeFlagPointerListIBM */
    {    -1, -1 }
 };
 #endif
@@ -8632,17 +5453,10 @@
 
 #if defined(need_GL_INTEL_parallel_arrays)
 static const struct gl_function_remap GL_INTEL_parallel_arrays_functions[] = {
-<<<<<<< HEAD
    { 11137, -1 }, /* VertexPointervINTEL */
-   { 13641, -1 }, /* ColorPointervINTEL */
-   { 26575, -1 }, /* NormalPointervINTEL */
-   { 27001, -1 }, /* TexCoordPointervINTEL */
-=======
-   { 11134, -1 }, /* VertexPointervINTEL */
-   { 13612, -1 }, /* ColorPointervINTEL */
-   { 26521, -1 }, /* NormalPointervINTEL */
-   { 26947, -1 }, /* TexCoordPointervINTEL */
->>>>>>> cad14c25
+   { 13677, -1 }, /* ColorPointervINTEL */
+   { 26611, -1 }, /* NormalPointervINTEL */
+   { 27037, -1 }, /* TexCoordPointervINTEL */
    {    -1, -1 }
 };
 #endif
@@ -8659,11 +5473,7 @@
    {  1522, -1 }, /* GetDebugLogLengthMESA */
    {  3063, -1 }, /* ClearDebugLogMESA */
    {  4018, -1 }, /* GetDebugLogMESA */
-<<<<<<< HEAD
-   { 27453, -1 }, /* CreateDebugObjectMESA */
-=======
-   { 27399, -1 }, /* CreateDebugObjectMESA */
->>>>>>> cad14c25
+   { 27489, -1 }, /* CreateDebugObjectMESA */
    {    -1, -1 }
 };
 #endif
@@ -8678,25 +5488,14 @@
 #if defined(need_GL_NV_evaluators)
 static const struct gl_function_remap GL_NV_evaluators_functions[] = {
    {  5773, -1 }, /* GetMapAttribParameterivNV */
-<<<<<<< HEAD
    {  7496, -1 }, /* MapControlPointsNV */
    {  7595, -1 }, /* MapParameterfvNV */
    {  9377, -1 }, /* EvalMapsNV */
-   { 15130, -1 }, /* GetMapAttribParameterfvNV */
-   { 15296, -1 }, /* MapParameterivNV */
-   { 21882, -1 }, /* GetMapParameterivNV */
-   { 22380, -1 }, /* GetMapParameterfvNV */
-   { 25911, -1 }, /* GetMapControlPointsNV */
-=======
-   {  7490, -1 }, /* MapControlPointsNV */
-   {  7589, -1 }, /* MapParameterfvNV */
-   {  9371, -1 }, /* EvalMapsNV */
-   { 15101, -1 }, /* GetMapAttribParameterfvNV */
-   { 15267, -1 }, /* MapParameterivNV */
-   { 21870, -1 }, /* GetMapParameterivNV */
-   { 22368, -1 }, /* GetMapParameterfvNV */
-   { 25857, -1 }, /* GetMapControlPointsNV */
->>>>>>> cad14c25
+   { 15166, -1 }, /* GetMapAttribParameterfvNV */
+   { 15332, -1 }, /* MapParameterivNV */
+   { 21918, -1 }, /* GetMapParameterivNV */
+   { 22416, -1 }, /* GetMapParameterfvNV */
+   { 25947, -1 }, /* GetMapControlPointsNV */
    {    -1, -1 }
 };
 #endif
@@ -8731,13 +5530,8 @@
 
 #if defined(need_GL_NV_register_combiners2)
 static const struct gl_function_remap GL_NV_register_combiners2_functions[] = {
-<<<<<<< HEAD
-   { 14033, -1 }, /* CombinerStageParameterfvNV */
-   { 14348, -1 }, /* GetCombinerStageParameterfvNV */
-=======
-   { 14004, -1 }, /* CombinerStageParameterfvNV */
-   { 14319, -1 }, /* GetCombinerStageParameterfvNV */
->>>>>>> cad14c25
+   { 14069, -1 }, /* CombinerStageParameterfvNV */
+   { 14384, -1 }, /* GetCombinerStageParameterfvNV */
    {    -1, -1 }
 };
 #endif
@@ -8765,26 +5559,16 @@
 
 #if defined(need_GL_SGIS_detail_texture)
 static const struct gl_function_remap GL_SGIS_detail_texture_functions[] = {
-<<<<<<< HEAD
-   { 14321, -1 }, /* GetDetailTexFuncSGIS */
-   { 14641, -1 }, /* DetailTexFuncSGIS */
-=======
-   { 14292, -1 }, /* GetDetailTexFuncSGIS */
-   { 14612, -1 }, /* DetailTexFuncSGIS */
->>>>>>> cad14c25
+   { 14357, -1 }, /* GetDetailTexFuncSGIS */
+   { 14677, -1 }, /* DetailTexFuncSGIS */
    {    -1, -1 }
 };
 #endif
 
 #if defined(need_GL_SGIS_fog_function)
 static const struct gl_function_remap GL_SGIS_fog_function_functions[] = {
-<<<<<<< HEAD
-   { 24020, -1 }, /* FogFuncSGIS */
-   { 24685, -1 }, /* GetFogFuncSGIS */
-=======
-   { 23966, -1 }, /* FogFuncSGIS */
-   { 24631, -1 }, /* GetFogFuncSGIS */
->>>>>>> cad14c25
+   { 24056, -1 }, /* FogFuncSGIS */
+   { 24721, -1 }, /* GetFogFuncSGIS */
    {    -1, -1 }
 };
 #endif
@@ -8813,11 +5597,7 @@
 #if defined(need_GL_SGIS_sharpen_texture)
 static const struct gl_function_remap GL_SGIS_sharpen_texture_functions[] = {
    {  5834, -1 }, /* GetSharpenTexFuncSGIS */
-<<<<<<< HEAD
-   { 19493, -1 }, /* SharpenTexFuncSGIS */
-=======
-   { 19464, -1 }, /* SharpenTexFuncSGIS */
->>>>>>> cad14c25
+   { 19529, -1 }, /* SharpenTexFuncSGIS */
    {    -1, -1 }
 };
 #endif
@@ -8825,22 +5605,14 @@
 #if defined(need_GL_SGIS_texture4D)
 static const struct gl_function_remap GL_SGIS_texture4D_functions[] = {
    {   894, -1 }, /* TexImage4DSGIS */
-<<<<<<< HEAD
-   { 13949, -1 }, /* TexSubImage4DSGIS */
-=======
-   { 13920, -1 }, /* TexSubImage4DSGIS */
->>>>>>> cad14c25
+   { 13985, -1 }, /* TexSubImage4DSGIS */
    {    -1, -1 }
 };
 #endif
 
 #if defined(need_GL_SGIS_texture_color_mask)
 static const struct gl_function_remap GL_SGIS_texture_color_mask_functions[] = {
-<<<<<<< HEAD
-   { 13347, -1 }, /* TextureColorMaskSGIS */
-=======
-   { 13318, -1 }, /* TextureColorMaskSGIS */
->>>>>>> cad14c25
+   { 13383, -1 }, /* TextureColorMaskSGIS */
    {    -1, -1 }
 };
 #endif
@@ -8848,11 +5620,7 @@
 #if defined(need_GL_SGIS_texture_filter4)
 static const struct gl_function_remap GL_SGIS_texture_filter4_functions[] = {
    {  6011, -1 }, /* GetTexFilterFuncSGIS */
-<<<<<<< HEAD
-   { 14467, -1 }, /* TexFilterFuncSGIS */
-=======
-   { 14438, -1 }, /* TexFilterFuncSGIS */
->>>>>>> cad14c25
+   { 14503, -1 }, /* TexFilterFuncSGIS */
    {    -1, -1 }
 };
 #endif
@@ -8862,15 +5630,9 @@
    {  3014, -1 }, /* AsyncMarkerSGIX */
    {  3997, -1 }, /* FinishAsyncSGIX */
    {  4703, -1 }, /* PollAsyncSGIX */
-<<<<<<< HEAD
-   { 19640, -1 }, /* DeleteAsyncMarkersSGIX */
-   { 19669, -1 }, /* IsAsyncMarkerSGIX */
-   { 28913, -1 }, /* GenAsyncMarkersSGIX */
-=======
-   { 19611, -1 }, /* DeleteAsyncMarkersSGIX */
-   { 19640, -1 }, /* IsAsyncMarkerSGIX */
-   { 28820, -1 }, /* GenAsyncMarkersSGIX */
->>>>>>> cad14c25
+   { 19676, -1 }, /* DeleteAsyncMarkersSGIX */
+   { 19705, -1 }, /* IsAsyncMarkerSGIX */
+   { 28949, -1 }, /* GenAsyncMarkersSGIX */
    {    -1, -1 }
 };
 #endif
@@ -8888,59 +5650,34 @@
    {  2906, -1 }, /* FragmentLightModelivSGIX */
    {  4654, -1 }, /* FragmentLightiSGIX */
    {  5514, -1 }, /* GetFragmentMaterialfvSGIX */
-<<<<<<< HEAD
    {  7108, -1 }, /* FragmentMaterialfSGIX */
    {  7269, -1 }, /* GetFragmentLightivSGIX */
    {  8106, -1 }, /* FragmentLightModeliSGIX */
    {  9440, -1 }, /* FragmentLightivSGIX */
    {  9677, -1 }, /* GetFragmentMaterialivSGIX */
-   { 17048, -1 }, /* FragmentLightModelfSGIX */
-   { 17348, -1 }, /* FragmentColorMaterialSGIX */
-   { 17720, -1 }, /* FragmentMaterialiSGIX */
-   { 18941, -1 }, /* LightEnviSGIX */
-   { 20297, -1 }, /* FragmentLightModelfvSGIX */
-   { 20606, -1 }, /* FragmentLightfvSGIX */
-   { 25161, -1 }, /* FragmentLightfSGIX */
-   { 27829, -1 }, /* GetFragmentLightfvSGIX */
-   { 29396, -1 }, /* FragmentMaterialivSGIX */
-=======
-   {  7102, -1 }, /* FragmentMaterialfSGIX */
-   {  7263, -1 }, /* GetFragmentLightivSGIX */
-   {  8100, -1 }, /* FragmentLightModeliSGIX */
-   {  9434, -1 }, /* FragmentLightivSGIX */
-   {  9671, -1 }, /* GetFragmentMaterialivSGIX */
-   { 17019, -1 }, /* FragmentLightModelfSGIX */
-   { 17319, -1 }, /* FragmentColorMaterialSGIX */
-   { 17691, -1 }, /* FragmentMaterialiSGIX */
-   { 18912, -1 }, /* LightEnviSGIX */
-   { 20268, -1 }, /* FragmentLightModelfvSGIX */
-   { 20577, -1 }, /* FragmentLightfvSGIX */
-   { 25107, -1 }, /* FragmentLightfSGIX */
-   { 27736, -1 }, /* GetFragmentLightfvSGIX */
-   { 29303, -1 }, /* FragmentMaterialivSGIX */
->>>>>>> cad14c25
+   { 17084, -1 }, /* FragmentLightModelfSGIX */
+   { 17384, -1 }, /* FragmentColorMaterialSGIX */
+   { 17756, -1 }, /* FragmentMaterialiSGIX */
+   { 18977, -1 }, /* LightEnviSGIX */
+   { 20333, -1 }, /* FragmentLightModelfvSGIX */
+   { 20642, -1 }, /* FragmentLightfvSGIX */
+   { 25197, -1 }, /* FragmentLightfSGIX */
+   { 27865, -1 }, /* GetFragmentLightfvSGIX */
+   { 29432, -1 }, /* FragmentMaterialivSGIX */
    {    -1, -1 }
 };
 #endif
 
 #if defined(need_GL_SGIX_framezoom)
 static const struct gl_function_remap GL_SGIX_framezoom_functions[] = {
-<<<<<<< HEAD
-   { 19692, -1 }, /* FrameZoomSGIX */
-=======
-   { 19663, -1 }, /* FrameZoomSGIX */
->>>>>>> cad14c25
+   { 19728, -1 }, /* FrameZoomSGIX */
    {    -1, -1 }
 };
 #endif
 
 #if defined(need_GL_SGIX_igloo_interface)
 static const struct gl_function_remap GL_SGIX_igloo_interface_functions[] = {
-<<<<<<< HEAD
-   { 25469, -1 }, /* IglooInterfaceSGIX */
-=======
-   { 25415, -1 }, /* IglooInterfaceSGIX */
->>>>>>> cad14c25
+   { 25505, -1 }, /* IglooInterfaceSGIX */
    {    -1, -1 }
 };
 #endif
@@ -8949,17 +5686,10 @@
 static const struct gl_function_remap GL_SGIX_instruments_functions[] = {
    {  2573, -1 }, /* ReadInstrumentsSGIX */
    {  5590, -1 }, /* PollInstrumentsSGIX */
-<<<<<<< HEAD
    {  9338, -1 }, /* GetInstrumentsSGIX */
    { 11348, -1 }, /* StartInstrumentsSGIX */
-   { 14067, -1 }, /* StopInstrumentsSGIX */
-   { 15673, -1 }, /* InstrumentsBufferSGIX */
-=======
-   {  9332, -1 }, /* GetInstrumentsSGIX */
-   { 11345, -1 }, /* StartInstrumentsSGIX */
-   { 14038, -1 }, /* StopInstrumentsSGIX */
-   { 15644, -1 }, /* InstrumentsBufferSGIX */
->>>>>>> cad14c25
+   { 14103, -1 }, /* StopInstrumentsSGIX */
+   { 15709, -1 }, /* InstrumentsBufferSGIX */
    {    -1, -1 }
 };
 #endif
@@ -8968,17 +5698,10 @@
 static const struct gl_function_remap GL_SGIX_list_priority_functions[] = {
    {  1125, -1 }, /* ListParameterfSGIX */
    {  2763, -1 }, /* GetListParameterfvSGIX */
-<<<<<<< HEAD
-   { 15588, -1 }, /* ListParameteriSGIX */
-   { 16342, -1 }, /* ListParameterfvSGIX */
-   { 18347, -1 }, /* ListParameterivSGIX */
-   { 28957, -1 }, /* GetListParameterivSGIX */
-=======
-   { 15559, -1 }, /* ListParameteriSGIX */
-   { 16313, -1 }, /* ListParameterfvSGIX */
-   { 18318, -1 }, /* ListParameterivSGIX */
-   { 28864, -1 }, /* GetListParameterivSGIX */
->>>>>>> cad14c25
+   { 15624, -1 }, /* ListParameteriSGIX */
+   { 16378, -1 }, /* ListParameterfvSGIX */
+   { 18383, -1 }, /* ListParameterivSGIX */
+   { 28993, -1 }, /* GetListParameterivSGIX */
    {    -1, -1 }
 };
 #endif
@@ -8993,88 +5716,53 @@
 #if defined(need_GL_SGIX_polynomial_ffd)
 static const struct gl_function_remap GL_SGIX_polynomial_ffd_functions[] = {
    {  3251, -1 }, /* LoadIdentityDeformationMapSGIX */
-<<<<<<< HEAD
-   { 14167, -1 }, /* DeformSGIX */
-   { 21431, -1 }, /* DeformationMap3fSGIX */
-   { 27717, -1 }, /* DeformationMap3dSGIX */
-=======
-   { 10713, -1 }, /* DeformationMap3dSGIX */
-   { 14138, -1 }, /* DeformSGIX */
-   { 21419, -1 }, /* DeformationMap3fSGIX */
->>>>>>> cad14c25
+   { 14203, -1 }, /* DeformSGIX */
+   { 21467, -1 }, /* DeformationMap3fSGIX */
+   { 27753, -1 }, /* DeformationMap3dSGIX */
    {    -1, -1 }
 };
 #endif
 
 #if defined(need_GL_SGIX_reference_plane)
 static const struct gl_function_remap GL_SGIX_reference_plane_functions[] = {
-<<<<<<< HEAD
-   { 12898, -1 }, /* ReferencePlaneSGIX */
-=======
-   { 12869, -1 }, /* ReferencePlaneSGIX */
->>>>>>> cad14c25
+   { 12934, -1 }, /* ReferencePlaneSGIX */
    {    -1, -1 }
 };
 #endif
 
 #if defined(need_GL_SGIX_sprite)
 static const struct gl_function_remap GL_SGIX_sprite_functions[] = {
-<<<<<<< HEAD
    {  8493, -1 }, /* SpriteParameterfvSGIX */
-   { 18175, -1 }, /* SpriteParameteriSGIX */
-   { 23459, -1 }, /* SpriteParameterfSGIX */
-   { 26033, -1 }, /* SpriteParameterivSGIX */
-=======
-   {  8487, -1 }, /* SpriteParameterfvSGIX */
-   { 18146, -1 }, /* SpriteParameteriSGIX */
-   { 23373, -1 }, /* SpriteParameterfSGIX */
-   { 25979, -1 }, /* SpriteParameterivSGIX */
->>>>>>> cad14c25
+   { 18211, -1 }, /* SpriteParameteriSGIX */
+   { 23495, -1 }, /* SpriteParameterfSGIX */
+   { 26069, -1 }, /* SpriteParameterivSGIX */
    {    -1, -1 }
 };
 #endif
 
 #if defined(need_GL_SGIX_tag_sample_buffer)
 static const struct gl_function_remap GL_SGIX_tag_sample_buffer_functions[] = {
-<<<<<<< HEAD
-   { 18234, -1 }, /* TagSampleBufferSGIX */
-=======
-   { 18205, -1 }, /* TagSampleBufferSGIX */
->>>>>>> cad14c25
+   { 18270, -1 }, /* TagSampleBufferSGIX */
    {    -1, -1 }
 };
 #endif
 
 #if defined(need_GL_SGI_color_table)
 static const struct gl_function_remap GL_SGI_color_table_functions[] = {
-<<<<<<< HEAD
    {  6678, _gloffset_ColorTableParameteriv },
    {  7390, _gloffset_ColorTable },
-   { 13394, _gloffset_GetColorTable },
-   { 13504, _gloffset_CopyColorTable },
-   { 16992, _gloffset_ColorTableParameterfv },
-   { 20205, _gloffset_GetColorTableParameterfv },
-   { 22138, _gloffset_GetColorTableParameteriv },
-=======
-   {  6672, _gloffset_ColorTableParameteriv },
-   {  7384, _gloffset_ColorTable },
-   { 13365, _gloffset_GetColorTable },
-   { 13475, _gloffset_CopyColorTable },
-   { 16963, _gloffset_ColorTableParameterfv },
-   { 20176, _gloffset_GetColorTableParameterfv },
-   { 22126, _gloffset_GetColorTableParameteriv },
->>>>>>> cad14c25
+   { 13430, _gloffset_GetColorTable },
+   { 13540, _gloffset_CopyColorTable },
+   { 17028, _gloffset_ColorTableParameterfv },
+   { 20241, _gloffset_GetColorTableParameterfv },
+   { 22174, _gloffset_GetColorTableParameteriv },
    {    -1, -1 }
 };
 #endif
 
 #if defined(need_GL_SUNX_constant_data)
 static const struct gl_function_remap GL_SUNX_constant_data_functions[] = {
-<<<<<<< HEAD
-   { 27807, -1 }, /* FinishTextureSUNX */
-=======
-   { 27714, -1 }, /* FinishTextureSUNX */
->>>>>>> cad14c25
+   { 27843, -1 }, /* FinishTextureSUNX */
    {    -1, -1 }
 };
 #endif
@@ -9084,30 +5772,18 @@
    {  3035, -1 }, /* GlobalAlphaFactorubSUN */
    {  4193, -1 }, /* GlobalAlphaFactoriSUN */
    {  5615, -1 }, /* GlobalAlphaFactordSUN */
-<<<<<<< HEAD
    {  8577, -1 }, /* GlobalAlphaFactoruiSUN */
    {  8929, -1 }, /* GlobalAlphaFactorbSUN */
-   { 11627, -1 }, /* GlobalAlphaFactorfSUN */
-   { 11746, -1 }, /* GlobalAlphaFactorusSUN */
-   { 19931, -1 }, /* GlobalAlphaFactorsSUN */
-=======
-   {  8571, -1 }, /* GlobalAlphaFactoruiSUN */
-   {  8923, -1 }, /* GlobalAlphaFactorbSUN */
-   { 11660, -1 }, /* GlobalAlphaFactorfSUN */
-   { 11779, -1 }, /* GlobalAlphaFactorusSUN */
-   { 19902, -1 }, /* GlobalAlphaFactorsSUN */
->>>>>>> cad14c25
+   { 11663, -1 }, /* GlobalAlphaFactorfSUN */
+   { 11782, -1 }, /* GlobalAlphaFactorusSUN */
+   { 19967, -1 }, /* GlobalAlphaFactorsSUN */
    {    -1, -1 }
 };
 #endif
 
 #if defined(need_GL_SUN_mesh_array)
 static const struct gl_function_remap GL_SUN_mesh_array_functions[] = {
-<<<<<<< HEAD
-   { 25845, -1 }, /* DrawMeshArraysSUN */
-=======
-   { 25791, -1 }, /* DrawMeshArraysSUN */
->>>>>>> cad14c25
+   { 25881, -1 }, /* DrawMeshArraysSUN */
    {    -1, -1 }
 };
 #endif
@@ -9116,19 +5792,11 @@
 static const struct gl_function_remap GL_SUN_triangle_list_functions[] = {
    {  3971, -1 }, /* ReplacementCodeubSUN */
    {  5454, -1 }, /* ReplacementCodeubvSUN */
-<<<<<<< HEAD
-   { 16713, -1 }, /* ReplacementCodeusvSUN */
-   { 16901, -1 }, /* ReplacementCodePointerSUN */
-   { 18258, -1 }, /* ReplacementCodeusSUN */
-   { 19005, -1 }, /* ReplacementCodeuiSUN */
-   { 26490, -1 }, /* ReplacementCodeuivSUN */
-=======
-   { 16684, -1 }, /* ReplacementCodeusvSUN */
-   { 16872, -1 }, /* ReplacementCodePointerSUN */
-   { 18229, -1 }, /* ReplacementCodeusSUN */
-   { 18976, -1 }, /* ReplacementCodeuiSUN */
-   { 26436, -1 }, /* ReplacementCodeuivSUN */
->>>>>>> cad14c25
+   { 16749, -1 }, /* ReplacementCodeusvSUN */
+   { 16937, -1 }, /* ReplacementCodePointerSUN */
+   { 18294, -1 }, /* ReplacementCodeusSUN */
+   { 19041, -1 }, /* ReplacementCodeuiSUN */
+   { 26526, -1 }, /* ReplacementCodeuivSUN */
    {    -1, -1 }
 };
 #endif
@@ -9147,7 +5815,6 @@
    {  4449, -1 }, /* TexCoord2fColor4fNormal3fVertex3fSUN */
    {  4779, -1 }, /* TexCoord2fNormal3fVertex3fvSUN */
    {  5349, -1 }, /* ReplacementCodeuiTexCoord2fNormal3fVertex3fSUN */
-<<<<<<< HEAD
    {  6066, -1 }, /* ReplacementCodeuiColor4ubVertex3fvSUN */
    {  6425, -1 }, /* ReplacementCodeuiTexCoord2fVertex3fSUN */
    {  7137, -1 }, /* TexCoord2fNormal3fVertex3fSUN */
@@ -9156,56 +5823,26 @@
    {  9303, -1 }, /* Color4fNormal3fVertex3fvSUN */
    {  9975, -1 }, /* ReplacementCodeuiTexCoord2fColor4fNormal3fVertex3fvSUN */
    { 11211, -1 }, /* ReplacementCodeuiColor4fNormal3fVertex3fvSUN */
-   { 12629, -1 }, /* ReplacementCodeuiTexCoord2fNormal3fVertex3fvSUN */
-   { 13040, -1 }, /* TexCoord2fColor3fVertex3fSUN */
-   { 14092, -1 }, /* TexCoord4fColor4fNormal3fVertex4fSUN */
-   { 14426, -1 }, /* Color4ubVertex2fvSUN */
-   { 14666, -1 }, /* Normal3fVertex3fSUN */
-   { 15614, -1 }, /* ReplacementCodeuiColor4fNormal3fVertex3fSUN */
-   { 15875, -1 }, /* TexCoord2fColor4fNormal3fVertex3fvSUN */
-   { 16542, -1 }, /* TexCoord2fVertex3fvSUN */
-   { 17318, -1 }, /* Color4ubVertex2fSUN */
-   { 17511, -1 }, /* ReplacementCodeuiColor4ubVertex3fSUN */
-   { 19364, -1 }, /* TexCoord2fColor4ubVertex3fSUN */
-   { 19711, -1 }, /* Normal3fVertex3fvSUN */
-   { 20114, -1 }, /* Color4fNormal3fVertex3fSUN */
-   { 20980, -1 }, /* ReplacementCodeuiTexCoord2fColor4fNormal3fVertex3fSUN */
-   { 22960, -1 }, /* ReplacementCodeuiColor3fVertex3fSUN */
-   { 24136, -1 }, /* TexCoord4fVertex4fSUN */
-   { 24562, -1 }, /* TexCoord2fColor3fVertex3fvSUN */
-   { 24888, -1 }, /* ReplacementCodeuiNormal3fVertex3fvSUN */
-   { 25015, -1 }, /* TexCoord4fVertex4fvSUN */
-   { 25717, -1 }, /* ReplacementCodeuiVertex3fSUN */
-=======
-   {  6419, -1 }, /* ReplacementCodeuiTexCoord2fVertex3fSUN */
-   {  7131, -1 }, /* TexCoord2fNormal3fVertex3fSUN */
-   {  7899, -1 }, /* Color3fVertex3fSUN */
-   {  8882, -1 }, /* Color3fVertex3fvSUN */
-   {  9297, -1 }, /* Color4fNormal3fVertex3fvSUN */
-   {  9969, -1 }, /* ReplacementCodeuiTexCoord2fColor4fNormal3fVertex3fvSUN */
-   { 11208, -1 }, /* ReplacementCodeuiColor4fNormal3fVertex3fvSUN */
-   { 12600, -1 }, /* ReplacementCodeuiTexCoord2fNormal3fVertex3fvSUN */
-   { 13011, -1 }, /* TexCoord2fColor3fVertex3fSUN */
-   { 14063, -1 }, /* TexCoord4fColor4fNormal3fVertex4fSUN */
-   { 14397, -1 }, /* Color4ubVertex2fvSUN */
-   { 14637, -1 }, /* Normal3fVertex3fSUN */
-   { 15585, -1 }, /* ReplacementCodeuiColor4fNormal3fVertex3fSUN */
-   { 15846, -1 }, /* TexCoord2fColor4fNormal3fVertex3fvSUN */
-   { 16513, -1 }, /* TexCoord2fVertex3fvSUN */
-   { 17289, -1 }, /* Color4ubVertex2fSUN */
-   { 17482, -1 }, /* ReplacementCodeuiColor4ubVertex3fSUN */
-   { 19335, -1 }, /* TexCoord2fColor4ubVertex3fSUN */
-   { 19682, -1 }, /* Normal3fVertex3fvSUN */
-   { 20085, -1 }, /* Color4fNormal3fVertex3fSUN */
-   { 20951, -1 }, /* ReplacementCodeuiTexCoord2fColor4fNormal3fVertex3fSUN */
-   { 21171, -1 }, /* ReplacementCodeuiColor4ubVertex3fvSUN */
-   { 22874, -1 }, /* ReplacementCodeuiColor3fVertex3fSUN */
-   { 24082, -1 }, /* TexCoord4fVertex4fSUN */
-   { 24508, -1 }, /* TexCoord2fColor3fVertex3fvSUN */
-   { 24834, -1 }, /* ReplacementCodeuiNormal3fVertex3fvSUN */
-   { 24961, -1 }, /* TexCoord4fVertex4fvSUN */
-   { 25663, -1 }, /* ReplacementCodeuiVertex3fSUN */
->>>>>>> cad14c25
+   { 12665, -1 }, /* ReplacementCodeuiTexCoord2fNormal3fVertex3fvSUN */
+   { 13076, -1 }, /* TexCoord2fColor3fVertex3fSUN */
+   { 14128, -1 }, /* TexCoord4fColor4fNormal3fVertex4fSUN */
+   { 14462, -1 }, /* Color4ubVertex2fvSUN */
+   { 14702, -1 }, /* Normal3fVertex3fSUN */
+   { 15650, -1 }, /* ReplacementCodeuiColor4fNormal3fVertex3fSUN */
+   { 15911, -1 }, /* TexCoord2fColor4fNormal3fVertex3fvSUN */
+   { 16578, -1 }, /* TexCoord2fVertex3fvSUN */
+   { 17354, -1 }, /* Color4ubVertex2fSUN */
+   { 17547, -1 }, /* ReplacementCodeuiColor4ubVertex3fSUN */
+   { 19400, -1 }, /* TexCoord2fColor4ubVertex3fSUN */
+   { 19747, -1 }, /* Normal3fVertex3fvSUN */
+   { 20150, -1 }, /* Color4fNormal3fVertex3fSUN */
+   { 21016, -1 }, /* ReplacementCodeuiTexCoord2fColor4fNormal3fVertex3fSUN */
+   { 22996, -1 }, /* ReplacementCodeuiColor3fVertex3fSUN */
+   { 24172, -1 }, /* TexCoord4fVertex4fSUN */
+   { 24598, -1 }, /* TexCoord2fColor3fVertex3fvSUN */
+   { 24924, -1 }, /* ReplacementCodeuiNormal3fVertex3fvSUN */
+   { 25051, -1 }, /* TexCoord4fVertex4fvSUN */
+   { 25753, -1 }, /* ReplacementCodeuiVertex3fSUN */
    {    -1, -1 }
 };
 #endif
@@ -9219,7 +5856,6 @@
    {  5240, _gloffset_MultiTexCoord3dARB },
    {  5285, _gloffset_MultiTexCoord2iARB },
    {  5409, _gloffset_MultiTexCoord2svARB },
-<<<<<<< HEAD
    {  7346, _gloffset_MultiTexCoord2fARB },
    {  9139, _gloffset_MultiTexCoord3fvARB },
    {  9631, _gloffset_MultiTexCoord4sARB },
@@ -9227,57 +5863,27 @@
    { 10613, _gloffset_MultiTexCoord1svARB },
    { 10906, _gloffset_MultiTexCoord3svARB },
    { 10967, _gloffset_MultiTexCoord4iARB },
-   { 11654, _gloffset_MultiTexCoord3iARB },
-   { 12418, _gloffset_MultiTexCoord1dARB },
-   { 12584, _gloffset_MultiTexCoord3dvARB },
-   { 13748, _gloffset_MultiTexCoord3ivARB },
-   { 13793, _gloffset_MultiTexCoord2sARB },
-   { 15013, _gloffset_MultiTexCoord4ivARB },
-   { 16642, _gloffset_ClientActiveTextureARB },
-   { 18858, _gloffset_MultiTexCoord2dARB },
-   { 19233, _gloffset_MultiTexCoord4dvARB },
-   { 19519, _gloffset_MultiTexCoord4fvARB },
-   { 20346, _gloffset_MultiTexCoord3fARB },
-   { 22639, _gloffset_MultiTexCoord4dARB },
-   { 22917, _gloffset_MultiTexCoord1sARB },
-   { 23095, _gloffset_MultiTexCoord1dvARB },
-   { 23882, _gloffset_MultiTexCoord1ivARB },
-   { 23975, _gloffset_MultiTexCoord2ivARB },
-   { 24314, _gloffset_MultiTexCoord1iARB },
-   { 25585, _gloffset_MultiTexCoord4svARB },
-   { 26103, _gloffset_MultiTexCoord1fARB },
-   { 26366, _gloffset_MultiTexCoord4fARB },
-   { 28634, _gloffset_MultiTexCoord2fvARB },
-=======
-   {  7340, _gloffset_MultiTexCoord2fARB },
-   {  9133, _gloffset_MultiTexCoord3fvARB },
-   {  9625, _gloffset_MultiTexCoord4sARB },
-   { 10225, _gloffset_MultiTexCoord2dvARB },
-   { 10607, _gloffset_MultiTexCoord1svARB },
-   { 10903, _gloffset_MultiTexCoord3svARB },
-   { 10964, _gloffset_MultiTexCoord4iARB },
-   { 11687, _gloffset_MultiTexCoord3iARB },
-   { 12389, _gloffset_MultiTexCoord1dARB },
-   { 12555, _gloffset_MultiTexCoord3dvARB },
-   { 13719, _gloffset_MultiTexCoord3ivARB },
-   { 13764, _gloffset_MultiTexCoord2sARB },
-   { 14984, _gloffset_MultiTexCoord4ivARB },
-   { 16613, _gloffset_ClientActiveTextureARB },
-   { 18829, _gloffset_MultiTexCoord2dARB },
-   { 19204, _gloffset_MultiTexCoord4dvARB },
-   { 19490, _gloffset_MultiTexCoord4fvARB },
-   { 20317, _gloffset_MultiTexCoord3fARB },
-   { 22627, _gloffset_MultiTexCoord4dARB },
-   { 22831, _gloffset_MultiTexCoord1sARB },
-   { 23009, _gloffset_MultiTexCoord1dvARB },
-   { 23828, _gloffset_MultiTexCoord1ivARB },
-   { 23921, _gloffset_MultiTexCoord2ivARB },
-   { 24260, _gloffset_MultiTexCoord1iARB },
-   { 25531, _gloffset_MultiTexCoord4svARB },
-   { 26049, _gloffset_MultiTexCoord1fARB },
-   { 26312, _gloffset_MultiTexCoord4fARB },
-   { 28541, _gloffset_MultiTexCoord2fvARB },
->>>>>>> cad14c25
+   { 11690, _gloffset_MultiTexCoord3iARB },
+   { 12454, _gloffset_MultiTexCoord1dARB },
+   { 12620, _gloffset_MultiTexCoord3dvARB },
+   { 13784, _gloffset_MultiTexCoord3ivARB },
+   { 13829, _gloffset_MultiTexCoord2sARB },
+   { 15049, _gloffset_MultiTexCoord4ivARB },
+   { 16678, _gloffset_ClientActiveTextureARB },
+   { 18894, _gloffset_MultiTexCoord2dARB },
+   { 19269, _gloffset_MultiTexCoord4dvARB },
+   { 19555, _gloffset_MultiTexCoord4fvARB },
+   { 20382, _gloffset_MultiTexCoord3fARB },
+   { 22675, _gloffset_MultiTexCoord4dARB },
+   { 22953, _gloffset_MultiTexCoord1sARB },
+   { 23131, _gloffset_MultiTexCoord1dvARB },
+   { 23918, _gloffset_MultiTexCoord1ivARB },
+   { 24011, _gloffset_MultiTexCoord2ivARB },
+   { 24350, _gloffset_MultiTexCoord1iARB },
+   { 25621, _gloffset_MultiTexCoord4svARB },
+   { 26139, _gloffset_MultiTexCoord1fARB },
+   { 26402, _gloffset_MultiTexCoord4fARB },
+   { 28670, _gloffset_MultiTexCoord2fvARB },
    {    -1, -1 }
 };
 #endif
