--- conflicted
+++ resolved
@@ -26,17 +26,11 @@
 #include "glheader.h"
 #include "context.h"
 #include "shaders.h"
-<<<<<<< HEAD
-#include "shader/program.h"
-#include "shader/shader_api.h"
-=======
 #include "shader/shader_api.h"
 
 
 /** Define this to enable shader substitution (see below) */
 #define SHADER_SUBST 0
-
->>>>>>> 4a253431
 
 
 /**
