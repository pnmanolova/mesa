/**************************************************************************
 * 
 * Copyright 2007 Tungsten Graphics, Inc., Cedar Park, Texas.
 * All Rights Reserved.
 * 
 * Permission is hereby granted, free of charge, to any person obtaining a
 * copy of this software and associated documentation files (the
 * "Software"), to deal in the Software without restriction, including
 * without limitation the rights to use, copy, modify, merge, publish,
 * distribute, sub license, and/or sell copies of the Software, and to
 * permit persons to whom the Software is furnished to do so, subject to
 * the following conditions:
 * 
 * The above copyright notice and this permission notice (including the
 * next paragraph) shall be included in all copies or substantial portions
 * of the Software.
 * 
 * THE SOFTWARE IS PROVIDED "AS IS", WITHOUT WARRANTY OF ANY KIND, EXPRESS
 * OR IMPLIED, INCLUDING BUT NOT LIMITED TO THE WARRANTIES OF
 * MERCHANTABILITY, FITNESS FOR A PARTICULAR PURPOSE AND NON-INFRINGEMENT.
 * IN NO EVENT SHALL TUNGSTEN GRAPHICS AND/OR ITS SUPPLIERS BE LIABLE FOR
 * ANY CLAIM, DAMAGES OR OTHER LIABILITY, WHETHER IN AN ACTION OF CONTRACT,
 * TORT OR OTHERWISE, ARISING FROM, OUT OF OR IN CONNECTION WITH THE
 * SOFTWARE OR THE USE OR OTHER DEALINGS IN THE SOFTWARE.
 * 
 **************************************************************************/


/**
 * glReadPixels interface to pipe
 *
 * \author Brian Paul
 */


#include "main/imports.h"
#include "main/bufferobj.h"
#include "main/context.h"
#include "main/image.h"

#include "pipe/p_context.h"
#include "pipe/p_defines.h"
#include "util/u_inlines.h"
#include "util/u_tile.h"

#include "st_debug.h"
#include "st_context.h"
#include "st_atom.h"
#include "st_cb_readpixels.h"
#include "st_cb_fbo.h"
#include "st_public.h"
#include "st_texture.h"
#include "st_inlines.h"

/**
 * Special case for reading stencil buffer.
 * For color/depth we use get_tile().  For stencil, map the stencil buffer.
 */
void
st_read_stencil_pixels(GLcontext *ctx, GLint x, GLint y,
                       GLsizei width, GLsizei height,
                       GLenum format, GLenum type,
                       const struct gl_pixelstore_attrib *packing,
                       GLvoid *pixels)
{
   struct gl_framebuffer *fb = ctx->ReadBuffer;
   struct pipe_context *pipe = ctx->st->pipe;
   struct st_renderbuffer *strb = st_renderbuffer(fb->_StencilBuffer);
   struct pipe_transfer *pt;
   ubyte *stmap;
   GLint j;

   if (st_fb_orientation(ctx->DrawBuffer) == Y_0_TOP) {
      y = ctx->DrawBuffer->Height - y - height;
   }

   /* Create a read transfer from the renderbuffer's texture */

   pt = st_cond_flush_get_tex_transfer(st_context(ctx), strb->texture,
				       0, 0, 0,
				       PIPE_TRANSFER_READ, x, y,
				       width, height);

   /* map the stencil buffer */
   stmap = pipe_transfer_map(pipe, pt);

   /* width should never be > MAX_WIDTH since we did clipping earlier */
   ASSERT(width <= MAX_WIDTH);

   /* process image row by row */
   for (j = 0; j < height; j++) {
      GLvoid *dest;
      GLstencil sValues[MAX_WIDTH];
      GLfloat zValues[MAX_WIDTH];
      GLint srcY;

      if (st_fb_orientation(ctx->DrawBuffer) == Y_0_TOP) {
         srcY = height - j - 1;
      }
      else {
         srcY = j;
      }

      /* get stencil (and Z) values */
<<<<<<< HEAD
      switch (pt->resource->format) {
      case PIPE_FORMAT_S8_UNORM:
=======
      switch (pt->texture->format) {
      case PIPE_FORMAT_S8_USCALED:
>>>>>>> d97f6963
         {
            const ubyte *src = stmap + srcY * pt->stride;
            memcpy(sValues, src, width);
         }
         break;
      case PIPE_FORMAT_Z24_UNORM_S8_USCALED:
         if (format == GL_DEPTH_STENCIL) {
            const uint *src = (uint *) (stmap + srcY * pt->stride);
            const GLfloat scale = 1.0f / (0xffffff);
            GLint k;
            for (k = 0; k < width; k++) {
               sValues[k] = src[k] >> 24;
               zValues[k] = (src[k] & 0xffffff) * scale;
            }
         }
         else {
            const uint *src = (uint *) (stmap + srcY * pt->stride);
            GLint k;
            for (k = 0; k < width; k++) {
               sValues[k] = src[k] >> 24;
            }
         }
         break;
      case PIPE_FORMAT_S8_USCALED_Z24_UNORM:
         if (format == GL_DEPTH_STENCIL) {
            const uint *src = (uint *) (stmap + srcY * pt->stride);
            const GLfloat scale = 1.0f / (0xffffff);
            GLint k;
            for (k = 0; k < width; k++) {
               sValues[k] = src[k] & 0xff;
               zValues[k] = (src[k] >> 8) * scale;
            }
         }
         else {
            const uint *src = (uint *) (stmap + srcY * pt->stride);
            GLint k;
            for (k = 0; k < width; k++) {
               sValues[k] = src[k] & 0xff;
            }
         }
         break;
      default:
         assert(0);
      }

      /* store */
      dest = _mesa_image_address2d(packing, pixels, width, height,
                                   format, type, j, 0);
      if (format == GL_DEPTH_STENCIL) {
         _mesa_pack_depth_stencil_span(ctx, width, dest,
                                       zValues, sValues, packing);
      }
      else {
         _mesa_pack_stencil_span(ctx, width, type, dest, sValues, packing);
      }
   }

   /* unmap the stencil buffer */
   pipe_transfer_unmap(pipe, pt);
   pipe->transfer_destroy(pipe, pt);
}


/**
 * Return renderbuffer to use for reading color pixels for glRead/CopyPixel
 * commands.
 * Special care is needed for the front buffer.
 */
struct st_renderbuffer *
st_get_color_read_renderbuffer(GLcontext *ctx)
{
   struct gl_framebuffer *fb = ctx->ReadBuffer;
   struct st_renderbuffer *strb =
      st_renderbuffer(fb->_ColorReadBuffer);
   struct st_renderbuffer *front = 
      st_renderbuffer(fb->Attachment[BUFFER_FRONT_LEFT].Renderbuffer);

   if (strb == front
       && ctx->st->frontbuffer_status == FRONT_STATUS_COPY_OF_BACK) {
      /* reading from front color buffer, which is a logical copy of the
       * back color buffer.
       */
      struct st_renderbuffer *back = 
         st_renderbuffer(fb->Attachment[BUFFER_BACK_LEFT].Renderbuffer);
      strb = back;
   }

   return strb;
}


/**
 * Try to do glReadPixels in a fast manner for common cases.
 * \return GL_TRUE for success, GL_FALSE for failure
 */
static GLboolean
st_fast_readpixels(GLcontext *ctx, struct st_renderbuffer *strb,
                   GLint x, GLint y, GLsizei width, GLsizei height,
                   GLenum format, GLenum type,
                   const struct gl_pixelstore_attrib *pack,
                   GLvoid *dest)
{
   enum combination {
      A8R8G8B8_UNORM_TO_RGBA_UBYTE,
      A8R8G8B8_UNORM_TO_RGB_UBYTE,
      A8R8G8B8_UNORM_TO_BGRA_UINT
   } combo;

   if (ctx->_ImageTransferState)
      return GL_FALSE;

   if (strb->format == PIPE_FORMAT_B8G8R8A8_UNORM &&
       format == GL_RGBA && type == GL_UNSIGNED_BYTE) {
      combo = A8R8G8B8_UNORM_TO_RGBA_UBYTE;
   }
   else if (strb->format == PIPE_FORMAT_B8G8R8A8_UNORM &&
            format == GL_RGB && type == GL_UNSIGNED_BYTE) {
      combo = A8R8G8B8_UNORM_TO_RGB_UBYTE;
   }
   else if (strb->format == PIPE_FORMAT_B8G8R8A8_UNORM &&
            format == GL_BGRA && type == GL_UNSIGNED_INT_8_8_8_8_REV) {
      combo = A8R8G8B8_UNORM_TO_BGRA_UINT;
   }
   else {
      return GL_FALSE;
   }

   /*printf("st_fast_readpixels combo %d\n", (GLint) combo);*/

   {
      struct pipe_context *pipe = ctx->st->pipe;
      struct pipe_transfer *trans;
      const GLubyte *map;
      GLubyte *dst;
      GLint row, col, dy, dstStride;

      if (st_fb_orientation(ctx->ReadBuffer) == Y_0_TOP) {
         /* convert GL Y to Gallium Y */
         y = strb->texture->height0 - y - height;
      }

      trans = st_cond_flush_get_tex_transfer(st_context(ctx), strb->texture,
					     0, 0, 0,
					     PIPE_TRANSFER_READ, x, y,
					     width, height);
      if (!trans) {
         return GL_FALSE;
      }

      map = pipe_transfer_map(pipe, trans);
      if (!map) {
         pipe->transfer_destroy(pipe, trans);
         return GL_FALSE;
      }

      /* We always write to the user/dest buffer from low addr to high addr
       * but the read order depends on renderbuffer orientation
       */
      if (st_fb_orientation(ctx->ReadBuffer) == Y_0_TOP) {
         /* read source rows from bottom to top */
         y = height - 1;
         dy = -1;
      }
      else {
         /* read source rows from top to bottom */
         y = 0;
         dy = 1;
      }

      dst = _mesa_image_address2d(pack, dest, width, height,
                                  format, type, 0, 0);
      dstStride = _mesa_image_row_stride(pack, width, format, type);

      switch (combo) {
      case A8R8G8B8_UNORM_TO_RGBA_UBYTE:
         for (row = 0; row < height; row++) {
            const GLubyte *src = map + y * trans->stride;
            for (col = 0; col < width; col++) {
               GLuint pixel = ((GLuint *) src)[col];
               dst[col*4+0] = (pixel >> 16) & 0xff;
               dst[col*4+1] = (pixel >>  8) & 0xff;
               dst[col*4+2] = (pixel >>  0) & 0xff;
               dst[col*4+3] = (pixel >> 24) & 0xff;
            }
            dst += dstStride;
            y += dy;
         }
         break;
      case A8R8G8B8_UNORM_TO_RGB_UBYTE:
         for (row = 0; row < height; row++) {
            const GLubyte *src = map + y * trans->stride;
            for (col = 0; col < width; col++) {
               GLuint pixel = ((GLuint *) src)[col];
               dst[col*3+0] = (pixel >> 16) & 0xff;
               dst[col*3+1] = (pixel >>  8) & 0xff;
               dst[col*3+2] = (pixel >>  0) & 0xff;
            }
            dst += dstStride;
            y += dy;
         }
         break;
      case A8R8G8B8_UNORM_TO_BGRA_UINT:
         for (row = 0; row < height; row++) {
            const GLubyte *src = map + y * trans->stride;
            memcpy(dst, src, 4 * width);
            dst += dstStride;
            y += dy;
         }
         break;
      default:
         ; /* nothing */
      }

      pipe_transfer_unmap(pipe, trans);
      pipe->transfer_destroy(pipe, trans);
   }

   return GL_TRUE;
}


/**
 * Do glReadPixels by getting rows from the framebuffer transfer with
 * get_tile().  Convert to requested format/type with Mesa image routines.
 * Image transfer ops are done in software too.
 */
static void
st_readpixels(GLcontext *ctx, GLint x, GLint y, GLsizei width, GLsizei height,
              GLenum format, GLenum type,
              const struct gl_pixelstore_attrib *pack,
              GLvoid *dest)
{
   struct pipe_context *pipe = ctx->st->pipe;
   GLfloat temp[MAX_WIDTH][4];
   const GLbitfield transferOps = ctx->_ImageTransferState;
   GLsizei i, j;
   GLint yStep, dfStride;
   GLfloat *df;
   struct st_renderbuffer *strb;
   struct gl_pixelstore_attrib clippedPacking = *pack;
   struct pipe_transfer *trans;

   assert(ctx->ReadBuffer->Width > 0);

   /* XXX convolution not done yet */
   assert((transferOps & IMAGE_CONVOLUTION_BIT) == 0);

   st_validate_state(ctx->st);

   /* Do all needed clipping here, so that we can forget about it later */
   if (!_mesa_clip_readpixels(ctx, &x, &y, &width, &height, &clippedPacking)) {
      /* The ReadPixels transfer is totally outside the window bounds */
      return;
   }

   dest = _mesa_map_pbo_dest(ctx, &clippedPacking, dest);
   if (!dest)
      return;

   st_flush(ctx->st, PIPE_FLUSH_RENDER_CACHE, NULL);

   if (format == GL_STENCIL_INDEX ||
       format == GL_DEPTH_STENCIL) {
      st_read_stencil_pixels(ctx, x, y, width, height,
                             format, type, pack, dest);
      return;
   }
   else if (format == GL_DEPTH_COMPONENT) {
      strb = st_renderbuffer(ctx->ReadBuffer->_DepthBuffer);
   }
   else {
      /* Read color buffer */
      strb = st_get_color_read_renderbuffer(ctx);
   }

   if (!strb)
      return;

   /* try a fast-path readpixels before anything else */
   if (st_fast_readpixels(ctx, strb, x, y, width, height,
                          format, type, pack, dest)) {
      /* success! */
      _mesa_unmap_pbo_dest(ctx, &clippedPacking);
      return;
   }

   if (format == GL_RGBA && type == GL_FLOAT) {
      /* write tile(row) directly into user's buffer */
      df = (GLfloat *) _mesa_image_address2d(&clippedPacking, dest, width,
                                             height, format, type, 0, 0);
      dfStride = width * 4;
   }
   else {
      /* write tile(row) into temp row buffer */
      df = (GLfloat *) temp;
      dfStride = 0;
   }

   if (st_fb_orientation(ctx->ReadBuffer) == Y_0_TOP) {
      /* convert GL Y to Gallium Y */
      y = strb->Base.Height - y - height;
   }

   /* Create a read transfer from the renderbuffer's texture */
   trans = st_cond_flush_get_tex_transfer(st_context(ctx), strb->texture,
					  0, 0, 0,
					  PIPE_TRANSFER_READ, x, y,
					  width, height);

   /* determine bottom-to-top vs. top-to-bottom order */
   if (st_fb_orientation(ctx->ReadBuffer) == Y_0_TOP) {
      y = height - 1;
      yStep = -1;
   }
   else {
      y = 0;
      yStep = 1;
   }

   if (ST_DEBUG & DEBUG_FALLBACK)
      debug_printf("%s: fallback processing\n", __FUNCTION__);

   /*
    * Copy pixels from pipe_transfer to user memory
    */
   {
      /* dest of first pixel in client memory */
      GLubyte *dst = _mesa_image_address2d(&clippedPacking, dest, width,
                                           height, format, type, 0, 0);
      /* dest row stride */
      const GLint dstStride = _mesa_image_row_stride(&clippedPacking, width,
                                                     format, type);

<<<<<<< HEAD
      if (trans->resource->format == PIPE_FORMAT_Z24S8_UNORM ||
          trans->resource->format == PIPE_FORMAT_Z24X8_UNORM) {
=======
      if (trans->texture->format == PIPE_FORMAT_Z24_UNORM_S8_USCALED ||
          trans->texture->format == PIPE_FORMAT_Z24X8_UNORM) {
>>>>>>> d97f6963
         if (format == GL_DEPTH_COMPONENT) {
            for (i = 0; i < height; i++) {
               GLuint ztemp[MAX_WIDTH];
               GLfloat zfloat[MAX_WIDTH];
               const double scale = 1.0 / ((1 << 24) - 1);
               pipe_get_tile_raw(pipe, trans, 0, y, width, 1, ztemp, 0);
               y += yStep;
               for (j = 0; j < width; j++) {
                  zfloat[j] = (float) (scale * (ztemp[j] & 0xffffff));
               }
               _mesa_pack_depth_span(ctx, width, dst, type,
                                     zfloat, &clippedPacking);
               dst += dstStride;
            }
         }
         else {
            /* XXX: unreachable code -- should be before st_read_stencil_pixels */
            assert(format == GL_DEPTH_STENCIL_EXT);
            for (i = 0; i < height; i++) {
               GLuint *zshort = (GLuint *)dst;
               pipe_get_tile_raw(pipe, trans, 0, y, width, 1, dst, 0);
               y += yStep;
               /* Reverse into 24/8 */
               for (j = 0; j < width; j++) {
                  zshort[j] = (zshort[j] << 8) | (zshort[j] >> 24);
               }
               dst += dstStride;
            }
         }
      }
<<<<<<< HEAD
      else if (trans->resource->format == PIPE_FORMAT_S8Z24_UNORM ||
               trans->resource->format == PIPE_FORMAT_X8Z24_UNORM) {
=======
      else if (trans->texture->format == PIPE_FORMAT_S8_USCALED_Z24_UNORM ||
               trans->texture->format == PIPE_FORMAT_X8Z24_UNORM) {
>>>>>>> d97f6963
         if (format == GL_DEPTH_COMPONENT) {
            for (i = 0; i < height; i++) {
               GLuint ztemp[MAX_WIDTH];
               GLfloat zfloat[MAX_WIDTH];
               const double scale = 1.0 / ((1 << 24) - 1);
               pipe_get_tile_raw(pipe, trans, 0, y, width, 1, ztemp, 0);
               y += yStep;
               for (j = 0; j < width; j++) {
                  zfloat[j] = (float) (scale * ((ztemp[j] >> 8) & 0xffffff));
               }
               _mesa_pack_depth_span(ctx, width, dst, type,
                                     zfloat, &clippedPacking);
               dst += dstStride;
            }
         }
         else {
            /* XXX: unreachable code -- should be before st_read_stencil_pixels */
            assert(format == GL_DEPTH_STENCIL_EXT);
            for (i = 0; i < height; i++) {
               pipe_get_tile_raw(pipe, trans, 0, y, width, 1, dst, 0);
               y += yStep;
               dst += dstStride;
            }
         }
      }
      else if (trans->resource->format == PIPE_FORMAT_Z16_UNORM) {
         for (i = 0; i < height; i++) {
            GLushort ztemp[MAX_WIDTH];
            GLfloat zfloat[MAX_WIDTH];
            const double scale = 1.0 / 0xffff;
            pipe_get_tile_raw(pipe, trans, 0, y, width, 1, ztemp, 0);
            y += yStep;
            for (j = 0; j < width; j++) {
               zfloat[j] = (float) (scale * ztemp[j]);
            }
            _mesa_pack_depth_span(ctx, width, dst, type,
                                  zfloat, &clippedPacking);
            dst += dstStride;
         }
      }
      else if (trans->resource->format == PIPE_FORMAT_Z32_UNORM) {
         for (i = 0; i < height; i++) {
            GLuint ztemp[MAX_WIDTH];
            GLfloat zfloat[MAX_WIDTH];
            const double scale = 1.0 / 0xffffffff;
            pipe_get_tile_raw(pipe, trans, 0, y, width, 1, ztemp, 0);
            y += yStep;
            for (j = 0; j < width; j++) {
               zfloat[j] = (float) (scale * ztemp[j]);
            }
            _mesa_pack_depth_span(ctx, width, dst, type,
                                  zfloat, &clippedPacking);
            dst += dstStride;
         }
      }
      else {
         /* RGBA format */
         /* Do a row at a time to flip image data vertically */
         for (i = 0; i < height; i++) {
            pipe_get_tile_rgba(pipe, trans, 0, y, width, 1, df);
            y += yStep;
            df += dfStride;
            if (!dfStride) {
               _mesa_pack_rgba_span_float(ctx, width, temp, format, type, dst,
                                          &clippedPacking, transferOps);
               dst += dstStride;
            }
         }
      }
   }

   pipe->transfer_destroy(pipe, trans);

   _mesa_unmap_pbo_dest(ctx, &clippedPacking);
}


void st_init_readpixels_functions(struct dd_function_table *functions)
{
   functions->ReadPixels = st_readpixels;
}<|MERGE_RESOLUTION|>--- conflicted
+++ resolved
@@ -102,13 +102,8 @@
       }
 
       /* get stencil (and Z) values */
-<<<<<<< HEAD
       switch (pt->resource->format) {
-      case PIPE_FORMAT_S8_UNORM:
-=======
-      switch (pt->texture->format) {
       case PIPE_FORMAT_S8_USCALED:
->>>>>>> d97f6963
          {
             const ubyte *src = stmap + srcY * pt->stride;
             memcpy(sValues, src, width);
@@ -442,13 +437,8 @@
       const GLint dstStride = _mesa_image_row_stride(&clippedPacking, width,
                                                      format, type);
 
-<<<<<<< HEAD
-      if (trans->resource->format == PIPE_FORMAT_Z24S8_UNORM ||
+      if (trans->resource->format == PIPE_FORMAT_Z24_UNORM_S8_USCALED ||
           trans->resource->format == PIPE_FORMAT_Z24X8_UNORM) {
-=======
-      if (trans->texture->format == PIPE_FORMAT_Z24_UNORM_S8_USCALED ||
-          trans->texture->format == PIPE_FORMAT_Z24X8_UNORM) {
->>>>>>> d97f6963
          if (format == GL_DEPTH_COMPONENT) {
             for (i = 0; i < height; i++) {
                GLuint ztemp[MAX_WIDTH];
@@ -479,13 +469,8 @@
             }
          }
       }
-<<<<<<< HEAD
-      else if (trans->resource->format == PIPE_FORMAT_S8Z24_UNORM ||
+      else if (trans->resource->format == PIPE_FORMAT_S8_USCALED_Z24_UNORM ||
                trans->resource->format == PIPE_FORMAT_X8Z24_UNORM) {
-=======
-      else if (trans->texture->format == PIPE_FORMAT_S8_USCALED_Z24_UNORM ||
-               trans->texture->format == PIPE_FORMAT_X8Z24_UNORM) {
->>>>>>> d97f6963
          if (format == GL_DEPTH_COMPONENT) {
             for (i = 0; i < height; i++) {
                GLuint ztemp[MAX_WIDTH];
