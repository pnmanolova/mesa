--- conflicted
+++ resolved
@@ -103,12 +103,8 @@
       /* Free the old surface and texture
        */
       pipe_surface_reference( &strb->surface, NULL );
-<<<<<<< HEAD
       pipe_resource_reference( &strb->texture, NULL );
-=======
-      pipe_texture_reference( &strb->texture, NULL );
       pipe_sampler_view_reference(&strb->sampler_view, NULL);
->>>>>>> 8cdfd121
 
       /* Setup new texture template.
        */
@@ -167,12 +163,8 @@
    struct st_renderbuffer *strb = st_renderbuffer(rb);
    ASSERT(strb);
    pipe_surface_reference(&strb->surface, NULL);
-<<<<<<< HEAD
    pipe_resource_reference(&strb->texture, NULL);
-=======
-   pipe_texture_reference(&strb->texture, NULL);
    pipe_sampler_view_reference(&strb->sampler_view, NULL);
->>>>>>> 8cdfd121
    free(strb->data);
    free(strb);
 }
