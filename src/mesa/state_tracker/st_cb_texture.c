--- conflicted
+++ resolved
@@ -122,13 +122,9 @@
 {
    struct st_texture_object *stObj = st_texture_object(texObj);
    if (stObj->pt)
-<<<<<<< HEAD
       pipe_resource_reference(&stObj->pt, NULL);
-=======
-      pipe_texture_reference(&stObj->pt, NULL);
    if (stObj->sampler_view)
       pipe_sampler_view_reference(&stObj->sampler_view, NULL);
->>>>>>> 47bfbd45
 
    _mesa_delete_texture_object(ctx, texObj);
 }
