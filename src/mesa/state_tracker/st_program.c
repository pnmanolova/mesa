/**************************************************************************
 * 
 * Copyright 2007 Tungsten Graphics, Inc., Cedar Park, Texas.
 * All Rights Reserved.
 * 
 * Permission is hereby granted, free of charge, to any person obtaining a
 * copy of this software and associated documentation files (the
 * "Software"), to deal in the Software without restriction, including
 * without limitation the rights to use, copy, modify, merge, publish,
 * distribute, sub license, and/or sell copies of the Software, and to
 * permit persons to whom the Software is furnished to do so, subject to
 * the following conditions:
 * 
 * The above copyright notice and this permission notice (including the
 * next paragraph) shall be included in all copies or substantial portions
 * of the Software.
 * 
 * THE SOFTWARE IS PROVIDED "AS IS", WITHOUT WARRANTY OF ANY KIND, EXPRESS
 * OR IMPLIED, INCLUDING BUT NOT LIMITED TO THE WARRANTIES OF
 * MERCHANTABILITY, FITNESS FOR A PARTICULAR PURPOSE AND NON-INFRINGEMENT.
 * IN NO EVENT SHALL TUNGSTEN GRAPHICS AND/OR ITS SUPPLIERS BE LIABLE FOR
 * ANY CLAIM, DAMAGES OR OTHER LIABILITY, WHETHER IN AN ACTION OF CONTRACT,
 * TORT OR OTHERWISE, ARISING FROM, OUT OF OR IN CONNECTION WITH THE
 * SOFTWARE OR THE USE OR OTHER DEALINGS IN THE SOFTWARE.
 * 
 **************************************************************************/
 /*
  * Authors:
  *   Keith Whitwell <keith@tungstengraphics.com>
  *   Brian Paul
  */


#include "main/imports.h"
#include "main/mtypes.h"
#include "shader/prog_print.h"
#include "shader/programopt.h"

#include "pipe/p_context.h"
#include "pipe/p_defines.h"
#include "pipe/p_shader_tokens.h"
#include "draw/draw_context.h"
#include "tgsi/tgsi_dump.h"

#include "st_debug.h"
#include "st_context.h"
#include "st_atom.h"
#include "st_program.h"
#include "st_mesa_to_tgsi.h"
#include "cso_cache/cso_context.h"


<<<<<<< HEAD
#define ST_MAX_SHADER_TOKENS (8 * 1024)


#define TGSI_DEBUG 1


=======
>>>>>>> 51173e4e
/**
 * Translate a Mesa vertex shader into a TGSI shader.
 * \param outputMapping  to map vertex program output registers (VERT_RESULT_x)
 *       to TGSI output slots
 * \param tokensOut  destination for TGSI tokens
 * \return  pointer to cached pipe_shader object.
 */
void
st_translate_vertex_program(struct st_context *st,
                            struct st_vertex_program *stvp,
                            const GLuint outputMapping[],
                            const ubyte *outputSemanticName,
                            const ubyte *outputSemanticIndex)
{
   struct pipe_context *pipe = st->pipe;
   GLuint defaultOutputMapping[VERT_RESULT_MAX];
   GLuint attr, i;
   GLuint num_generic = 0;

   ubyte vs_input_semantic_name[PIPE_MAX_SHADER_INPUTS];
   ubyte vs_input_semantic_index[PIPE_MAX_SHADER_INPUTS];
   uint vs_num_inputs = 0;

   ubyte vs_output_semantic_name[PIPE_MAX_SHADER_OUTPUTS];
   ubyte vs_output_semantic_index[PIPE_MAX_SHADER_OUTPUTS];
   uint vs_num_outputs = 0;

   GLbitfield input_flags[MAX_PROGRAM_INPUTS];
   GLbitfield output_flags[MAX_PROGRAM_OUTPUTS];

//   memset(&vs, 0, sizeof(vs));
   memset(input_flags, 0, sizeof(input_flags));
   memset(output_flags, 0, sizeof(output_flags));

   if (stvp->Base.IsPositionInvariant)
      _mesa_insert_mvp_code(st->ctx, &stvp->Base);

   /*
    * Determine number of inputs, the mappings between VERT_ATTRIB_x
    * and TGSI generic input indexes, plus input attrib semantic info.
    */
   for (attr = 0; attr < VERT_ATTRIB_MAX; attr++) {
      if (stvp->Base.Base.InputsRead & (1 << attr)) {
         const GLuint slot = vs_num_inputs;

         vs_num_inputs++;

         stvp->input_to_index[attr] = slot;
         stvp->index_to_input[slot] = attr;

         switch (attr) {
         case VERT_ATTRIB_POS:
            vs_input_semantic_name[slot] = TGSI_SEMANTIC_POSITION;
            vs_input_semantic_index[slot] = 0;
            break;
         case VERT_ATTRIB_WEIGHT:
            /* fall-through */
         case VERT_ATTRIB_NORMAL:
            /* just label as a generic */
            vs_input_semantic_name[slot] = TGSI_SEMANTIC_GENERIC;
            vs_input_semantic_index[slot] = 0;
            break;
         case VERT_ATTRIB_COLOR0:
            vs_input_semantic_name[slot] = TGSI_SEMANTIC_COLOR;
            vs_input_semantic_index[slot] = 0;
            break;
         case VERT_ATTRIB_COLOR1:
            vs_input_semantic_name[slot] = TGSI_SEMANTIC_COLOR;
            vs_input_semantic_index[slot] = 1;
            break;
         case VERT_ATTRIB_FOG:
            vs_input_semantic_name[slot] = TGSI_SEMANTIC_FOG;
            vs_input_semantic_index[slot] = 0;
            break;
         case VERT_ATTRIB_POINT_SIZE:
            vs_input_semantic_name[slot] = TGSI_SEMANTIC_PSIZE;
            vs_input_semantic_index[slot] = 0;
            break;
         case VERT_ATTRIB_TEX0:
         case VERT_ATTRIB_TEX1:
         case VERT_ATTRIB_TEX2:
         case VERT_ATTRIB_TEX3:
         case VERT_ATTRIB_TEX4:
         case VERT_ATTRIB_TEX5:
         case VERT_ATTRIB_TEX6:
         case VERT_ATTRIB_TEX7:
            assert(slot < Elements(vs_input_semantic_name));
            vs_input_semantic_name[slot] = TGSI_SEMANTIC_GENERIC;
            vs_input_semantic_index[slot] = num_generic++;
            break;
         case VERT_ATTRIB_GENERIC0:
         case VERT_ATTRIB_GENERIC1:
         case VERT_ATTRIB_GENERIC2:
         case VERT_ATTRIB_GENERIC3:
         case VERT_ATTRIB_GENERIC4:
         case VERT_ATTRIB_GENERIC5:
         case VERT_ATTRIB_GENERIC6:
         case VERT_ATTRIB_GENERIC7:
         case VERT_ATTRIB_GENERIC8:
         case VERT_ATTRIB_GENERIC9:
         case VERT_ATTRIB_GENERIC10:
         case VERT_ATTRIB_GENERIC11:
         case VERT_ATTRIB_GENERIC12:
         case VERT_ATTRIB_GENERIC13:
         case VERT_ATTRIB_GENERIC14:
         case VERT_ATTRIB_GENERIC15:
            assert(attr < VERT_ATTRIB_MAX);
            assert(slot < Elements(vs_input_semantic_name));
            vs_input_semantic_name[slot] = TGSI_SEMANTIC_GENERIC;
            vs_input_semantic_index[slot] = num_generic++;
            break;
         default:
            assert(0);
         }

         input_flags[slot] = stvp->Base.Base.InputFlags[attr];
      }
   }

#if 0
   if (outputMapping && outputSemanticName) {
      printf("VERT_RESULT  written  out_slot  semantic_name  semantic_index\n");
      for (attr = 0; attr < VERT_RESULT_MAX; attr++) {
         printf("    %-2d          %c       %3d          %2d              %2d\n",
                attr, 
                ((stvp->Base.Base.OutputsWritten & (1 << attr)) ? 'Y' : ' '),
                outputMapping[attr],
                outputSemanticName[attr],
                outputSemanticIndex[attr]);
      }
   }
#endif

   /* initialize output semantics to defaults */
   for (i = 0; i < PIPE_MAX_SHADER_OUTPUTS; i++) {
      assert(i < Elements(vs_output_semantic_name));
      vs_output_semantic_name[i] = TGSI_SEMANTIC_GENERIC;
      vs_output_semantic_index[i] = 0;
      output_flags[i] = 0x0;
   }

   num_generic = 0;
   /*
    * Determine number of outputs, the (default) output register
    * mapping and the semantic information for each output.
    */
   for (attr = 0; attr < VERT_RESULT_MAX; attr++) {
      if (stvp->Base.Base.OutputsWritten & (1 << attr)) {
         GLuint slot;

         /* XXX
          * Pass in the fragment program's input's semantic info.
          * Use the generic semantic indexes from there, instead of
          * guessing below.
          */
         if (outputMapping) {
            slot = outputMapping[attr];
            assert(slot != ~0);
         }
         else {
            slot = vs_num_outputs;
            vs_num_outputs++;
            defaultOutputMapping[attr] = slot;
         }

         switch (attr) {
         case VERT_RESULT_HPOS:
            assert(slot == 0);
            vs_output_semantic_name[slot] = TGSI_SEMANTIC_POSITION;
            vs_output_semantic_index[slot] = 0;
            break;
         case VERT_RESULT_COL0:
            vs_output_semantic_name[slot] = TGSI_SEMANTIC_COLOR;
            vs_output_semantic_index[slot] = 0;
            break;
         case VERT_RESULT_COL1:
            vs_output_semantic_name[slot] = TGSI_SEMANTIC_COLOR;
            vs_output_semantic_index[slot] = 1;
            break;
         case VERT_RESULT_BFC0:
            vs_output_semantic_name[slot] = TGSI_SEMANTIC_BCOLOR;
            vs_output_semantic_index[slot] = 0;
            break;
         case VERT_RESULT_BFC1:
            vs_output_semantic_name[slot] = TGSI_SEMANTIC_BCOLOR;
            vs_output_semantic_index[slot] = 1;
            break;
         case VERT_RESULT_FOGC:
            vs_output_semantic_name[slot] = TGSI_SEMANTIC_FOG;
            vs_output_semantic_index[slot] = 0;
            break;
         case VERT_RESULT_PSIZ:
            vs_output_semantic_name[slot] = TGSI_SEMANTIC_PSIZE;
            vs_output_semantic_index[slot] = 0;
            break;
         case VERT_RESULT_EDGE:
            assert(0);
            break;
         case VERT_RESULT_TEX0:
         case VERT_RESULT_TEX1:
         case VERT_RESULT_TEX2:
         case VERT_RESULT_TEX3:
         case VERT_RESULT_TEX4:
         case VERT_RESULT_TEX5:
         case VERT_RESULT_TEX6:
         case VERT_RESULT_TEX7:
            /* fall-through */
         case VERT_RESULT_VAR0:
            /* fall-through */
         default:
            assert(slot < Elements(vs_output_semantic_name));
            if (outputSemanticName) {
               /* use provided semantic into */
               assert(outputSemanticName[attr] != TGSI_SEMANTIC_COUNT);
               vs_output_semantic_name[slot] = outputSemanticName[attr];
               vs_output_semantic_index[slot] = outputSemanticIndex[attr];
            }
            else {
               /* use default semantic info */
               vs_output_semantic_name[slot] = TGSI_SEMANTIC_GENERIC;
               vs_output_semantic_index[slot] = num_generic++;
            }
         }

         assert(slot < Elements(output_flags));
         output_flags[slot] = stvp->Base.Base.OutputFlags[attr];
      }
   }

   if (outputMapping) {
      /* find max output slot referenced to compute vs_num_outputs */
      GLuint maxSlot = 0;
      for (attr = 0; attr < VERT_RESULT_MAX; attr++) {
         if (outputMapping[attr] != ~0 && outputMapping[attr] > maxSlot)
            maxSlot = outputMapping[attr];
      }
      vs_num_outputs = maxSlot + 1;
   }
   else {
      outputMapping = defaultOutputMapping;
   }

#if 0 /* debug */
   {
      GLuint i;
      printf("outputMapping? %d\n", outputMapping ? 1 : 0);
      if (outputMapping) {
         printf("attr -> slot\n");
         for (i = 0; i < 16;  i++) {
            printf(" %2d       %3d\n", i, outputMapping[i]);
         }
      }
      printf("slot    sem_name  sem_index\n");
      for (i = 0; i < vs_num_outputs; i++) {
         printf(" %2d         %d         %d\n",
                i,
                vs_output_semantic_name[i],
                vs_output_semantic_index[i]);
      }
   }
#endif

   /* free old shader state, if any */
   if (stvp->state.tokens) {
      st_free_tokens(stvp->state.tokens);
      stvp->state.tokens = NULL;
   }
   if (stvp->driver_shader) {
      cso_delete_vertex_shader(st->cso_context, stvp->driver_shader);
      stvp->driver_shader = NULL;
   }

   stvp->state.tokens = 
      st_translate_mesa_program(st->ctx,
                                TGSI_PROCESSOR_VERTEX,
                                &stvp->Base.Base,
                                /* inputs */
                                vs_num_inputs,
                                stvp->input_to_index,
                                vs_input_semantic_name,
                                vs_input_semantic_index,
                                NULL,
                                input_flags,
                                /* outputs */
                                vs_num_outputs,
                                outputMapping,
                                vs_output_semantic_name,
                                vs_output_semantic_index,
                                output_flags );

   stvp->num_inputs = vs_num_inputs;
   stvp->driver_shader = pipe->create_vs_state(pipe, &stvp->state);

   if ((ST_DEBUG & DEBUG_TGSI) && (ST_DEBUG & DEBUG_MESA)) {
      _mesa_print_program(&stvp->Base.Base);
      debug_printf("\n");
   }

   if (ST_DEBUG & DEBUG_TGSI) {
      tgsi_dump( stvp->state.tokens, 0 );
      debug_printf("\n");
   }
}



/**
 * Translate a Mesa fragment shader into a TGSI shader.
 * \param inputMapping  to map fragment program input registers to TGSI
 *                      input slots
 * \return  pointer to cached pipe_shader object.
 */
void
st_translate_fragment_program(struct st_context *st,
                              struct st_fragment_program *stfp,
                              const GLuint inputMapping[])
{
   struct pipe_context *pipe = st->pipe;
   GLuint outputMapping[FRAG_RESULT_MAX];
   GLuint defaultInputMapping[FRAG_ATTRIB_MAX];
   GLuint interpMode[16];  /* XXX size? */
   GLuint attr;
   const GLbitfield inputsRead = stfp->Base.Base.InputsRead;
   GLuint vslot = 0;
   GLuint num_generic = 0;

   uint fs_num_inputs = 0;

   ubyte fs_output_semantic_name[PIPE_MAX_SHADER_OUTPUTS];
   ubyte fs_output_semantic_index[PIPE_MAX_SHADER_OUTPUTS];
   uint fs_num_outputs = 0;

   GLbitfield input_flags[MAX_PROGRAM_INPUTS];
   GLbitfield output_flags[MAX_PROGRAM_OUTPUTS];

//   memset(&fs, 0, sizeof(fs));
   memset(input_flags, 0, sizeof(input_flags));
   memset(output_flags, 0, sizeof(output_flags));

   /* which vertex output goes to the first fragment input: */
   if (inputsRead & FRAG_BIT_WPOS)
      vslot = 0;
   else
      vslot = 1;

   /*
    * Convert Mesa program inputs to TGSI input register semantics.
    */
   for (attr = 0; attr < FRAG_ATTRIB_MAX; attr++) {
      if (inputsRead & (1 << attr)) {
         const GLuint slot = fs_num_inputs;

         defaultInputMapping[attr] = slot;

         stfp->input_map[slot] = vslot++;

         fs_num_inputs++;

         switch (attr) {
         case FRAG_ATTRIB_WPOS:
            stfp->input_semantic_name[slot] = TGSI_SEMANTIC_POSITION;
            stfp->input_semantic_index[slot] = 0;
            interpMode[slot] = TGSI_INTERPOLATE_LINEAR;
            break;
         case FRAG_ATTRIB_COL0:
            stfp->input_semantic_name[slot] = TGSI_SEMANTIC_COLOR;
            stfp->input_semantic_index[slot] = 0;
            interpMode[slot] = TGSI_INTERPOLATE_LINEAR;
            break;
         case FRAG_ATTRIB_COL1:
            stfp->input_semantic_name[slot] = TGSI_SEMANTIC_COLOR;
            stfp->input_semantic_index[slot] = 1;
            interpMode[slot] = TGSI_INTERPOLATE_LINEAR;
            break;
         case FRAG_ATTRIB_FOGC:
            stfp->input_semantic_name[slot] = TGSI_SEMANTIC_FOG;
            stfp->input_semantic_index[slot] = 0;
            interpMode[slot] = TGSI_INTERPOLATE_PERSPECTIVE;
            break;
         case FRAG_ATTRIB_FACE:
            stfp->input_semantic_name[slot] = TGSI_SEMANTIC_FACE;
            stfp->input_semantic_index[slot] = num_generic++;
            interpMode[slot] = TGSI_INTERPOLATE_CONSTANT;
            break;
         case FRAG_ATTRIB_PNTC:
            stfp->input_semantic_name[slot] = TGSI_SEMANTIC_GENERIC;
            stfp->input_semantic_index[slot] = num_generic++;
            interpMode[slot] = TGSI_INTERPOLATE_PERSPECTIVE;
            break;
         case FRAG_ATTRIB_TEX0:
         case FRAG_ATTRIB_TEX1:
         case FRAG_ATTRIB_TEX2:
         case FRAG_ATTRIB_TEX3:
         case FRAG_ATTRIB_TEX4:
         case FRAG_ATTRIB_TEX5:
         case FRAG_ATTRIB_TEX6:
         case FRAG_ATTRIB_TEX7:
            stfp->input_semantic_name[slot] = TGSI_SEMANTIC_GENERIC;
            stfp->input_semantic_index[slot] = num_generic++;
            interpMode[slot] = TGSI_INTERPOLATE_PERSPECTIVE;
            break;
         case FRAG_ATTRIB_VAR0:
            /* fall-through */
         default:
            stfp->input_semantic_name[slot] = TGSI_SEMANTIC_GENERIC;
            stfp->input_semantic_index[slot] = num_generic++;
            interpMode[slot] = TGSI_INTERPOLATE_PERSPECTIVE;
         }

         input_flags[slot] = stfp->Base.Base.InputFlags[attr];
      }
   }

   /*
    * Semantics and mapping for outputs
    */
   {
      uint numColors = 0;
      GLbitfield outputsWritten = stfp->Base.Base.OutputsWritten;

      /* if z is written, emit that first */
      if (outputsWritten & (1 << FRAG_RESULT_DEPTH)) {
         fs_output_semantic_name[fs_num_outputs] = TGSI_SEMANTIC_POSITION;
         fs_output_semantic_index[fs_num_outputs] = 0;
         outputMapping[FRAG_RESULT_DEPTH] = fs_num_outputs;
         fs_num_outputs++;
         outputsWritten &= ~(1 << FRAG_RESULT_DEPTH);
      }

      /* handle remaning outputs (color) */
      for (attr = 0; attr < FRAG_RESULT_MAX; attr++) {
         if (outputsWritten & (1 << attr)) {
            switch (attr) {
            case FRAG_RESULT_DEPTH:
               /* handled above */
               assert(0);
               break;
            default:
               assert(attr == FRAG_RESULT_COLOR ||
                      (FRAG_RESULT_DATA0 <= attr && attr < FRAG_RESULT_MAX));
               fs_output_semantic_name[fs_num_outputs] = TGSI_SEMANTIC_COLOR;
               fs_output_semantic_index[fs_num_outputs] = numColors;
               outputMapping[attr] = fs_num_outputs;
               numColors++;
               break;
            }

            output_flags[fs_num_outputs] = stfp->Base.Base.OutputFlags[attr];

            fs_num_outputs++;
         }
      }
   }

   if (!inputMapping)
      inputMapping = defaultInputMapping;

   stfp->state.tokens = 
      st_translate_mesa_program(st->ctx,
                                TGSI_PROCESSOR_FRAGMENT,
                                &stfp->Base.Base,
                                /* inputs */
                                fs_num_inputs,
                                inputMapping,
                                stfp->input_semantic_name,
                                stfp->input_semantic_index,
                                interpMode,
                                input_flags,
                                /* outputs */
                                fs_num_outputs,
                                outputMapping,
                                fs_output_semantic_name,
                                fs_output_semantic_index,
                                output_flags );

   stfp->driver_shader = pipe->create_fs_state(pipe, &stfp->state);

   if ((ST_DEBUG & DEBUG_TGSI) && (ST_DEBUG & DEBUG_MESA)) {
      _mesa_print_program(&stfp->Base.Base);
      debug_printf("\n");
   }

   if (ST_DEBUG & DEBUG_TGSI) {
      tgsi_dump( stfp->state.tokens, 0/*TGSI_DUMP_VERBOSE*/ );
      debug_printf("\n");
   }
}

void
st_translate_geometry_program(struct st_context *st,
                              struct st_geometry_program *stgp,
                              const GLuint inputMapping[],
                              const GLuint outputMapping[],
                              const ubyte *outputSemanticName,
                              const ubyte *outputSemanticIndex)
{
   struct pipe_context *pipe = st->pipe;
   struct tgsi_token *tokens;
   GLuint defaultInputMapping[GEOM_ATTRIB_MAX];
   GLuint defaultOutputMapping[GEOM_RESULT_MAX];
   struct pipe_geometry_shader_state gs;
   GLuint attr;
   const GLbitfield inputsRead = stgp->Base.Base.InputsRead;
   GLuint vslot = 0;
   GLuint num_generic = 0;
   GLuint num_tokens;

   uint gs_num_inputs = 0;
   uint gs_builtin_inputs = 0;
   uint gs_array_offset = 0;

   ubyte gs_output_semantic_name[PIPE_MAX_SHADER_OUTPUTS];
   ubyte gs_output_semantic_index[PIPE_MAX_SHADER_OUTPUTS];
   uint gs_num_outputs = 0;

   GLbitfield input_flags[MAX_PROGRAM_INPUTS];
   GLbitfield output_flags[MAX_PROGRAM_OUTPUTS];

   GLint i;

   tokens =  (struct tgsi_token *)MALLOC(ST_MAX_SHADER_TOKENS * sizeof *tokens);
   if(!tokens) {
      /* FIXME: propagate error to the caller */
      assert(0);
      return;
   }

   memset(&gs, 0, sizeof(gs));
   memset(input_flags, 0, sizeof(input_flags));
   memset(output_flags, 0, sizeof(output_flags));

   /* which vertex output goes to the first geometry input */
   if (inputsRead & GEOM_BIT_VERTICES)
      vslot = 0;
   else
      vslot = 1;

   /*
    * Convert Mesa program inputs to TGSI input register semantics.
    */
   for (attr = 0; attr < GEOM_ATTRIB_MAX; attr++) {
      if (inputsRead & (1 << attr)) {
         const GLuint slot = gs_num_inputs;

         gs_num_inputs++;

         defaultInputMapping[attr] = slot;

         stgp->input_map[slot + gs_array_offset] = vslot - gs_builtin_inputs;
         stgp->input_to_index[attr] = vslot;
         stgp->index_to_input[vslot] = attr;
         ++vslot;

         if (attr != GEOM_ATTRIB_VERTICES &&
             attr != GEOM_ATTRIB_PRIMITIVE_ID) {
            gs_array_offset += 2;
         } else
            ++gs_builtin_inputs;

#if 0
         debug_printf("input map at %d = %d\n",
                      slot + gs_array_offset, stgp->input_map[slot + gs_array_offset]);
#endif

         switch (attr) {
         case GEOM_ATTRIB_VERTICES:
            stgp->input_semantic_name[slot] = TGSI_SEMANTIC_VERTICES;
            stgp->input_semantic_index[slot] = 0;
            break;
         case GEOM_ATTRIB_PRIMITIVE_ID:
            stgp->input_semantic_name[slot] = TGSI_SEMANTIC_PRIMID;
            stgp->input_semantic_index[slot] = 0;
            break;
         case GEOM_ATTRIB_POSITION:
            stgp->input_semantic_name[slot] = TGSI_SEMANTIC_POSITION;
            stgp->input_semantic_index[slot] = 0;
            break;
         case GEOM_ATTRIB_COLOR0:
            stgp->input_semantic_name[slot] = TGSI_SEMANTIC_COLOR;
            stgp->input_semantic_index[slot] = 0;
            break;
         case GEOM_ATTRIB_COLOR1:
            stgp->input_semantic_name[slot] = TGSI_SEMANTIC_COLOR;
            stgp->input_semantic_index[slot] = 1;
            break;
         case GEOM_ATTRIB_FOG_FRAG_COORD:
            stgp->input_semantic_name[slot] = TGSI_SEMANTIC_FOG;
            stgp->input_semantic_index[slot] = 0;
            break;
         case GEOM_ATTRIB_TEX_COORD:
            stgp->input_semantic_name[slot] = TGSI_SEMANTIC_GENERIC;
            stgp->input_semantic_index[slot] = num_generic++;
            break;
         case GEOM_ATTRIB_VAR0:
            /* fall-through */
         default:
            stgp->input_semantic_name[slot] = TGSI_SEMANTIC_GENERIC;
            stgp->input_semantic_index[slot] = num_generic++;
         }

         input_flags[slot] = stgp->Base.Base.InputFlags[attr];
      }
   }

#if 0
   if (outputMapping && outputSemanticName) {
      printf("GEOM_RESULT  written  out_slot  semantic_name  semantic_index\n");
      for (attr = 0; attr < GEOM_RESULT_MAX; attr++) {
         printf("    %-2d          %c       %3d          %2d              %2d\n",
                attr,
                ((stgp->Base.Base.OutputsWritten & (1 << attr)) ? 'Y' : ' '),
                outputMapping[attr],
                outputSemanticName[attr],
                outputSemanticIndex[attr]);
      }
   }
#endif

   /* initialize output semantics to defaults */
   for (i = 0; i < PIPE_MAX_SHADER_OUTPUTS; i++) {
      gs_output_semantic_name[i] = TGSI_SEMANTIC_GENERIC;
      gs_output_semantic_index[i] = 0;
      output_flags[i] = 0x0;
   }

   num_generic = 0;
   /*
    * Determine number of outputs, the (default) output register
    * mapping and the semantic information for each output.
    */
   for (attr = 0; attr < GEOM_RESULT_MAX; attr++) {
      if (stgp->Base.Base.OutputsWritten & (1 << attr)) {
         GLuint slot;

         /* XXX
          * Pass in the fragment program's input's semantic info.
          * Use the generic semantic indexes from there, instead of
          * guessing below.
          */
         if (outputMapping) {
            slot = outputMapping[attr];
            assert(slot != ~0);
         }
         else {
            slot = gs_num_outputs;
            gs_num_outputs++;
            defaultOutputMapping[attr] = slot;
         }

         switch (attr) {
         case GEOM_RESULT_POS:
            assert(slot == 0);
            gs_output_semantic_name[slot] = TGSI_SEMANTIC_POSITION;
            gs_output_semantic_index[slot] = 0;
            break;
         case GEOM_RESULT_COL0:
            gs_output_semantic_name[slot] = TGSI_SEMANTIC_COLOR;
            gs_output_semantic_index[slot] = 0;
            break;
         case GEOM_RESULT_COL1:
            gs_output_semantic_name[slot] = TGSI_SEMANTIC_COLOR;
            gs_output_semantic_index[slot] = 1;
            break;
         case GEOM_RESULT_SCOL0:
            gs_output_semantic_name[slot] = TGSI_SEMANTIC_BCOLOR;
            gs_output_semantic_index[slot] = 0;
            break;
         case GEOM_RESULT_SCOL1:
            gs_output_semantic_name[slot] = TGSI_SEMANTIC_BCOLOR;
            gs_output_semantic_index[slot] = 1;
            break;
         case GEOM_RESULT_FOGC:
            gs_output_semantic_name[slot] = TGSI_SEMANTIC_FOG;
            gs_output_semantic_index[slot] = 0;
            break;
         case GEOM_RESULT_PSIZ:
            gs_output_semantic_name[slot] = TGSI_SEMANTIC_PSIZE;
            gs_output_semantic_index[slot] = 0;
            break;
         case GEOM_RESULT_TEX0:
         case GEOM_RESULT_TEX1:
         case GEOM_RESULT_TEX2:
         case GEOM_RESULT_TEX3:
         case GEOM_RESULT_TEX4:
         case GEOM_RESULT_TEX5:
         case GEOM_RESULT_TEX6:
         case GEOM_RESULT_TEX7:
            /* fall-through */
         case GEOM_RESULT_VAR0:
            /* fall-through */
         default:
            assert(slot < Elements(gs_output_semantic_name));
            if (outputSemanticName) {
               /* use provided semantic into */
               assert(outputSemanticName[attr] != TGSI_SEMANTIC_COUNT);
               gs_output_semantic_name[slot] = outputSemanticName[attr];
               gs_output_semantic_index[slot] = outputSemanticIndex[attr];
            }
            else {
               /* use default semantic info */
               gs_output_semantic_name[slot] = TGSI_SEMANTIC_GENERIC;
               gs_output_semantic_index[slot] = num_generic++;
            }
         }

         assert(slot < Elements(output_flags));
         output_flags[slot] = stgp->Base.Base.OutputFlags[attr];
      }
   }

   assert(gs_output_semantic_name[0] == TGSI_SEMANTIC_POSITION);

   if (outputMapping) {
      /* find max output slot referenced to compute gs_num_outputs */
      GLuint maxSlot = 0;
      for (attr = 0; attr < GEOM_RESULT_MAX; attr++) {
         if (outputMapping[attr] != ~0 && outputMapping[attr] > maxSlot)
            maxSlot = outputMapping[attr];
      }
      gs_num_outputs = maxSlot + 1;
   }
   else {
      outputMapping = defaultOutputMapping;
   }

#if 0 /* debug */
   {
      GLuint i;
      printf("outputMapping? %d\n", outputMapping ? 1 : 0);
      if (outputMapping) {
         printf("attr -> slot\n");
         for (i = 0; i < 16;  i++) {
            printf(" %2d       %3d\n", i, outputMapping[i]);
         }
      }
      printf("slot    sem_name  sem_index\n");
      for (i = 0; i < gs_num_outputs; i++) {
         printf(" %2d         %d         %d\n",
                i,
                gs_output_semantic_name[i],
                gs_output_semantic_index[i]);
      }
   }
#endif

   /* free old shader state, if any */
   if (stgp->state.shader.tokens) {
      _mesa_free((void *) stgp->state.shader.tokens);
      stgp->state.shader.tokens = NULL;
   }
   if (stgp->driver_shader) {
      cso_delete_geometry_shader(st->cso_context, stgp->driver_shader);
      stgp->driver_shader = NULL;
   }

   if (!inputMapping)
      inputMapping = defaultInputMapping;
   /* XXX: fix static allocation of tokens:
    */
   num_tokens = st_translate_mesa_program(st->ctx,
                                          TGSI_PROCESSOR_GEOMETRY,
                                          &stgp->Base.Base,
                                          /* inputs */
                                          gs_num_inputs,
                                          inputMapping,
                                          stgp->input_semantic_name,
                                          stgp->input_semantic_index,
                                          NULL,
                                          input_flags,
                                          /* outputs */
                                          gs_num_outputs,
                                          outputMapping,
                                          gs_output_semantic_name,
                                          gs_output_semantic_index,
                                          output_flags,
                                          /* tokenized result */
                                          tokens, ST_MAX_SHADER_TOKENS);

   assert(num_tokens < ST_MAX_SHADER_TOKENS);

   gs.shader.tokens = (struct tgsi_token *)
                      _mesa_realloc(tokens,
                                    ST_MAX_SHADER_TOKENS * sizeof *tokens,
                                    num_tokens * sizeof *tokens);
   gs.vertices_out = stgp->Base.VerticesOut;
   gs.input_type = stgp->Base.InputType;
   gs.output_type = stgp->Base.OutputType;

   stgp->num_inputs = gs_num_inputs;
   stgp->state = gs; /* struct copy */
   stgp->driver_shader = pipe->create_gs_state(pipe, &gs);

   if (0)
      _mesa_print_program(&stgp->Base.Base);

   if (TGSI_DEBUG)
      tgsi_dump(gs.shader.tokens, 0);
}

/**
 * Debug- print current shader text
 */
void
st_print_shaders(GLcontext *ctx)
{
   struct gl_shader_program *shProg = ctx->Shader.CurrentProgram;
   if (shProg) {
      GLuint i;
      for (i = 0; i < shProg->NumShaders; i++) {
         printf("GLSL shader %u of %u:\n", i, shProg->NumShaders);
         printf("%s\n", shProg->Shaders[i]->Source);
      }
   }
}<|MERGE_RESOLUTION|>--- conflicted
+++ resolved
@@ -49,16 +49,6 @@
 #include "st_mesa_to_tgsi.h"
 #include "cso_cache/cso_context.h"
 
-
-<<<<<<< HEAD
-#define ST_MAX_SHADER_TOKENS (8 * 1024)
-
-
-#define TGSI_DEBUG 1
-
-
-=======
->>>>>>> 51173e4e
 /**
  * Translate a Mesa vertex shader into a TGSI shader.
  * \param outputMapping  to map vertex program output registers (VERT_RESULT_x)
@@ -556,7 +546,6 @@
                               const ubyte *outputSemanticIndex)
 {
    struct pipe_context *pipe = st->pipe;
-   struct tgsi_token *tokens;
    GLuint defaultInputMapping[GEOM_ATTRIB_MAX];
    GLuint defaultOutputMapping[GEOM_RESULT_MAX];
    struct pipe_geometry_shader_state gs;
@@ -564,7 +553,6 @@
    const GLbitfield inputsRead = stgp->Base.Base.InputsRead;
    GLuint vslot = 0;
    GLuint num_generic = 0;
-   GLuint num_tokens;
 
    uint gs_num_inputs = 0;
    uint gs_builtin_inputs = 0;
@@ -578,13 +566,6 @@
    GLbitfield output_flags[MAX_PROGRAM_OUTPUTS];
 
    GLint i;
-
-   tokens =  (struct tgsi_token *)MALLOC(ST_MAX_SHADER_TOKENS * sizeof *tokens);
-   if(!tokens) {
-      /* FIXME: propagate error to the caller */
-      assert(0);
-      return;
-   }
 
    memset(&gs, 0, sizeof(gs));
    memset(input_flags, 0, sizeof(input_flags));
@@ -818,7 +799,7 @@
       inputMapping = defaultInputMapping;
    /* XXX: fix static allocation of tokens:
     */
-   num_tokens = st_translate_mesa_program(st->ctx,
+   gs.shader.tokens = st_translate_mesa_program(st->ctx,
                                           TGSI_PROCESSOR_GEOMETRY,
                                           &stgp->Base.Base,
                                           /* inputs */
@@ -833,16 +814,8 @@
                                           outputMapping,
                                           gs_output_semantic_name,
                                           gs_output_semantic_index,
-                                          output_flags,
-                                          /* tokenized result */
-                                          tokens, ST_MAX_SHADER_TOKENS);
-
-   assert(num_tokens < ST_MAX_SHADER_TOKENS);
-
-   gs.shader.tokens = (struct tgsi_token *)
-                      _mesa_realloc(tokens,
-                                    ST_MAX_SHADER_TOKENS * sizeof *tokens,
-                                    num_tokens * sizeof *tokens);
+                                          output_flags);
+
    gs.vertices_out = stgp->Base.VerticesOut;
    gs.input_type = stgp->Base.InputType;
    gs.output_type = stgp->Base.OutputType;
@@ -851,11 +824,15 @@
    stgp->state = gs; /* struct copy */
    stgp->driver_shader = pipe->create_gs_state(pipe, &gs);
 
-   if (0)
+   if ((ST_DEBUG & DEBUG_TGSI) && (ST_DEBUG & DEBUG_MESA)) {
       _mesa_print_program(&stgp->Base.Base);
-
-   if (TGSI_DEBUG)
+      debug_printf("\n");
+   }
+
+   if (ST_DEBUG & DEBUG_TGSI) {
       tgsi_dump(gs.shader.tokens, 0);
+      debug_printf("\n");
+   }
 }
 
 /**
