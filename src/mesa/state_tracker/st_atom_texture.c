/**************************************************************************
 * 
 * Copyright 2007 Tungsten Graphics, Inc., Cedar Park, Texas.
 * All Rights Reserved.
 * 
 * Permission is hereby granted, free of charge, to any person obtaining a
 * copy of this software and associated documentation files (the
 * "Software"), to deal in the Software without restriction, including
 * without limitation the rights to use, copy, modify, merge, publish,
 * distribute, sub license, and/or sell copies of the Software, and to
 * permit persons to whom the Software is furnished to do so, subject to
 * the following conditions:
 * 
 * The above copyright notice and this permission notice (including the
 * next paragraph) shall be included in all copies or substantial portions
 * of the Software.
 * 
 * THE SOFTWARE IS PROVIDED "AS IS", WITHOUT WARRANTY OF ANY KIND, EXPRESS
 * OR IMPLIED, INCLUDING BUT NOT LIMITED TO THE WARRANTIES OF
 * MERCHANTABILITY, FITNESS FOR A PARTICULAR PURPOSE AND NON-INFRINGEMENT.
 * IN NO EVENT SHALL TUNGSTEN GRAPHICS AND/OR ITS SUPPLIERS BE LIABLE FOR
 * ANY CLAIM, DAMAGES OR OTHER LIABILITY, WHETHER IN AN ACTION OF CONTRACT,
 * TORT OR OTHERWISE, ARISING FROM, OUT OF OR IN CONNECTION WITH THE
 * SOFTWARE OR THE USE OR OTHER DEALINGS IN THE SOFTWARE.
 * 
 **************************************************************************/

 /*
  * Authors:
  *   Keith Whitwell <keith@tungstengraphics.com>
  *   Brian Paul
  */
 

#include "main/macros.h"

#include "st_context.h"
#include "st_atom.h"
#include "st_texture.h"
#include "st_cb_texture.h"
#include "pipe/p_context.h"
#include "util/u_inlines.h"
#include "cso_cache/cso_context.h"


static void 
update_textures(struct st_context *st)
{
   struct gl_vertex_program *vprog = st->ctx->VertexProgram._Current;
   struct gl_fragment_program *fprog = st->ctx->FragmentProgram._Current;
   const GLbitfield samplersUsed = (vprog->Base.SamplersUsed |
                                    fprog->Base.SamplersUsed);
   GLuint su;

   st->state.num_textures = 0;

   /* loop over sampler units (aka tex image units) */
   for (su = 0; su < st->ctx->Const.MaxTextureImageUnits; su++) {
<<<<<<< HEAD
      struct pipe_resource *pt = NULL;
=======
      struct pipe_sampler_view *sampler_view = NULL;
>>>>>>> 47bfbd45

      if (samplersUsed & (1 << su)) {
         struct gl_texture_object *texObj;
         struct st_texture_object *stObj;
         GLboolean flush, retval;
         GLuint texUnit;

         if (fprog->Base.SamplersUsed & (1 << su))
            texUnit = fprog->Base.SamplerUnits[su];
         else
            texUnit = vprog->Base.SamplerUnits[su];

         texObj = st->ctx->Texture.Unit[texUnit]._Current;

         if (!texObj) {
            texObj = st_get_default_texture(st);
         }
         stObj = st_texture_object(texObj);

         retval = st_finalize_texture(st->ctx, st->pipe, texObj, &flush);
         if (!retval) {
            /* out of mem */
            continue;
         }

         st->state.num_textures = su + 1;

         sampler_view = st_get_stobj_sampler_view(stObj);
      }

      /*
      if (pt) {
         printf("%s su=%u non-null\n", __FUNCTION__, su);
      }
      else {
         printf("%s su=%u null\n", __FUNCTION__, su);
      }
      */

<<<<<<< HEAD
      pipe_resource_reference(&st->state.sampler_texture[su], pt);
=======
      pipe_sampler_view_reference(&st->state.sampler_views[su], sampler_view);
>>>>>>> 47bfbd45
   }

   cso_set_fragment_sampler_views(st->cso_context,
                                  st->state.num_textures,
                                  st->state.sampler_views);
   if (st->ctx->Const.MaxVertexTextureImageUnits > 0) {
      cso_set_vertex_sampler_views(st->cso_context,
                                   MIN2(st->state.num_textures,
                                        st->ctx->Const.MaxVertexTextureImageUnits),
                                   st->state.sampler_views);
   }
}


const struct st_tracked_state st_update_texture = {
   "st_update_texture",					/* name */
   {							/* dirty */
      _NEW_TEXTURE,					/* mesa */
      ST_NEW_FRAGMENT_PROGRAM,				/* st */
   },
   update_textures					/* update */
};




static void 
finalize_textures(struct st_context *st)
{
   struct gl_fragment_program *fprog = st->ctx->FragmentProgram._Current;
   const GLboolean prev_missing_textures = st->missing_textures;
   GLuint su;

   st->missing_textures = GL_FALSE;

   for (su = 0; su < st->ctx->Const.MaxTextureCoordUnits; su++) {
      if (fprog->Base.SamplersUsed & (1 << su)) {
         const GLuint texUnit = fprog->Base.SamplerUnits[su];
         struct gl_texture_object *texObj
            = st->ctx->Texture.Unit[texUnit]._Current;
         struct st_texture_object *stObj = st_texture_object(texObj);

         if (texObj) {
            GLboolean flush, retval;

            retval = st_finalize_texture(st->ctx, st->pipe, texObj, &flush);
            if (!retval) {
               /* out of mem */
               st->missing_textures = GL_TRUE;
               continue;
            }

            stObj->teximage_realloc = TRUE;
         }
      }
   }

   if (prev_missing_textures != st->missing_textures)
      st->dirty.st |= ST_NEW_FRAGMENT_PROGRAM;
}



const struct st_tracked_state st_finalize_textures = {
   "st_finalize_textures",		/* name */
   {					/* dirty */
      _NEW_TEXTURE,			/* mesa */
      0,				/* st */
   },
   finalize_textures			/* update */
};<|MERGE_RESOLUTION|>--- conflicted
+++ resolved
@@ -56,11 +56,7 @@
 
    /* loop over sampler units (aka tex image units) */
    for (su = 0; su < st->ctx->Const.MaxTextureImageUnits; su++) {
-<<<<<<< HEAD
-      struct pipe_resource *pt = NULL;
-=======
       struct pipe_sampler_view *sampler_view = NULL;
->>>>>>> 47bfbd45
 
       if (samplersUsed & (1 << su)) {
          struct gl_texture_object *texObj;
@@ -100,11 +96,7 @@
       }
       */
 
-<<<<<<< HEAD
-      pipe_resource_reference(&st->state.sampler_texture[su], pt);
-=======
       pipe_sampler_view_reference(&st->state.sampler_views[su], sampler_view);
->>>>>>> 47bfbd45
    }
 
    cso_set_fragment_sampler_views(st->cso_context,
