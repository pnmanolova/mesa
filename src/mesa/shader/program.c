/*
 * Mesa 3-D graphics library
 * Version:  6.5.3
 *
 * Copyright (C) 1999-2007  Brian Paul   All Rights Reserved.
 *
 * Permission is hereby granted, free of charge, to any person obtaining a
 * copy of this software and associated documentation files (the "Software"),
 * to deal in the Software without restriction, including without limitation
 * the rights to use, copy, modify, merge, publish, distribute, sublicense,
 * and/or sell copies of the Software, and to permit persons to whom the
 * Software is furnished to do so, subject to the following conditions:
 *
 * The above copyright notice and this permission notice shall be included
 * in all copies or substantial portions of the Software.
 *
 * THE SOFTWARE IS PROVIDED "AS IS", WITHOUT WARRANTY OF ANY KIND, EXPRESS
 * OR IMPLIED, INCLUDING BUT NOT LIMITED TO THE WARRANTIES OF MERCHANTABILITY,
 * FITNESS FOR A PARTICULAR PURPOSE AND NONINFRINGEMENT.  IN NO EVENT SHALL
 * BRIAN PAUL BE LIABLE FOR ANY CLAIM, DAMAGES OR OTHER LIABILITY, WHETHER IN
 * AN ACTION OF CONTRACT, TORT OR OTHERWISE, ARISING FROM, OUT OF OR IN
 * CONNECTION WITH THE SOFTWARE OR THE USE OR OTHER DEALINGS IN THE SOFTWARE.
 */

/**
 * \file program.c
 * Vertex and fragment program support functions.
 * \author Brian Paul
 */


#include "main/glheader.h"
#include "main/context.h"
#include "main/hash.h"
#include "program.h"
#include "prog_cache.h"
#include "prog_parameter.h"
#include "prog_instruction.h"


/**
 * A pointer to this dummy program is put into the hash table when
 * glGenPrograms is called.
 */
struct gl_program _mesa_DummyProgram;


/**
 * Init context's vertex/fragment program state
 */
void
_mesa_init_program(GLcontext *ctx)
{
   GLuint i;

   ctx->Program.ErrorPos = -1;
   ctx->Program.ErrorString = _mesa_strdup("");

#if FEATURE_NV_vertex_program || FEATURE_ARB_vertex_program
   ctx->VertexProgram.Enabled = GL_FALSE;
#if FEATURE_es2_glsl
   ctx->VertexProgram.PointSizeEnabled = GL_TRUE;
#else
   ctx->VertexProgram.PointSizeEnabled = GL_FALSE;
#endif
   ctx->VertexProgram.TwoSideEnabled = GL_FALSE;
   _mesa_reference_vertprog(ctx, &ctx->VertexProgram.Current,
                            ctx->Shared->DefaultVertexProgram);
   assert(ctx->VertexProgram.Current);
   for (i = 0; i < MAX_NV_VERTEX_PROGRAM_PARAMS / 4; i++) {
      ctx->VertexProgram.TrackMatrix[i] = GL_NONE;
      ctx->VertexProgram.TrackMatrixTransform[i] = GL_IDENTITY_NV;
   }
   ctx->VertexProgram.Cache = _mesa_new_program_cache();
#endif

#if FEATURE_NV_fragment_program || FEATURE_ARB_fragment_program
   ctx->FragmentProgram.Enabled = GL_FALSE;
   _mesa_reference_fragprog(ctx, &ctx->FragmentProgram.Current,
                            ctx->Shared->DefaultFragmentProgram);
   assert(ctx->FragmentProgram.Current);
<<<<<<< HEAD
=======
   ctx->FragmentProgram.Cache = _mesa_new_program_cache();
>>>>>>> e6887a57
#endif


   /* XXX probably move this stuff */
#if FEATURE_ATI_fragment_shader
   ctx->ATIFragmentShader.Enabled = GL_FALSE;
   ctx->ATIFragmentShader.Current = ctx->Shared->DefaultFragmentShader;
   assert(ctx->ATIFragmentShader.Current);
   ctx->ATIFragmentShader.Current->RefCount++;
#endif
}


/**
 * Free a context's vertex/fragment program state
 */
void
_mesa_free_program_data(GLcontext *ctx)
{
#if FEATURE_NV_vertex_program || FEATURE_ARB_vertex_program
   _mesa_reference_vertprog(ctx, &ctx->VertexProgram.Current, NULL);
<<<<<<< HEAD
#endif
#if FEATURE_NV_fragment_program || FEATURE_ARB_fragment_program
   _mesa_reference_fragprog(ctx, &ctx->FragmentProgram.Current, NULL);
=======
   _mesa_delete_program_cache(ctx, ctx->VertexProgram.Cache);
#endif
#if FEATURE_NV_fragment_program || FEATURE_ARB_fragment_program
   _mesa_reference_fragprog(ctx, &ctx->FragmentProgram.Current, NULL);
   _mesa_delete_program_cache(ctx, ctx->FragmentProgram.Cache);
>>>>>>> e6887a57
#endif
   /* XXX probably move this stuff */
#if FEATURE_ATI_fragment_shader
   if (ctx->ATIFragmentShader.Current) {
      ctx->ATIFragmentShader.Current->RefCount--;
      if (ctx->ATIFragmentShader.Current->RefCount <= 0) {
         _mesa_free(ctx->ATIFragmentShader.Current);
      }
   }
#endif
   _mesa_free((void *) ctx->Program.ErrorString);
}


<<<<<<< HEAD
/**
 * Update the default program objects in the given context to reference those
 * specified in the shared state and release those referencing the old
 * shared state.
 */
void
_mesa_update_default_objects_program(GLcontext *ctx)
{
#if FEATURE_NV_vertex_program || FEATURE_ARB_vertex_program
   _mesa_reference_vertprog(ctx, &ctx->VertexProgram.Current,
                            (struct gl_vertex_program *)
                            ctx->Shared->DefaultVertexProgram);
   assert(ctx->VertexProgram.Current);
#endif

#if FEATURE_NV_fragment_program || FEATURE_ARB_fragment_program
   _mesa_reference_fragprog(ctx, &ctx->FragmentProgram.Current,
                            (struct gl_fragment_program *)
                            ctx->Shared->DefaultFragmentProgram);
   assert(ctx->FragmentProgram.Current);
#endif

   /* XXX probably move this stuff */
#if FEATURE_ATI_fragment_shader
   if (ctx->ATIFragmentShader.Current) {
      ctx->ATIFragmentShader.Current->RefCount--;
      if (ctx->ATIFragmentShader.Current->RefCount <= 0) {
         _mesa_free(ctx->ATIFragmentShader.Current);
      }
   }
   ctx->ATIFragmentShader.Current = (struct ati_fragment_shader *) ctx->Shared->DefaultFragmentShader;
   assert(ctx->ATIFragmentShader.Current);
   ctx->ATIFragmentShader.Current->RefCount++;
#endif
}


=======
>>>>>>> e6887a57
/**
 * Set the vertex/fragment program error state (position and error string).
 * This is generally called from within the parsers.
 */
void
_mesa_set_program_error(GLcontext *ctx, GLint pos, const char *string)
{
   ctx->Program.ErrorPos = pos;
   _mesa_free((void *) ctx->Program.ErrorString);
   if (!string)
      string = "";
   ctx->Program.ErrorString = _mesa_strdup(string);
}


/**
 * Find the line number and column for 'pos' within 'string'.
 * Return a copy of the line which contains 'pos'.  Free the line with
 * _mesa_free().
 * \param string  the program string
 * \param pos     the position within the string
 * \param line    returns the line number corresponding to 'pos'.
 * \param col     returns the column number corresponding to 'pos'.
 * \return copy of the line containing 'pos'.
 */
const GLubyte *
_mesa_find_line_column(const GLubyte *string, const GLubyte *pos,
                       GLint *line, GLint *col)
{
   const GLubyte *lineStart = string;
   const GLubyte *p = string;
   GLubyte *s;
   int len;

   *line = 1;

   while (p != pos) {
      if (*p == (GLubyte) '\n') {
         (*line)++;
         lineStart = p + 1;
      }
      p++;
   }

   *col = (pos - lineStart) + 1;

   /* return copy of this line */
   while (*p != 0 && *p != '\n')
      p++;
   len = p - lineStart;
   s = (GLubyte *) _mesa_malloc(len + 1);
   _mesa_memcpy(s, lineStart, len);
   s[len] = 0;

   return s;
}


/**
 * Initialize a new vertex/fragment program object.
 */
static struct gl_program *
_mesa_init_program_struct( GLcontext *ctx, struct gl_program *prog,
                           GLenum target, GLuint id)
{
   (void) ctx;
   if (prog) {
      GLuint i;
      _mesa_bzero(prog, sizeof(*prog));
      prog->Id = id;
      prog->Target = target;
      prog->Resident = GL_TRUE;
      prog->RefCount = 1;
      prog->Format = GL_PROGRAM_FORMAT_ASCII_ARB;

      /* default mapping from samplers to texture units */
      for (i = 0; i < MAX_SAMPLERS; i++)
         prog->SamplerUnits[i] = i;
   }

   return prog;
}


/**
 * Initialize a new fragment program object.
 */
struct gl_program *
_mesa_init_fragment_program( GLcontext *ctx, struct gl_fragment_program *prog,
                             GLenum target, GLuint id)
{
   if (prog)
      return _mesa_init_program_struct( ctx, &prog->Base, target, id );
   else
      return NULL;
}


/**
 * Initialize a new vertex program object.
 */
struct gl_program *
_mesa_init_vertex_program( GLcontext *ctx, struct gl_vertex_program *prog,
                           GLenum target, GLuint id)
{
   if (prog)
      return _mesa_init_program_struct( ctx, &prog->Base, target, id );
   else
      return NULL;
}


/**
 * Allocate and initialize a new fragment/vertex program object but
 * don't put it into the program hash table.  Called via
 * ctx->Driver.NewProgram.  May be overridden (ie. replaced) by a
 * device driver function to implement OO deriviation with additional
 * types not understood by this function.
 *
 * \param ctx  context
 * \param id   program id/number
 * \param target  program target/type
 * \return  pointer to new program object
 */
struct gl_program *
_mesa_new_program(GLcontext *ctx, GLenum target, GLuint id)
{
   struct gl_program *prog;
   switch (target) {
   case GL_VERTEX_PROGRAM_ARB: /* == GL_VERTEX_PROGRAM_NV */
      prog = _mesa_init_vertex_program(ctx, CALLOC_STRUCT(gl_vertex_program),
                                       target, id );
      break;
   case GL_FRAGMENT_PROGRAM_NV:
   case GL_FRAGMENT_PROGRAM_ARB:
      prog =_mesa_init_fragment_program(ctx,
                                         CALLOC_STRUCT(gl_fragment_program),
                                         target, id );
      break;
   default:
      _mesa_problem(ctx, "bad target in _mesa_new_program");
      prog = NULL;
   }
   return prog;
}


/**
 * Delete a program and remove it from the hash table, ignoring the
 * reference count.
 * Called via ctx->Driver.DeleteProgram.  May be wrapped (OO deriviation)
 * by a device driver function.
 */
void
_mesa_delete_program(GLcontext *ctx, struct gl_program *prog)
{
   (void) ctx;
   ASSERT(prog);
   ASSERT(prog->RefCount==0);

   if (prog == &_mesa_DummyProgram)
      return;

   if (prog->String)
      _mesa_free(prog->String);

   _mesa_free_instructions(prog->Instructions, prog->NumInstructions);

   if (prog->Parameters) {
      _mesa_free_parameter_list(prog->Parameters);
   }
   if (prog->Varying) {
      _mesa_free_parameter_list(prog->Varying);
   }
   if (prog->Attributes) {
      _mesa_free_parameter_list(prog->Attributes);
   }

   /* XXX this is a little ugly */
   if (prog->Target == GL_VERTEX_PROGRAM_ARB) {
      struct gl_vertex_program *vprog = (struct gl_vertex_program *) prog;
      if (vprog->TnlData)
         _mesa_free(vprog->TnlData);
   }

   _mesa_free(prog);
}


/**
 * Return the gl_program object for a given ID.
 * Basically just a wrapper for _mesa_HashLookup() to avoid a lot of
 * casts elsewhere.
 */
struct gl_program *
_mesa_lookup_program(GLcontext *ctx, GLuint id)
{
   if (id)
      return (struct gl_program *) _mesa_HashLookup(ctx->Shared->Programs, id);
   else
      return NULL;
}


/**
 * Reference counting for vertex/fragment programs
 */
void
_mesa_reference_program(GLcontext *ctx,
                        struct gl_program **ptr,
                        struct gl_program *prog)
{
   assert(ptr);
   if (*ptr && prog) {
      /* sanity check */
      ASSERT((*ptr)->Target == prog->Target);
   }
   if (*ptr == prog) {
      return;  /* no change */
   }
   if (*ptr) {
      GLboolean deleteFlag;

      /*_glthread_LOCK_MUTEX((*ptr)->Mutex);*/
#if 0
<<<<<<< HEAD
      printf("Program %p ID=%u Target=%s  Refcount-- to %d\n",
             *ptr, (*ptr)->Id,
             ((*ptr)->Target == GL_VERTEX_PROGRAM_ARB ? "VP" : "FP"),
             (*ptr)->RefCount - 1);
=======
      printf("Program %p %u 0x%x  Refcount-- to %d\n",
             *ptr, (*ptr)->Id, (*ptr)->Target, (*ptr)->RefCount - 1);
>>>>>>> e6887a57
#endif
      ASSERT((*ptr)->RefCount > 0);
      (*ptr)->RefCount--;

      deleteFlag = ((*ptr)->RefCount == 0);
      /*_glthread_UNLOCK_MUTEX((*ptr)->Mutex);*/
<<<<<<< HEAD

=======
      
>>>>>>> e6887a57
      if (deleteFlag) {
         ASSERT(ctx);
         ctx->Driver.DeleteProgram(ctx, *ptr);
      }

      *ptr = NULL;
   }

   assert(!*ptr);
   if (prog) {
      /*_glthread_LOCK_MUTEX(prog->Mutex);*/
      prog->RefCount++;
#if 0
<<<<<<< HEAD
      printf("Program %p ID=%u Target=%s  Refcount++ to %d\n",
             prog, prog->Id,
             (prog->Target == GL_VERTEX_PROGRAM_ARB ? "VP" : "FP"),
             prog->RefCount);
=======
      printf("Program %p %u 0x%x  Refcount++ to %d\n",
             prog, prog->Id, prog->Target, prog->RefCount);
>>>>>>> e6887a57
#endif
      /*_glthread_UNLOCK_MUTEX(prog->Mutex);*/
   }

   *ptr = prog;
}


/**
 * Return a copy of a program.
 * XXX Problem here if the program object is actually OO-derivation
 * made by a device driver.
 */
struct gl_program *
_mesa_clone_program(GLcontext *ctx, const struct gl_program *prog)
{
   struct gl_program *clone;

   clone = ctx->Driver.NewProgram(ctx, prog->Target, prog->Id);
   if (!clone)
      return NULL;

   assert(clone->Target == prog->Target);
   assert(clone->RefCount == 1);

   clone->String = (GLubyte *) _mesa_strdup((char *) prog->String);
   clone->Format = prog->Format;
   clone->Instructions = _mesa_alloc_instructions(prog->NumInstructions);
   if (!clone->Instructions) {
      _mesa_reference_program(ctx, &clone, NULL);
      return NULL;
   }
   _mesa_copy_instructions(clone->Instructions, prog->Instructions,
                           prog->NumInstructions);
   clone->InputsRead = prog->InputsRead;
   clone->OutputsWritten = prog->OutputsWritten;
   clone->SamplersUsed = prog->SamplersUsed;
<<<<<<< HEAD
   clone->ShadowSamplers = prog->ShadowSamplers;
=======
>>>>>>> e6887a57
   memcpy(clone->TexturesUsed, prog->TexturesUsed, sizeof(prog->TexturesUsed));

   if (prog->Parameters)
      clone->Parameters = _mesa_clone_parameter_list(prog->Parameters);
   memcpy(clone->LocalParams, prog->LocalParams, sizeof(clone->LocalParams));
   if (prog->Varying)
      clone->Varying = _mesa_clone_parameter_list(prog->Varying);
   if (prog->Attributes)
      clone->Attributes = _mesa_clone_parameter_list(prog->Attributes);
   memcpy(clone->LocalParams, prog->LocalParams, sizeof(clone->LocalParams));
   clone->NumInstructions = prog->NumInstructions;
   clone->NumTemporaries = prog->NumTemporaries;
   clone->NumParameters = prog->NumParameters;
   clone->NumAttributes = prog->NumAttributes;
   clone->NumAddressRegs = prog->NumAddressRegs;
   clone->NumNativeInstructions = prog->NumNativeInstructions;
   clone->NumNativeTemporaries = prog->NumNativeTemporaries;
   clone->NumNativeParameters = prog->NumNativeParameters;
   clone->NumNativeAttributes = prog->NumNativeAttributes;
   clone->NumNativeAddressRegs = prog->NumNativeAddressRegs;
   clone->NumAluInstructions = prog->NumAluInstructions;
   clone->NumTexInstructions = prog->NumTexInstructions;
   clone->NumTexIndirections = prog->NumTexIndirections;
   clone->NumNativeAluInstructions = prog->NumNativeAluInstructions;
   clone->NumNativeTexInstructions = prog->NumNativeTexInstructions;
   clone->NumNativeTexIndirections = prog->NumNativeTexIndirections;

   switch (prog->Target) {
   case GL_VERTEX_PROGRAM_ARB:
      {
         const struct gl_vertex_program *vp
            = (const struct gl_vertex_program *) prog;
         struct gl_vertex_program *vpc = (struct gl_vertex_program *) clone;
         vpc->IsPositionInvariant = vp->IsPositionInvariant;
      }
      break;
   case GL_FRAGMENT_PROGRAM_ARB:
      {
         const struct gl_fragment_program *fp
            = (const struct gl_fragment_program *) prog;
         struct gl_fragment_program *fpc = (struct gl_fragment_program *) clone;
         fpc->FogOption = fp->FogOption;
         fpc->UsesKill = fp->UsesKill;
      }
      break;
   default:
      _mesa_problem(NULL, "Unexpected target in _mesa_clone_program");
   }

   return clone;
}


/**
 * Insert 'count' NOP instructions at 'start' in the given program.
 * Adjust branch targets accordingly.
 */
GLboolean
_mesa_insert_instructions(struct gl_program *prog, GLuint start, GLuint count)
{
   const GLuint origLen = prog->NumInstructions;
   const GLuint newLen = origLen + count;
   struct prog_instruction *newInst;
   GLuint i;
<<<<<<< HEAD

   /* adjust branches */
   for (i = 0; i < prog->NumInstructions; i++) {
      struct prog_instruction *inst = prog->Instructions + i;
      if (inst->BranchTarget > 0) {
         if (inst->BranchTarget >= start) {
            inst->BranchTarget += count;
         }
      }
   }

   /* Alloc storage for new instructions */
   newInst = _mesa_alloc_instructions(newLen);
   if (!newInst) {
      return GL_FALSE;
   }

   /* Copy 'start' instructions into new instruction buffer */
   _mesa_copy_instructions(newInst, prog->Instructions, start);

   /* init the new instructions */
   _mesa_init_instructions(newInst + start, count);

   /* Copy the remaining/tail instructions to new inst buffer */
   _mesa_copy_instructions(newInst + start + count,
                           prog->Instructions + start,
                           origLen - start);

   /* free old instructions */
   _mesa_free_instructions(prog->Instructions, origLen);

   /* install new instructions */
   prog->Instructions = newInst;
   prog->NumInstructions = newLen;

   return GL_TRUE;
}
=======

   /* adjust branches */
   for (i = 0; i < prog->NumInstructions; i++) {
      struct prog_instruction *inst = prog->Instructions + i;
      if (inst->BranchTarget > 0) {
         if ((GLuint)inst->BranchTarget >= start) {
            inst->BranchTarget += count;
         }
      }
   }

   /* Alloc storage for new instructions */
   newInst = _mesa_alloc_instructions(newLen);
   if (!newInst) {
      return GL_FALSE;
   }

   /* Copy 'start' instructions into new instruction buffer */
   _mesa_copy_instructions(newInst, prog->Instructions, start);
>>>>>>> e6887a57

   /* init the new instructions */
   _mesa_init_instructions(newInst + start, count);

<<<<<<< HEAD
/**
 * Delete 'count' instructions at 'start' in the given program.
 * Adjust branch targets accordingly.
 */
GLboolean
_mesa_delete_instructions(struct gl_program *prog, GLuint start, GLuint count)
{
   const GLuint origLen = prog->NumInstructions;
   const GLuint newLen = origLen - count;
   struct prog_instruction *newInst;
   GLuint i;

   /* adjust branches */
   for (i = 0; i < prog->NumInstructions; i++) {
      struct prog_instruction *inst = prog->Instructions + i;
      if (inst->BranchTarget > 0) {
         if (inst->BranchTarget >= start) {
            inst->BranchTarget -= count;
         }
      }
   }

   /* Alloc storage for new instructions */
   newInst = _mesa_alloc_instructions(newLen);
   if (!newInst) {
      return GL_FALSE;
   }

   /* Copy 'start' instructions into new instruction buffer */
   _mesa_copy_instructions(newInst, prog->Instructions, start);

   /* Copy the remaining/tail instructions to new inst buffer */
   _mesa_copy_instructions(newInst + start,
                           prog->Instructions + start + count,
                           newLen - start);

   /* free old instructions */
   _mesa_free_instructions(prog->Instructions, origLen);

   /* install new instructions */
   prog->Instructions = newInst;
   prog->NumInstructions = newLen;

=======
   /* Copy the remaining/tail instructions to new inst buffer */
   _mesa_copy_instructions(newInst + start + count,
                           prog->Instructions + start,
                           origLen - start);

   /* free old instructions */
   _mesa_free_instructions(prog->Instructions, origLen);

   /* install new instructions */
   prog->Instructions = newInst;
   prog->NumInstructions = newLen;

>>>>>>> e6887a57
   return GL_TRUE;
}


/**
 * Search instructions for registers that match (oldFile, oldIndex),
 * replacing them with (newFile, newIndex).
 */
static void
replace_registers(struct prog_instruction *inst, GLuint numInst,
                  GLuint oldFile, GLuint oldIndex,
                  GLuint newFile, GLuint newIndex)
{
   GLuint i, j;
   for (i = 0; i < numInst; i++) {
      /* src regs */
      for (j = 0; j < _mesa_num_inst_src_regs(inst->Opcode); j++) {
         if (inst[i].SrcReg[j].File == oldFile &&
             inst[i].SrcReg[j].Index == oldIndex) {
            inst[i].SrcReg[j].File = newFile;
            inst[i].SrcReg[j].Index = newIndex;
         }
      }
      /* dst reg */
      if (inst[i].DstReg.File == oldFile && inst[i].DstReg.Index == oldIndex) {
         inst[i].DstReg.File = newFile;
         inst[i].DstReg.Index = newIndex;
      }
   }
}


/**
 * Search instructions for references to program parameters.  When found,
 * increment the parameter index by 'offset'.
 * Used when combining programs.
 */
static void
adjust_param_indexes(struct prog_instruction *inst, GLuint numInst,
                     GLuint offset)
{
   GLuint i, j;
   for (i = 0; i < numInst; i++) {
      for (j = 0; j < _mesa_num_inst_src_regs(inst->Opcode); j++) {
         GLuint f = inst[i].SrcReg[j].File;
         if (f == PROGRAM_CONSTANT ||
             f == PROGRAM_UNIFORM ||
             f == PROGRAM_STATE_VAR) {
            inst[i].SrcReg[j].Index += offset;
         }
      }
   }
}


/**
 * Combine two programs into one.  Fix instructions so the outputs of
 * the first program go to the inputs of the second program.
 */
struct gl_program *
_mesa_combine_programs(GLcontext *ctx,
                       const struct gl_program *progA,
                       const struct gl_program *progB)
{
   struct prog_instruction *newInst;
   struct gl_program *newProg;
   const GLuint lenA = progA->NumInstructions - 1; /* omit END instr */
   const GLuint lenB = progB->NumInstructions;
   const GLuint numParamsA = _mesa_num_parameters(progA->Parameters);
   const GLuint newLength = lenA + lenB;
   GLbitfield inputsB;
   GLuint i;

   ASSERT(progA->Target == progB->Target);

   newInst = _mesa_alloc_instructions(newLength);
   if (!newInst)
      return GL_FALSE;

   _mesa_copy_instructions(newInst, progA->Instructions, lenA);
   _mesa_copy_instructions(newInst + lenA, progB->Instructions, lenB);

   /* adjust branch / instruction addresses for B's instructions */
   for (i = 0; i < lenB; i++) {
      newInst[lenA + i].BranchTarget += lenA;
   }

   newProg = ctx->Driver.NewProgram(ctx, progA->Target, 0);
   newProg->Instructions = newInst;
   newProg->NumInstructions = newLength;

   if (newProg->Target == GL_FRAGMENT_PROGRAM_ARB) {
      struct gl_fragment_program *fprogA, *fprogB, *newFprog;
      fprogA = (struct gl_fragment_program *) progA;
      fprogB = (struct gl_fragment_program *) progB;
      newFprog = (struct gl_fragment_program *) newProg;

      newFprog->UsesKill = fprogA->UsesKill || fprogB->UsesKill;

      /* Connect color outputs of fprogA to color inputs of fprogB, via a
       * new temporary register.
       */
      if ((progA->OutputsWritten & (1 << FRAG_RESULT_COLR)) &&
          (progB->InputsRead & (1 << FRAG_ATTRIB_COL0))) {
         GLint tempReg = _mesa_find_free_register(newProg, PROGRAM_TEMPORARY);
         if (tempReg < 0) {
            _mesa_problem(ctx, "No free temp regs found in "
                          "_mesa_combine_programs(), using 31");
            tempReg = 31;
         }
         /* replace writes to result.color[0] with tempReg */
         replace_registers(newInst, lenA,
                           PROGRAM_OUTPUT, FRAG_RESULT_COLR,
                           PROGRAM_TEMPORARY, tempReg);
         /* replace reads from input.color[0] with tempReg */
         replace_registers(newInst + lenA, lenB,
                           PROGRAM_INPUT, FRAG_ATTRIB_COL0,
                           PROGRAM_TEMPORARY, tempReg);
      }

      inputsB = progB->InputsRead;
      if (progA->OutputsWritten & (1 << FRAG_RESULT_COLR)) {
         inputsB &= ~(1 << FRAG_ATTRIB_COL0);
      }
      newProg->InputsRead = progA->InputsRead | inputsB;
      newProg->OutputsWritten = progB->OutputsWritten;
      newProg->SamplersUsed = progA->SamplersUsed | progB->SamplersUsed;
   }
   else {
      /* vertex program */
      assert(0);      /* XXX todo */
   }

   /*
    * Merge parameters (uniforms, constants, etc)
    */
   newProg->Parameters = _mesa_combine_parameter_lists(progA->Parameters,
                                                       progB->Parameters);

   adjust_param_indexes(newInst + lenA, lenB, numParamsA);


   return newProg;
}




/**
 * Scan the given program to find a free register of the given type.
 * \param regFile - PROGRAM_INPUT, PROGRAM_OUTPUT or PROGRAM_TEMPORARY
 */
GLint
_mesa_find_free_register(const struct gl_program *prog, GLuint regFile)
{
   GLboolean used[MAX_PROGRAM_TEMPS];
   GLuint i, k;

   assert(regFile == PROGRAM_INPUT ||
          regFile == PROGRAM_OUTPUT ||
          regFile == PROGRAM_TEMPORARY);

   _mesa_memset(used, 0, sizeof(used));

   for (i = 0; i < prog->NumInstructions; i++) {
      const struct prog_instruction *inst = prog->Instructions + i;
      const GLuint n = _mesa_num_inst_src_regs(inst->Opcode);

      for (k = 0; k < n; k++) {
         if (inst->SrcReg[k].File == regFile) {
            used[inst->SrcReg[k].Index] = GL_TRUE;
         }
      }
   }

   for (i = 0; i < MAX_PROGRAM_TEMPS; i++) {
      if (!used[i])
         return i;
   }

   return -1;
}<|MERGE_RESOLUTION|>--- conflicted
+++ resolved
@@ -79,10 +79,7 @@
    _mesa_reference_fragprog(ctx, &ctx->FragmentProgram.Current,
                             ctx->Shared->DefaultFragmentProgram);
    assert(ctx->FragmentProgram.Current);
-<<<<<<< HEAD
-=======
    ctx->FragmentProgram.Cache = _mesa_new_program_cache();
->>>>>>> e6887a57
 #endif
 
 
@@ -104,17 +101,11 @@
 {
 #if FEATURE_NV_vertex_program || FEATURE_ARB_vertex_program
    _mesa_reference_vertprog(ctx, &ctx->VertexProgram.Current, NULL);
-<<<<<<< HEAD
-#endif
-#if FEATURE_NV_fragment_program || FEATURE_ARB_fragment_program
-   _mesa_reference_fragprog(ctx, &ctx->FragmentProgram.Current, NULL);
-=======
    _mesa_delete_program_cache(ctx, ctx->VertexProgram.Cache);
 #endif
 #if FEATURE_NV_fragment_program || FEATURE_ARB_fragment_program
    _mesa_reference_fragprog(ctx, &ctx->FragmentProgram.Current, NULL);
    _mesa_delete_program_cache(ctx, ctx->FragmentProgram.Cache);
->>>>>>> e6887a57
 #endif
    /* XXX probably move this stuff */
 #if FEATURE_ATI_fragment_shader
@@ -129,7 +120,6 @@
 }
 
 
-<<<<<<< HEAD
 /**
  * Update the default program objects in the given context to reference those
  * specified in the shared state and release those referencing the old
@@ -167,8 +157,6 @@
 }
 
 
-=======
->>>>>>> e6887a57
 /**
  * Set the vertex/fragment program error state (position and error string).
  * This is generally called from within the parsers.
@@ -394,26 +382,17 @@
 
       /*_glthread_LOCK_MUTEX((*ptr)->Mutex);*/
 #if 0
-<<<<<<< HEAD
       printf("Program %p ID=%u Target=%s  Refcount-- to %d\n",
              *ptr, (*ptr)->Id,
              ((*ptr)->Target == GL_VERTEX_PROGRAM_ARB ? "VP" : "FP"),
              (*ptr)->RefCount - 1);
-=======
-      printf("Program %p %u 0x%x  Refcount-- to %d\n",
-             *ptr, (*ptr)->Id, (*ptr)->Target, (*ptr)->RefCount - 1);
->>>>>>> e6887a57
 #endif
       ASSERT((*ptr)->RefCount > 0);
       (*ptr)->RefCount--;
 
       deleteFlag = ((*ptr)->RefCount == 0);
       /*_glthread_UNLOCK_MUTEX((*ptr)->Mutex);*/
-<<<<<<< HEAD
-
-=======
-      
->>>>>>> e6887a57
+
       if (deleteFlag) {
          ASSERT(ctx);
          ctx->Driver.DeleteProgram(ctx, *ptr);
@@ -427,15 +406,10 @@
       /*_glthread_LOCK_MUTEX(prog->Mutex);*/
       prog->RefCount++;
 #if 0
-<<<<<<< HEAD
       printf("Program %p ID=%u Target=%s  Refcount++ to %d\n",
              prog, prog->Id,
              (prog->Target == GL_VERTEX_PROGRAM_ARB ? "VP" : "FP"),
              prog->RefCount);
-=======
-      printf("Program %p %u 0x%x  Refcount++ to %d\n",
-             prog, prog->Id, prog->Target, prog->RefCount);
->>>>>>> e6887a57
 #endif
       /*_glthread_UNLOCK_MUTEX(prog->Mutex);*/
    }
@@ -473,10 +447,7 @@
    clone->InputsRead = prog->InputsRead;
    clone->OutputsWritten = prog->OutputsWritten;
    clone->SamplersUsed = prog->SamplersUsed;
-<<<<<<< HEAD
    clone->ShadowSamplers = prog->ShadowSamplers;
-=======
->>>>>>> e6887a57
    memcpy(clone->TexturesUsed, prog->TexturesUsed, sizeof(prog->TexturesUsed));
 
    if (prog->Parameters)
@@ -541,7 +512,6 @@
    const GLuint newLen = origLen + count;
    struct prog_instruction *newInst;
    GLuint i;
-<<<<<<< HEAD
 
    /* adjust branches */
    for (i = 0; i < prog->NumInstructions; i++) {
@@ -579,32 +549,7 @@
 
    return GL_TRUE;
 }
-=======
-
-   /* adjust branches */
-   for (i = 0; i < prog->NumInstructions; i++) {
-      struct prog_instruction *inst = prog->Instructions + i;
-      if (inst->BranchTarget > 0) {
-         if ((GLuint)inst->BranchTarget >= start) {
-            inst->BranchTarget += count;
-         }
-      }
-   }
-
-   /* Alloc storage for new instructions */
-   newInst = _mesa_alloc_instructions(newLen);
-   if (!newInst) {
-      return GL_FALSE;
-   }
-
-   /* Copy 'start' instructions into new instruction buffer */
-   _mesa_copy_instructions(newInst, prog->Instructions, start);
->>>>>>> e6887a57
-
-   /* init the new instructions */
-   _mesa_init_instructions(newInst + start, count);
-
-<<<<<<< HEAD
+
 /**
  * Delete 'count' instructions at 'start' in the given program.
  * Adjust branch targets accordingly.
@@ -648,20 +593,6 @@
    prog->Instructions = newInst;
    prog->NumInstructions = newLen;
 
-=======
-   /* Copy the remaining/tail instructions to new inst buffer */
-   _mesa_copy_instructions(newInst + start + count,
-                           prog->Instructions + start,
-                           origLen - start);
-
-   /* free old instructions */
-   _mesa_free_instructions(prog->Instructions, origLen);
-
-   /* install new instructions */
-   prog->Instructions = newInst;
-   prog->NumInstructions = newLen;
-
->>>>>>> e6887a57
    return GL_TRUE;
 }
 
