/*
 * Copyright © 2014 Intel Corporation
 *
 * Permission is hereby granted, free of charge, to any person obtaining a
 * copy of this software and associated documentation files (the "Software"),
 * to deal in the Software without restriction, including without limitation
 * the rights to use, copy, modify, merge, publish, distribute, sublicense,
 * and/or sell copies of the Software, and to permit persons to whom the
 * Software is furnished to do so, subject to the following conditions:
 *
 * The above copyright notice and this permission notice (including the next
 * paragraph) shall be included in all copies or substantial portions of the
 * Software.
 *
 * THE SOFTWARE IS PROVIDED "AS IS", WITHOUT WARRANTY OF ANY KIND, EXPRESS OR
 * IMPLIED, INCLUDING BUT NOT LIMITED TO THE WARRANTIES OF MERCHANTABILITY,
 * FITNESS FOR A PARTICULAR PURPOSE AND NONINFRINGEMENT.  IN NO EVENT SHALL
 * THE AUTHORS OR COPYRIGHT HOLDERS BE LIABLE FOR ANY CLAIM, DAMAGES OR OTHER
 * LIABILITY, WHETHER IN AN ACTION OF CONTRACT, TORT OR OTHERWISE, ARISING
 * FROM, OUT OF OR IN CONNECTION WITH THE SOFTWARE OR THE USE OR OTHER DEALINGS
 * IN THE SOFTWARE.
 *
 * Authors:
 *    Connor Abbott (cwabbott0@gmail.com)
 *
 */

#include "nir.h"
#include "compiler/shader_enums.h"
#include <stdio.h>
#include <stdlib.h>
#include <inttypes.h> /* for PRIx64 macro */

#if defined(_WIN32) && !defined(snprintf)
#define snprintf _snprintf
#endif

static void
print_tabs(unsigned num_tabs, FILE *fp)
{
   for (unsigned i = 0; i < num_tabs; i++)
      fprintf(fp, "\t");
}

typedef struct {
   FILE *fp;
   nir_shader *shader;
   /** map from nir_variable -> printable name */
   struct hash_table *ht;

   /** set of names used so far for nir_variables */
   struct set *syms;

   /* an index used to make new non-conflicting names */
   unsigned index;
} print_state;

static void
print_register(nir_register *reg, print_state *state)
{
   FILE *fp = state->fp;
   if (reg->name != NULL)
      fprintf(fp, "/* %s */ ", reg->name);
   if (reg->is_global)
      fprintf(fp, "gr%u", reg->index);
   else
      fprintf(fp, "r%u", reg->index);
}

static const char *sizes[] = { "error", "vec1", "vec2", "vec3", "vec4" };

static void
print_register_decl(nir_register *reg, print_state *state)
{
   FILE *fp = state->fp;
   fprintf(fp, "decl_reg %s %u ", sizes[reg->num_components], reg->bit_size);
   if (reg->is_packed)
      fprintf(fp, "(packed) ");
   print_register(reg, state);
   if (reg->num_array_elems != 0)
      fprintf(fp, "[%u]", reg->num_array_elems);
   fprintf(fp, "\n");
}

static void
print_ssa_def(nir_ssa_def *def, print_state *state)
{
   FILE *fp = state->fp;
   if (def->name != NULL)
      fprintf(fp, "/* %s */ ", def->name);
   fprintf(fp, "%s %u ssa_%u", sizes[def->num_components], def->bit_size,
           def->index);
}

static void
print_ssa_use(nir_ssa_def *def, print_state *state)
{
   FILE *fp = state->fp;
   if (def->name != NULL)
      fprintf(fp, "/* %s */ ", def->name);
   fprintf(fp, "ssa_%u", def->index);
}

static void print_src(nir_src *src, print_state *state);

static void
print_reg_src(nir_reg_src *src, print_state *state)
{
   FILE *fp = state->fp;
   print_register(src->reg, state);
   if (src->reg->num_array_elems != 0) {
      fprintf(fp, "[%u", src->base_offset);
      if (src->indirect != NULL) {
         fprintf(fp, " + ");
         print_src(src->indirect, state);
      }
      fprintf(fp, "]");
   }
}

static void
print_reg_dest(nir_reg_dest *dest, print_state *state)
{
   FILE *fp = state->fp;
   print_register(dest->reg, state);
   if (dest->reg->num_array_elems != 0) {
      fprintf(fp, "[%u", dest->base_offset);
      if (dest->indirect != NULL) {
         fprintf(fp, " + ");
         print_src(dest->indirect, state);
      }
      fprintf(fp, "]");
   }
}

static void
print_src(nir_src *src, print_state *state)
{
   if (src->is_ssa)
      print_ssa_use(src->ssa, state);
   else
      print_reg_src(&src->reg, state);
}

static void
print_dest(nir_dest *dest, print_state *state)
{
   if (dest->is_ssa)
      print_ssa_def(&dest->ssa, state);
   else
      print_reg_dest(&dest->reg, state);
}

static void
print_alu_src(nir_alu_instr *instr, unsigned src, print_state *state)
{
   FILE *fp = state->fp;

   if (instr->src[src].negate)
      fprintf(fp, "-");
   if (instr->src[src].abs)
      fprintf(fp, "abs(");

   print_src(&instr->src[src].src, state);

   bool print_swizzle = false;
   for (unsigned i = 0; i < 4; i++) {
      if (!nir_alu_instr_channel_used(instr, src, i))
         continue;

      if (instr->src[src].swizzle[i] != i) {
         print_swizzle = true;
         break;
      }
   }

   if (print_swizzle) {
      fprintf(fp, ".");
      for (unsigned i = 0; i < 4; i++) {
         if (!nir_alu_instr_channel_used(instr, src, i))
            continue;

         fprintf(fp, "%c", "xyzw"[instr->src[src].swizzle[i]]);
      }
   }

   if (instr->src[src].abs)
      fprintf(fp, ")");
}

static void
print_alu_dest(nir_alu_dest *dest, print_state *state)
{
   FILE *fp = state->fp;
   /* we're going to print the saturate modifier later, after the opcode */

   print_dest(&dest->dest, state);

   if (!dest->dest.is_ssa &&
       dest->write_mask != (1 << dest->dest.reg.reg->num_components) - 1) {
      fprintf(fp, ".");
      for (unsigned i = 0; i < 4; i++)
         if ((dest->write_mask >> i) & 1)
            fprintf(fp, "%c", "xyzw"[i]);
   }
}

static void
print_alu_instr(nir_alu_instr *instr, print_state *state)
{
   FILE *fp = state->fp;

   print_alu_dest(&instr->dest, state);

   fprintf(fp, " = %s", nir_op_infos[instr->op].name);
   if (instr->exact)
      fprintf(fp, "!");
   if (instr->dest.saturate)
      fprintf(fp, ".sat");
   fprintf(fp, " ");

   for (unsigned i = 0; i < nir_op_infos[instr->op].num_inputs; i++) {
      if (i != 0)
         fprintf(fp, ", ");

      print_alu_src(instr, i, state);
   }
}

static const char *
get_var_name(nir_variable *var, print_state *state)
{
   if (state->ht == NULL)
      return var->name;

   assert(state->syms);

   struct hash_entry *entry = _mesa_hash_table_search(state->ht, var);
   if (entry)
      return entry->data;

   char *name;
   if (var->name == NULL) {
      name = ralloc_asprintf(state->syms, "@%u", state->index++);
   } else {
      struct set_entry *set_entry = _mesa_set_search(state->syms, var->name);
      if (set_entry != NULL) {
         /* we have a collision with another name, append an @ + a unique
          * index */
         name = ralloc_asprintf(state->syms, "%s@%u", var->name,
                                state->index++);
      } else {
         /* Mark this one as seen */
         _mesa_set_add(state->syms, var->name);
         name = var->name;
      }
   }

   _mesa_hash_table_insert(state->ht, var, name);

   return name;
}

static void
print_constant(nir_constant *c, const struct glsl_type *type, print_state *state)
{
   FILE *fp = state->fp;
   unsigned total_elems = glsl_get_components(type);
   unsigned i;

   switch (glsl_get_base_type(type)) {
   case GLSL_TYPE_UINT:
   case GLSL_TYPE_INT:
   case GLSL_TYPE_BOOL:
      for (i = 0; i < total_elems; i++) {
         if (i > 0) fprintf(fp, ", ");
         fprintf(fp, "0x%08x", c->value.u[i]);
      }
      break;

   case GLSL_TYPE_FLOAT:
      for (i = 0; i < total_elems; i++) {
         if (i > 0) fprintf(fp, ", ");
         fprintf(fp, "%f", c->value.f[i]);
      }
      break;

   case GLSL_TYPE_DOUBLE:
      for (i = 0; i < total_elems; i++) {
         if (i > 0) fprintf(fp, ", ");
         fprintf(fp, "%f", c->value.d[i]);
      }
      break;

   case GLSL_TYPE_STRUCT:
      for (i = 0; i < c->num_elements; i++) {
         if (i > 0) fprintf(fp, ", ");
         fprintf(fp, "{ ");
         print_constant(c->elements[i], glsl_get_struct_field(type, i), state);
         fprintf(fp, " }");
      }
      break;

   case GLSL_TYPE_ARRAY:
      for (i = 0; i < c->num_elements; i++) {
         if (i > 0) fprintf(fp, ", ");
         fprintf(fp, "{ ");
         print_constant(c->elements[i], glsl_get_array_element(type), state);
         fprintf(fp, " }");
      }
      break;

   default:
      unreachable("not reached");
   }
}

static void
print_var_decl(nir_variable *var, print_state *state)
{
   FILE *fp = state->fp;

   fprintf(fp, "decl_var ");

   const char *const cent = (var->data.centroid) ? "centroid " : "";
   const char *const samp = (var->data.sample) ? "sample " : "";
   const char *const patch = (var->data.patch) ? "patch " : "";
   const char *const inv = (var->data.invariant) ? "invariant " : "";
   const char *const mode[] = { "shader_in ", "shader_out ", "", "",
                                "uniform ", "shader_storage ", "shared ",
                                "system "};

   fprintf(fp, "%s%s%s%s%s%s ",
      cent, samp, patch, inv, mode[var->data.mode],
	  glsl_interp_qualifier_name(var->data.interpolation));

   glsl_print_type(var->type, fp);

   fprintf(fp, " %s", get_var_name(var, state));

   if (var->data.mode == nir_var_shader_in ||
       var->data.mode == nir_var_shader_out ||
       var->data.mode == nir_var_uniform ||
       var->data.mode == nir_var_shader_storage) {
      const char *loc = NULL;
      char buf[4];

      switch (state->shader->stage) {
      case MESA_SHADER_VERTEX:
         if (var->data.mode == nir_var_shader_in)
            loc = gl_vert_attrib_name(var->data.location);
         else if (var->data.mode == nir_var_shader_out)
            loc = gl_varying_slot_name(var->data.location);
         break;
      case MESA_SHADER_GEOMETRY:
         if ((var->data.mode == nir_var_shader_in) ||
             (var->data.mode == nir_var_shader_out))
            loc = gl_varying_slot_name(var->data.location);
         break;
      case MESA_SHADER_FRAGMENT:
         if (var->data.mode == nir_var_shader_in)
            loc = gl_varying_slot_name(var->data.location);
         else if (var->data.mode == nir_var_shader_out)
            loc = gl_frag_result_name(var->data.location);
         break;
      case MESA_SHADER_TESS_CTRL:
      case MESA_SHADER_TESS_EVAL:
      case MESA_SHADER_COMPUTE:
      default:
         /* TODO */
         break;
      }

      if (!loc) {
         snprintf(buf, sizeof(buf), "%u", var->data.location);
         loc = buf;
      }

      fprintf(fp, " (%s, %u)", loc, var->data.driver_location);
   }

   if (var->constant_initializer) {
      fprintf(fp, " = { ");
      print_constant(var->constant_initializer, var->type, state);
      fprintf(fp, " }");
   }

   fprintf(fp, "\n");
}

static void
print_var(nir_variable *var, print_state *state)
{
   FILE *fp = state->fp;
   fprintf(fp, "%s", get_var_name(var, state));
}

static void
print_arg(nir_variable *var, print_state *state)
{
   FILE *fp = state->fp;
   glsl_print_type(var->type, fp);
   fprintf(fp, " %s", get_var_name(var, state));
}

static void
print_deref_var(nir_deref_var *deref, print_state *state)
{
   print_var(deref->var, state);
}

static void
print_deref_array(nir_deref_array *deref, print_state *state)
{
   FILE *fp = state->fp;
   fprintf(fp, "[");
   switch (deref->deref_array_type) {
   case nir_deref_array_type_direct:
      fprintf(fp, "%u", deref->base_offset);
      break;
   case nir_deref_array_type_indirect:
      if (deref->base_offset != 0)
         fprintf(fp, "%u + ", deref->base_offset);
      print_src(&deref->indirect, state);
      break;
   case nir_deref_array_type_wildcard:
      fprintf(fp, "*");
      break;
   }
   fprintf(fp, "]");
}

static void
print_deref_struct(nir_deref_struct *deref, const struct glsl_type *parent_type,
                   print_state *state)
{
   FILE *fp = state->fp;
   fprintf(fp, ".%s", glsl_get_struct_elem_name(parent_type, deref->index));
}

static void
print_deref(nir_deref_var *deref, print_state *state)
{
   nir_deref *tail = &deref->deref;
   nir_deref *pretail = NULL;
   while (tail != NULL) {
      switch (tail->deref_type) {
      case nir_deref_type_var:
         assert(pretail == NULL);
         assert(tail == &deref->deref);
         print_deref_var(deref, state);
         break;

      case nir_deref_type_array:
         assert(pretail != NULL);
         print_deref_array(nir_deref_as_array(tail), state);
         break;

      case nir_deref_type_struct:
         assert(pretail != NULL);
         print_deref_struct(nir_deref_as_struct(tail),
                            pretail->type, state);
         break;

      default:
         unreachable("Invalid deref type");
      }

      pretail = tail;
      tail = pretail->child;
   }
}

static void
print_intrinsic_instr(nir_intrinsic_instr *instr, print_state *state)
{
   const nir_intrinsic_info *info = &nir_intrinsic_infos[instr->intrinsic];
   unsigned num_srcs = info->num_srcs;
   FILE *fp = state->fp;

   if (info->has_dest) {
      print_dest(&instr->dest, state);
      fprintf(fp, " = ");
   }

   fprintf(fp, "intrinsic %s (", info->name);

   for (unsigned i = 0; i < num_srcs; i++) {
      if (i != 0)
         fprintf(fp, ", ");

      print_src(&instr->src[i], state);
   }

   fprintf(fp, ") (");

   for (unsigned i = 0; i < info->num_variables; i++) {
      if (i != 0)
         fprintf(fp, ", ");

      print_deref(instr->variables[i], state);
   }

   fprintf(fp, ") (");

   for (unsigned i = 0; i < info->num_indices; i++) {
      if (i != 0)
         fprintf(fp, ", ");

      fprintf(fp, "%d", instr->const_index[i]);
   }

   fprintf(fp, ")");

   static const char *index_name[NIR_INTRINSIC_NUM_INDEX_FLAGS] = {
      [NIR_INTRINSIC_BASE] = "base",
      [NIR_INTRINSIC_WRMASK] = "wrmask",
      [NIR_INTRINSIC_STREAM_ID] = "stream-id",
      [NIR_INTRINSIC_UCP_ID] = "ucp-id",
      [NIR_INTRINSIC_RANGE] = "range",
<<<<<<< HEAD
      [NIR_INTRINSIC_DESC_SET] = "desc-set",
      [NIR_INTRINSIC_BINDING] = "binding",
=======
>>>>>>> f1d29099
   };
   for (unsigned idx = 1; idx < NIR_INTRINSIC_NUM_INDEX_FLAGS; idx++) {
      if (!info->index_map[idx])
         continue;
      fprintf(fp, " /*");
      if (idx == NIR_INTRINSIC_WRMASK) {
         /* special case wrmask to show it as a writemask.. */
         unsigned wrmask = nir_intrinsic_write_mask(instr);
         fprintf(fp, " wrmask=");
         for (unsigned i = 0; i < 4; i++)
            if ((wrmask >> i) & 1)
               fprintf(fp, "%c", "xyzw"[i]);
      } else {
         unsigned off = info->index_map[idx] - 1;
         assert(index_name[idx]);  /* forgot to update index_name table? */
         fprintf(fp, " %s=%d", index_name[idx], instr->const_index[off]);
      }
      fprintf(fp, " */");
   }

   if (!state->shader)
      return;

   struct exec_list *var_list = NULL;

   switch (instr->intrinsic) {
   case nir_intrinsic_load_uniform:
      var_list = &state->shader->uniforms;
      break;
   case nir_intrinsic_load_input:
   case nir_intrinsic_load_per_vertex_input:
      var_list = &state->shader->inputs;
      break;
   case nir_intrinsic_load_output:
   case nir_intrinsic_store_output:
   case nir_intrinsic_store_per_vertex_output:
      var_list = &state->shader->outputs;
      break;
   default:
      return;
   }

   nir_foreach_variable(var, var_list) {
      if ((var->data.driver_location == nir_intrinsic_base(instr)) &&
          var->name) {
         fprintf(fp, "\t/* %s */", var->name);
         break;
      }
   }
}

static void
print_tex_instr(nir_tex_instr *instr, print_state *state)
{
   FILE *fp = state->fp;

   print_dest(&instr->dest, state);

   fprintf(fp, " = ");

   switch (instr->op) {
   case nir_texop_tex:
      fprintf(fp, "tex ");
      break;
   case nir_texop_txb:
      fprintf(fp, "txb ");
      break;
   case nir_texop_txl:
      fprintf(fp, "txl ");
      break;
   case nir_texop_txd:
      fprintf(fp, "txd ");
      break;
   case nir_texop_txf:
      fprintf(fp, "txf ");
      break;
   case nir_texop_txf_ms:
      fprintf(fp, "txf_ms ");
      break;
   case nir_texop_txs:
      fprintf(fp, "txs ");
      break;
   case nir_texop_lod:
      fprintf(fp, "lod ");
      break;
   case nir_texop_tg4:
      fprintf(fp, "tg4 ");
      break;
   case nir_texop_query_levels:
      fprintf(fp, "query_levels ");
      break;
   case nir_texop_texture_samples:
      fprintf(fp, "texture_samples ");
      break;
   case nir_texop_samples_identical:
      fprintf(fp, "samples_identical ");
      break;
   default:
      unreachable("Invalid texture operation");
      break;
   }

   for (unsigned i = 0; i < instr->num_srcs; i++) {
      print_src(&instr->src[i].src, state);

      fprintf(fp, " ");

      switch(instr->src[i].src_type) {
      case nir_tex_src_coord:
         fprintf(fp, "(coord)");
         break;
      case nir_tex_src_projector:
         fprintf(fp, "(projector)");
         break;
      case nir_tex_src_comparitor:
         fprintf(fp, "(comparitor)");
         break;
      case nir_tex_src_offset:
         fprintf(fp, "(offset)");
         break;
      case nir_tex_src_bias:
         fprintf(fp, "(bias)");
         break;
      case nir_tex_src_lod:
         fprintf(fp, "(lod)");
         break;
      case nir_tex_src_ms_index:
         fprintf(fp, "(ms_index)");
         break;
      case nir_tex_src_ddx:
         fprintf(fp, "(ddx)");
         break;
      case nir_tex_src_ddy:
         fprintf(fp, "(ddy)");
         break;
      case nir_tex_src_texture_offset:
         fprintf(fp, "(texture_offset)");
         break;
      case nir_tex_src_sampler_offset:
         fprintf(fp, "(sampler_offset)");
         break;

      default:
         unreachable("Invalid texture source type");
         break;
      }

      fprintf(fp, ", ");
   }

   if (instr->op == nir_texop_tg4) {
      fprintf(fp, "%u (gather_component), ", instr->component);
   }

   if (instr->texture) {
      print_deref(instr->texture, state);
      fprintf(fp, " (texture)");
      if (instr->sampler) {
         print_deref(instr->sampler, state);
         fprintf(fp, " (sampler)");
      }
   } else {
      assert(instr->sampler == NULL);
      fprintf(fp, "%u (texture) %u (sampler)",
              instr->texture_index, instr->sampler_index);
   }
}

static void
print_call_instr(nir_call_instr *instr, print_state *state)
{
   FILE *fp = state->fp;

   fprintf(fp, "call %s ", instr->callee->name);

   for (unsigned i = 0; i < instr->num_params; i++) {
      if (i != 0)
         fprintf(fp, ", ");

      print_deref(instr->params[i], state);
   }

   if (instr->return_deref != NULL) {
      if (instr->num_params != 0)
         fprintf(fp, ", ");
      fprintf(fp, "returning ");
      print_deref(instr->return_deref, state);
   }
}

static void
print_load_const_instr(nir_load_const_instr *instr, print_state *state)
{
   FILE *fp = state->fp;

   print_ssa_def(&instr->def, state);

   fprintf(fp, " = load_const (");

   for (unsigned i = 0; i < instr->def.num_components; i++) {
      if (i != 0)
         fprintf(fp, ", ");

      /*
       * we don't really know the type of the constant (if it will be used as a
       * float or an int), so just print the raw constant in hex for fidelity
       * and then print the float in a comment for readability.
       */

      if (instr->def.bit_size == 64)
         fprintf(fp, "0x%16" PRIx64 " /* %f */", instr->value.u64[i],
                 instr->value.f64[i]);
      else
         fprintf(fp, "0x%08x /* %f */", instr->value.u32[i], instr->value.f32[i]);
   }

   fprintf(fp, ")");
}

static void
print_jump_instr(nir_jump_instr *instr, print_state *state)
{
   FILE *fp = state->fp;

   switch (instr->type) {
   case nir_jump_break:
      fprintf(fp, "break");
      break;

   case nir_jump_continue:
      fprintf(fp, "continue");
      break;

   case nir_jump_return:
      fprintf(fp, "return");
      break;
   }
}

static void
print_ssa_undef_instr(nir_ssa_undef_instr* instr, print_state *state)
{
   FILE *fp = state->fp;
   print_ssa_def(&instr->def, state);
   fprintf(fp, " = undefined");
}

static void
print_phi_instr(nir_phi_instr *instr, print_state *state)
{
   FILE *fp = state->fp;
   print_dest(&instr->dest, state);
   fprintf(fp, " = phi ");
   nir_foreach_phi_src(instr, src) {
      if (&src->node != exec_list_get_head(&instr->srcs))
         fprintf(fp, ", ");

      fprintf(fp, "block_%u: ", src->pred->index);
      print_src(&src->src, state);
   }
}

static void
print_parallel_copy_instr(nir_parallel_copy_instr *instr, print_state *state)
{
   FILE *fp = state->fp;
   nir_foreach_parallel_copy_entry(instr, entry) {
      if (&entry->node != exec_list_get_head(&instr->entries))
         fprintf(fp, "; ");

      print_dest(&entry->dest, state);
      fprintf(fp, " = ");
      print_src(&entry->src, state);
   }
}

static void
print_instr(const nir_instr *instr, print_state *state, unsigned tabs)
{
   FILE *fp = state->fp;
   print_tabs(tabs, fp);

   switch (instr->type) {
   case nir_instr_type_alu:
      print_alu_instr(nir_instr_as_alu(instr), state);
      break;

   case nir_instr_type_call:
      print_call_instr(nir_instr_as_call(instr), state);
      break;

   case nir_instr_type_intrinsic:
      print_intrinsic_instr(nir_instr_as_intrinsic(instr), state);
      break;

   case nir_instr_type_tex:
      print_tex_instr(nir_instr_as_tex(instr), state);
      break;

   case nir_instr_type_load_const:
      print_load_const_instr(nir_instr_as_load_const(instr), state);
      break;

   case nir_instr_type_jump:
      print_jump_instr(nir_instr_as_jump(instr), state);
      break;

   case nir_instr_type_ssa_undef:
      print_ssa_undef_instr(nir_instr_as_ssa_undef(instr), state);
      break;

   case nir_instr_type_phi:
      print_phi_instr(nir_instr_as_phi(instr), state);
      break;

   case nir_instr_type_parallel_copy:
      print_parallel_copy_instr(nir_instr_as_parallel_copy(instr), state);
      break;

   default:
      unreachable("Invalid instruction type");
      break;
   }
}

static int
compare_block_index(const void *p1, const void *p2)
{
   const nir_block *block1 = *((const nir_block **) p1);
   const nir_block *block2 = *((const nir_block **) p2);

   return (int) block1->index - (int) block2->index;
}

static void print_cf_node(nir_cf_node *node, print_state *state,
                          unsigned tabs);

static void
print_block(nir_block *block, print_state *state, unsigned tabs)
{
   FILE *fp = state->fp;

   print_tabs(tabs, fp);
   fprintf(fp, "block block_%u:\n", block->index);

   /* sort the predecessors by index so we consistently print the same thing */

   nir_block **preds =
      malloc(block->predecessors->entries * sizeof(nir_block *));

   struct set_entry *entry;
   unsigned i = 0;
   set_foreach(block->predecessors, entry) {
      preds[i++] = (nir_block *) entry->key;
   }

   qsort(preds, block->predecessors->entries, sizeof(nir_block *),
         compare_block_index);

   print_tabs(tabs, fp);
   fprintf(fp, "/* preds: ");
   for (unsigned i = 0; i < block->predecessors->entries; i++) {
      fprintf(fp, "block_%u ", preds[i]->index);
   }
   fprintf(fp, "*/\n");

   free(preds);

   nir_foreach_instr(block, instr) {
      print_instr(instr, state, tabs);
      fprintf(fp, "\n");
   }

   print_tabs(tabs, fp);
   fprintf(fp, "/* succs: ");
   for (unsigned i = 0; i < 2; i++)
      if (block->successors[i]) {
         fprintf(fp, "block_%u ", block->successors[i]->index);
      }
   fprintf(fp, "*/\n");
}

static void
print_if(nir_if *if_stmt, print_state *state, unsigned tabs)
{
   FILE *fp = state->fp;

   print_tabs(tabs, fp);
   fprintf(fp, "if ");
   print_src(&if_stmt->condition, state);
   fprintf(fp, " {\n");
   foreach_list_typed(nir_cf_node, node, node, &if_stmt->then_list) {
      print_cf_node(node, state, tabs + 1);
   }
   print_tabs(tabs, fp);
   fprintf(fp, "} else {\n");
   foreach_list_typed(nir_cf_node, node, node, &if_stmt->else_list) {
      print_cf_node(node, state, tabs + 1);
   }
   print_tabs(tabs, fp);
   fprintf(fp, "}\n");
}

static void
print_loop(nir_loop *loop, print_state *state, unsigned tabs)
{
   FILE *fp = state->fp;

   print_tabs(tabs, fp);
   fprintf(fp, "loop {\n");
   foreach_list_typed(nir_cf_node, node, node, &loop->body) {
      print_cf_node(node, state, tabs + 1);
   }
   print_tabs(tabs, fp);
   fprintf(fp, "}\n");
}

static void
print_cf_node(nir_cf_node *node, print_state *state, unsigned int tabs)
{
   switch (node->type) {
   case nir_cf_node_block:
      print_block(nir_cf_node_as_block(node), state, tabs);
      break;

   case nir_cf_node_if:
      print_if(nir_cf_node_as_if(node), state, tabs);
      break;

   case nir_cf_node_loop:
      print_loop(nir_cf_node_as_loop(node), state, tabs);
      break;

   default:
      unreachable("Invalid CFG node type");
   }
}

static void
print_function_impl(nir_function_impl *impl, print_state *state)
{
   FILE *fp = state->fp;

   fprintf(fp, "\nimpl %s ", impl->function->name);

   for (unsigned i = 0; i < impl->num_params; i++) {
      if (i != 0)
         fprintf(fp, ", ");

      print_arg(impl->params[i], state);
   }

   if (impl->return_var != NULL) {
      if (impl->num_params != 0)
         fprintf(fp, ", ");
      fprintf(fp, "returning ");
      print_arg(impl->return_var, state);
   }

   fprintf(fp, "{\n");

   nir_foreach_variable(var, &impl->locals) {
      fprintf(fp, "\t");
      print_var_decl(var, state);
   }

   foreach_list_typed(nir_register, reg, node, &impl->registers) {
      fprintf(fp, "\t");
      print_register_decl(reg, state);
   }

   nir_index_blocks(impl);

   foreach_list_typed(nir_cf_node, node, node, &impl->body) {
      print_cf_node(node, state, 1);
   }

   fprintf(fp, "\tblock block_%u:\n}\n\n", impl->end_block->index);
}

static void
print_function(nir_function *function, print_state *state)
{
   FILE *fp = state->fp;

   fprintf(fp, "decl_function %s ", function->name);

   for (unsigned i = 0; i < function->num_params; i++) {
      if (i != 0)
         fprintf(fp, ", ");

      switch (function->params[i].param_type) {
      case nir_parameter_in:
         fprintf(fp, "in ");
         break;
      case nir_parameter_out:
         fprintf(fp, "out ");
         break;
      case nir_parameter_inout:
         fprintf(fp, "inout ");
         break;
      default:
         unreachable("Invalid parameter type");
      }

      glsl_print_type(function->params[i].type, fp);
   }

   if (function->return_type != NULL) {
      if (function->num_params != 0)
         fprintf(fp, ", ");
      fprintf(fp, "returning ");
      glsl_print_type(function->return_type, fp);
   }

   fprintf(fp, "\n");

   if (function->impl != NULL) {
      print_function_impl(function->impl, state);
      return;
   }
}

static void
init_print_state(print_state *state, nir_shader *shader, FILE *fp)
{
   state->fp = fp;
   state->shader = shader;
   state->ht = _mesa_hash_table_create(NULL, _mesa_hash_pointer,
                                       _mesa_key_pointer_equal);
   state->syms = _mesa_set_create(NULL, _mesa_key_hash_string,
                                  _mesa_key_string_equal);
   state->index = 0;
}

static void
destroy_print_state(print_state *state)
{
   _mesa_hash_table_destroy(state->ht, NULL);
   _mesa_set_destroy(state->syms, NULL);
}

void
nir_print_shader(nir_shader *shader, FILE *fp)
{
   print_state state;
   init_print_state(&state, shader, fp);

   fprintf(fp, "shader: %s\n", gl_shader_stage_name(shader->stage));

   if (shader->info.name)
      fprintf(fp, "name: %s\n", shader->info.name);

   if (shader->info.label)
      fprintf(fp, "label: %s\n", shader->info.label);

   fprintf(fp, "inputs: %u\n", shader->num_inputs);
   fprintf(fp, "outputs: %u\n", shader->num_outputs);
   fprintf(fp, "uniforms: %u\n", shader->num_uniforms);
   fprintf(fp, "shared: %u\n", shader->num_shared);

   nir_foreach_variable(var, &shader->uniforms) {
      print_var_decl(var, &state);
   }

   nir_foreach_variable(var, &shader->inputs) {
      print_var_decl(var, &state);
   }

   nir_foreach_variable(var, &shader->outputs) {
      print_var_decl(var, &state);
   }

   nir_foreach_variable(var, &shader->shared) {
      print_var_decl(var, &state);
   }

   nir_foreach_variable(var, &shader->globals) {
      print_var_decl(var, &state);
   }

   nir_foreach_variable(var, &shader->system_values) {
      print_var_decl(var, &state);
   }

   foreach_list_typed(nir_register, reg, node, &shader->registers) {
      print_register_decl(reg, &state);
   }

   foreach_list_typed(nir_function, func, node, &shader->functions) {
      print_function(func, &state);
   }

   destroy_print_state(&state);
}

void
nir_print_instr(const nir_instr *instr, FILE *fp)
{
   print_state state = {
      .fp = fp,
   };
   print_instr(instr, &state, 0);

}<|MERGE_RESOLUTION|>--- conflicted
+++ resolved
@@ -518,11 +518,6 @@
       [NIR_INTRINSIC_STREAM_ID] = "stream-id",
       [NIR_INTRINSIC_UCP_ID] = "ucp-id",
       [NIR_INTRINSIC_RANGE] = "range",
-<<<<<<< HEAD
-      [NIR_INTRINSIC_DESC_SET] = "desc-set",
-      [NIR_INTRINSIC_BINDING] = "binding",
-=======
->>>>>>> f1d29099
    };
    for (unsigned idx = 1; idx < NIR_INTRINSIC_NUM_INDEX_FLAGS; idx++) {
       if (!info->index_map[idx])
