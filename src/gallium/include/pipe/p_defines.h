/**************************************************************************
 * 
 * Copyright 2007 Tungsten Graphics, Inc., Cedar Park, Texas.
 * All Rights Reserved.
 * 
 * Permission is hereby granted, free of charge, to any person obtaining a
 * copy of this software and associated documentation files (the
 * "Software"), to deal in the Software without restriction, including
 * without limitation the rights to use, copy, modify, merge, publish,
 * distribute, sub license, and/or sell copies of the Software, and to
 * permit persons to whom the Software is furnished to do so, subject to
 * the following conditions:
 * 
 * The above copyright notice and this permission notice (including the
 * next paragraph) shall be included in all copies or substantial portions
 * of the Software.
 * 
 * THE SOFTWARE IS PROVIDED "AS IS", WITHOUT WARRANTY OF ANY KIND, EXPRESS
 * OR IMPLIED, INCLUDING BUT NOT LIMITED TO THE WARRANTIES OF
 * MERCHANTABILITY, FITNESS FOR A PARTICULAR PURPOSE AND NON-INFRINGEMENT.
 * IN NO EVENT SHALL TUNGSTEN GRAPHICS AND/OR ITS SUPPLIERS BE LIABLE FOR
 * ANY CLAIM, DAMAGES OR OTHER LIABILITY, WHETHER IN AN ACTION OF CONTRACT,
 * TORT OR OTHERWISE, ARISING FROM, OUT OF OR IN CONNECTION WITH THE
 * SOFTWARE OR THE USE OR OTHER DEALINGS IN THE SOFTWARE.
 * 
 **************************************************************************/

#ifndef PIPE_DEFINES_H
#define PIPE_DEFINES_H

#include "p_format.h"

#ifdef __cplusplus
extern "C" {
#endif

#define PIPE_BLENDFACTOR_ONE                 0x1
#define PIPE_BLENDFACTOR_SRC_COLOR           0x2
#define PIPE_BLENDFACTOR_SRC_ALPHA           0x3
#define PIPE_BLENDFACTOR_DST_ALPHA           0x4
#define PIPE_BLENDFACTOR_DST_COLOR           0x5
#define PIPE_BLENDFACTOR_SRC_ALPHA_SATURATE  0x6
#define PIPE_BLENDFACTOR_CONST_COLOR         0x7
#define PIPE_BLENDFACTOR_CONST_ALPHA         0x8
#define PIPE_BLENDFACTOR_SRC1_COLOR          0x9
#define PIPE_BLENDFACTOR_SRC1_ALPHA          0x0A
#define PIPE_BLENDFACTOR_ZERO                0x11
#define PIPE_BLENDFACTOR_INV_SRC_COLOR       0x12
#define PIPE_BLENDFACTOR_INV_SRC_ALPHA       0x13
#define PIPE_BLENDFACTOR_INV_DST_ALPHA       0x14
#define PIPE_BLENDFACTOR_INV_DST_COLOR       0x15
#define PIPE_BLENDFACTOR_INV_CONST_COLOR     0x17
#define PIPE_BLENDFACTOR_INV_CONST_ALPHA     0x18
#define PIPE_BLENDFACTOR_INV_SRC1_COLOR      0x19
#define PIPE_BLENDFACTOR_INV_SRC1_ALPHA      0x1A

#define PIPE_BLEND_ADD               0
#define PIPE_BLEND_SUBTRACT          1
#define PIPE_BLEND_REVERSE_SUBTRACT  2
#define PIPE_BLEND_MIN               3
#define PIPE_BLEND_MAX               4

#define PIPE_LOGICOP_CLEAR            0
#define PIPE_LOGICOP_NOR              1
#define PIPE_LOGICOP_AND_INVERTED     2
#define PIPE_LOGICOP_COPY_INVERTED    3
#define PIPE_LOGICOP_AND_REVERSE      4
#define PIPE_LOGICOP_INVERT           5
#define PIPE_LOGICOP_XOR              6
#define PIPE_LOGICOP_NAND             7
#define PIPE_LOGICOP_AND              8
#define PIPE_LOGICOP_EQUIV            9
#define PIPE_LOGICOP_NOOP             10
#define PIPE_LOGICOP_OR_INVERTED      11
#define PIPE_LOGICOP_COPY             12
#define PIPE_LOGICOP_OR_REVERSE       13
#define PIPE_LOGICOP_OR               14
#define PIPE_LOGICOP_SET              15  

#define PIPE_MASK_R  0x1
#define PIPE_MASK_G  0x2
#define PIPE_MASK_B  0x4
#define PIPE_MASK_A  0x8
#define PIPE_MASK_RGBA 0xf


/**
 * Inequality functions.  Used for depth test, stencil compare, alpha
 * test, shadow compare, etc.
 */
#define PIPE_FUNC_NEVER    0
#define PIPE_FUNC_LESS     1
#define PIPE_FUNC_EQUAL    2
#define PIPE_FUNC_LEQUAL   3
#define PIPE_FUNC_GREATER  4
#define PIPE_FUNC_NOTEQUAL 5
#define PIPE_FUNC_GEQUAL   6
#define PIPE_FUNC_ALWAYS   7

/** Polygon fill mode */
#define PIPE_POLYGON_MODE_FILL  0
#define PIPE_POLYGON_MODE_LINE  1
#define PIPE_POLYGON_MODE_POINT 2

/** Polygon front/back window, also for culling */
#define PIPE_WINDING_NONE 0
#define PIPE_WINDING_CW   1
#define PIPE_WINDING_CCW  2
#define PIPE_WINDING_BOTH (PIPE_WINDING_CW | PIPE_WINDING_CCW)

/** Stencil ops */
#define PIPE_STENCIL_OP_KEEP       0
#define PIPE_STENCIL_OP_ZERO       1
#define PIPE_STENCIL_OP_REPLACE    2
#define PIPE_STENCIL_OP_INCR       3
#define PIPE_STENCIL_OP_DECR       4
#define PIPE_STENCIL_OP_INCR_WRAP  5
#define PIPE_STENCIL_OP_DECR_WRAP  6
#define PIPE_STENCIL_OP_INVERT     7

/** Texture types */
enum pipe_texture_target {
   PIPE_TEXTURE_1D   = 0,
   PIPE_TEXTURE_2D   = 1,
   PIPE_TEXTURE_3D   = 2,
   PIPE_TEXTURE_CUBE = 3
};

#define PIPE_TEX_FACE_POS_X 0
#define PIPE_TEX_FACE_NEG_X 1
#define PIPE_TEX_FACE_POS_Y 2
#define PIPE_TEX_FACE_NEG_Y 3
#define PIPE_TEX_FACE_POS_Z 4
#define PIPE_TEX_FACE_NEG_Z 5
#define PIPE_TEX_FACE_MAX   6

#define PIPE_TEX_WRAP_REPEAT                   0
#define PIPE_TEX_WRAP_CLAMP                    1
#define PIPE_TEX_WRAP_CLAMP_TO_EDGE            2
#define PIPE_TEX_WRAP_CLAMP_TO_BORDER          3
#define PIPE_TEX_WRAP_MIRROR_REPEAT            4
#define PIPE_TEX_WRAP_MIRROR_CLAMP             5
#define PIPE_TEX_WRAP_MIRROR_CLAMP_TO_EDGE     6
#define PIPE_TEX_WRAP_MIRROR_CLAMP_TO_BORDER   7

/* Between mipmaps, ie mipfilter
 */
#define PIPE_TEX_MIPFILTER_NEAREST  0
#define PIPE_TEX_MIPFILTER_LINEAR   1
#define PIPE_TEX_MIPFILTER_NONE     2

/* Within a mipmap, ie min/mag filter 
 */
#define PIPE_TEX_FILTER_NEAREST      0
#define PIPE_TEX_FILTER_LINEAR       1
#define PIPE_TEX_FILTER_ANISO        2 


#define PIPE_TEX_COMPARE_NONE          0
#define PIPE_TEX_COMPARE_R_TO_TEXTURE  1

#define PIPE_TEXTURE_USAGE_RENDER_TARGET   0x1
#define PIPE_TEXTURE_USAGE_DISPLAY_TARGET  0x2 /* ie a backbuffer */
#define PIPE_TEXTURE_USAGE_PRIMARY         0x4 /* ie a frontbuffer */
#define PIPE_TEXTURE_USAGE_DEPTH_STENCIL   0x8
#define PIPE_TEXTURE_USAGE_SAMPLER         0x10
#define PIPE_TEXTURE_USAGE_DYNAMIC         0x20
/** Pipe driver custom usage flags should be greater or equal to this value */
#define PIPE_TEXTURE_USAGE_CUSTOM          (1 << 16)

#define PIPE_TEXTURE_GEOM_NON_SQUARE       0x1
#define PIPE_TEXTURE_GEOM_NON_POWER_OF_TWO 0x2


/**
 * Surface layout
 */
#define PIPE_SURFACE_LAYOUT_LINEAR  0


/**
 * Clear buffer bits
 */
/** All color buffers currently bound */
#define PIPE_CLEAR_COLOR        (1 << 0)
/** Depth/stencil combined */
#define PIPE_CLEAR_DEPTHSTENCIL (1 << 1)


/**
 * Transfer object usage flags
 */
enum pipe_transfer_usage {
   PIPE_TRANSFER_READ = (1 << 0),
   PIPE_TRANSFER_WRITE = (1 << 1),
   PIPE_TRANSFER_READ_WRITE = PIPE_TRANSFER_READ | PIPE_TRANSFER_WRITE /**< Read/modify/write */
};


/**
 * Buffer usage flags
 */
#define PIPE_BUFFER_USAGE_CPU_READ  (1 << 0)
#define PIPE_BUFFER_USAGE_CPU_WRITE (1 << 1)
#define PIPE_BUFFER_USAGE_GPU_READ  (1 << 2)
#define PIPE_BUFFER_USAGE_GPU_WRITE (1 << 3)
#define PIPE_BUFFER_USAGE_PIXEL     (1 << 4)
#define PIPE_BUFFER_USAGE_VERTEX    (1 << 5)
#define PIPE_BUFFER_USAGE_INDEX     (1 << 6)
#define PIPE_BUFFER_USAGE_CONSTANT  (1 << 7)
#define PIPE_BUFFER_USAGE_DISCARD   (1 << 8)
#define PIPE_BUFFER_USAGE_DONTBLOCK (1 << 9)
#define PIPE_BUFFER_USAGE_FLUSH_EXPLICIT (1 << 10) /**< See pipe_screen::buffer_flush_mapped_range */
/** Pipe driver custom usage flags should be greater or equal to this value */
#define PIPE_BUFFER_USAGE_CUSTOM    (1 << 16)

/* Convenient shortcuts */
#define PIPE_BUFFER_USAGE_CPU_READ_WRITE \
   ( PIPE_BUFFER_USAGE_CPU_READ | PIPE_BUFFER_USAGE_CPU_WRITE )
#define PIPE_BUFFER_USAGE_GPU_READ_WRITE \
   ( PIPE_BUFFER_USAGE_GPU_READ | PIPE_BUFFER_USAGE_GPU_WRITE )
#define PIPE_BUFFER_USAGE_WRITE \
   ( PIPE_BUFFER_USAGE_CPU_WRITE | PIPE_BUFFER_USAGE_GPU_WRITE )


/** 
 * Flush types:
 */
#define PIPE_FLUSH_RENDER_CACHE   0x1
#define PIPE_FLUSH_TEXTURE_CACHE  0x2
#define PIPE_FLUSH_SWAPBUFFERS    0x4
#define PIPE_FLUSH_FRAME          0x8 /**< Mark the end of a frame */


/**
 * Shaders
 */
#define PIPE_SHADER_VERTEX   0
#define PIPE_SHADER_FRAGMENT 1
#define PIPE_SHADER_GEOMETRY 2
#define PIPE_SHADER_TYPES    3


/**
 * Primitive types:
 */
#define PIPE_PRIM_POINTS               0
#define PIPE_PRIM_LINES                1
#define PIPE_PRIM_LINE_LOOP            2
#define PIPE_PRIM_LINE_STRIP           3
#define PIPE_PRIM_TRIANGLES            4
#define PIPE_PRIM_TRIANGLE_STRIP       5
#define PIPE_PRIM_TRIANGLE_FAN         6
#define PIPE_PRIM_QUADS                7
#define PIPE_PRIM_QUAD_STRIP           8
#define PIPE_PRIM_POLYGON              9
#define PIPE_PRIM_LINES_ADJACENCY          10
#define PIPE_PRIM_LINE_STRIP_ADJACENCY    11
#define PIPE_PRIM_TRIANGLES_ADJACENCY      12
#define PIPE_PRIM_TRIANGLE_STRIP_ADJACENCY 13
#define PIPE_PRIM_MAX                      14


/**
 * Query object types
 */
#define PIPE_QUERY_OCCLUSION_COUNTER     0
#define PIPE_QUERY_PRIMITIVES_GENERATED  1
#define PIPE_QUERY_PRIMITIVES_EMITTED    2
#define PIPE_QUERY_TYPES                 3


/**
 * Point sprite coord modes
 */
#define PIPE_SPRITE_COORD_NONE       0
#define PIPE_SPRITE_COORD_UPPER_LEFT 1
#define PIPE_SPRITE_COORD_LOWER_LEFT 2


/**
 * Implementation capabilities/limits which are queried through
 * pipe_screen::get_param() and pipe_screen::get_paramf().
 */
#define PIPE_CAP_MAX_TEXTURE_IMAGE_UNITS 1
#define PIPE_CAP_NPOT_TEXTURES           2
#define PIPE_CAP_TWO_SIDED_STENCIL       3
#define PIPE_CAP_GLSL                    4  /* XXX need something better */
#define PIPE_CAP_S3TC                    5
#define PIPE_CAP_ANISOTROPIC_FILTER      6
#define PIPE_CAP_POINT_SPRITE            7
#define PIPE_CAP_MAX_RENDER_TARGETS      8
#define PIPE_CAP_OCCLUSION_QUERY         9
#define PIPE_CAP_TEXTURE_SHADOW_MAP      10
#define PIPE_CAP_MAX_TEXTURE_2D_LEVELS   11
#define PIPE_CAP_MAX_TEXTURE_3D_LEVELS   12
#define PIPE_CAP_MAX_TEXTURE_CUBE_LEVELS 13
#define PIPE_CAP_MAX_LINE_WIDTH          14
#define PIPE_CAP_MAX_LINE_WIDTH_AA       15
#define PIPE_CAP_MAX_POINT_WIDTH         16
#define PIPE_CAP_MAX_POINT_WIDTH_AA      17
#define PIPE_CAP_MAX_TEXTURE_ANISOTROPY  18
#define PIPE_CAP_MAX_TEXTURE_LOD_BIAS    19
#define PIPE_CAP_GUARD_BAND_LEFT         20  /*< float */
#define PIPE_CAP_GUARD_BAND_TOP          21  /*< float */
#define PIPE_CAP_GUARD_BAND_RIGHT        22  /*< float */
#define PIPE_CAP_GUARD_BAND_BOTTOM       23  /*< float */
#define PIPE_CAP_TEXTURE_MIRROR_CLAMP    24
#define PIPE_CAP_TEXTURE_MIRROR_REPEAT   25
#define PIPE_CAP_MAX_VERTEX_TEXTURE_UNITS 26
#define PIPE_CAP_TGSI_CONT_SUPPORTED     27
<<<<<<< HEAD
#define PIPE_CAP_GEOMETRY_SHADER4        28
=======
#define PIPE_CAP_BLEND_EQUATION_SEPARATE 28
>>>>>>> 811aa02c


/**
 * Referenced query flags.
 */

#define PIPE_UNREFERENCED         0
#define PIPE_REFERENCED_FOR_READ  (1 << 0)
#define PIPE_REFERENCED_FOR_WRITE (1 << 1)

#ifdef __cplusplus
}
#endif

#endif<|MERGE_RESOLUTION|>--- conflicted
+++ resolved
@@ -309,11 +309,8 @@
 #define PIPE_CAP_TEXTURE_MIRROR_REPEAT   25
 #define PIPE_CAP_MAX_VERTEX_TEXTURE_UNITS 26
 #define PIPE_CAP_TGSI_CONT_SUPPORTED     27
-<<<<<<< HEAD
-#define PIPE_CAP_GEOMETRY_SHADER4        28
-=======
 #define PIPE_CAP_BLEND_EQUATION_SEPARATE 28
->>>>>>> 811aa02c
+#define PIPE_CAP_GEOMETRY_SHADER4        29
 
 
 /**
