/**************************************************************************
 * 
 * Copyright 2007 Tungsten Graphics, Inc., Cedar Park, Texas.
 * All Rights Reserved.
 * 
 * Permission is hereby granted, free of charge, to any person obtaining a
 * copy of this software and associated documentation files (the
 * "Software"), to deal in the Software without restriction, including
 * without limitation the rights to use, copy, modify, merge, publish,
 * distribute, sub license, and/or sell copies of the Software, and to
 * permit persons to whom the Software is furnished to do so, subject to
 * the following conditions:
 * 
 * The above copyright notice and this permission notice (including the
 * next paragraph) shall be included in all copies or substantial portions
 * of the Software.
 * 
 * THE SOFTWARE IS PROVIDED "AS IS", WITHOUT WARRANTY OF ANY KIND, EXPRESS
 * OR IMPLIED, INCLUDING BUT NOT LIMITED TO THE WARRANTIES OF
 * MERCHANTABILITY, FITNESS FOR A PARTICULAR PURPOSE AND NON-INFRINGEMENT.
 * IN NO EVENT SHALL TUNGSTEN GRAPHICS AND/OR ITS SUPPLIERS BE LIABLE FOR
 * ANY CLAIM, DAMAGES OR OTHER LIABILITY, WHETHER IN AN ACTION OF CONTRACT,
 * TORT OR OTHERWISE, ARISING FROM, OUT OF OR IN CONNECTION WITH THE
 * SOFTWARE OR THE USE OR OTHER DEALINGS IN THE SOFTWARE.
 * 
 **************************************************************************/

#ifndef PIPE_DEFINES_H
#define PIPE_DEFINES_H

#include "p_compiler.h"

#ifdef __cplusplus
extern "C" {
#endif

/**
 * Gallium error codes.
 *
 * - A zero value always means success.
 * - A negative value always means failure.
 * - The meaning of a positive value is function dependent.
 */
enum pipe_error {
   PIPE_OK = 0,
   PIPE_ERROR = -1,    /**< Generic error */
   PIPE_ERROR_BAD_INPUT = -2,
   PIPE_ERROR_OUT_OF_MEMORY = -3,
   PIPE_ERROR_RETRY = -4
   /* TODO */
};


#define PIPE_BLENDFACTOR_ONE                 0x1
#define PIPE_BLENDFACTOR_SRC_COLOR           0x2
#define PIPE_BLENDFACTOR_SRC_ALPHA           0x3
#define PIPE_BLENDFACTOR_DST_ALPHA           0x4
#define PIPE_BLENDFACTOR_DST_COLOR           0x5
#define PIPE_BLENDFACTOR_SRC_ALPHA_SATURATE  0x6
#define PIPE_BLENDFACTOR_CONST_COLOR         0x7
#define PIPE_BLENDFACTOR_CONST_ALPHA         0x8
#define PIPE_BLENDFACTOR_SRC1_COLOR          0x9
#define PIPE_BLENDFACTOR_SRC1_ALPHA          0x0A
#define PIPE_BLENDFACTOR_ZERO                0x11
#define PIPE_BLENDFACTOR_INV_SRC_COLOR       0x12
#define PIPE_BLENDFACTOR_INV_SRC_ALPHA       0x13
#define PIPE_BLENDFACTOR_INV_DST_ALPHA       0x14
#define PIPE_BLENDFACTOR_INV_DST_COLOR       0x15
#define PIPE_BLENDFACTOR_INV_CONST_COLOR     0x17
#define PIPE_BLENDFACTOR_INV_CONST_ALPHA     0x18
#define PIPE_BLENDFACTOR_INV_SRC1_COLOR      0x19
#define PIPE_BLENDFACTOR_INV_SRC1_ALPHA      0x1A

#define PIPE_BLEND_ADD               0
#define PIPE_BLEND_SUBTRACT          1
#define PIPE_BLEND_REVERSE_SUBTRACT  2
#define PIPE_BLEND_MIN               3
#define PIPE_BLEND_MAX               4

#define PIPE_LOGICOP_CLEAR            0
#define PIPE_LOGICOP_NOR              1
#define PIPE_LOGICOP_AND_INVERTED     2
#define PIPE_LOGICOP_COPY_INVERTED    3
#define PIPE_LOGICOP_AND_REVERSE      4
#define PIPE_LOGICOP_INVERT           5
#define PIPE_LOGICOP_XOR              6
#define PIPE_LOGICOP_NAND             7
#define PIPE_LOGICOP_AND              8
#define PIPE_LOGICOP_EQUIV            9
#define PIPE_LOGICOP_NOOP             10
#define PIPE_LOGICOP_OR_INVERTED      11
#define PIPE_LOGICOP_COPY             12
#define PIPE_LOGICOP_OR_REVERSE       13
#define PIPE_LOGICOP_OR               14
#define PIPE_LOGICOP_SET              15  

#define PIPE_MASK_R  0x1
#define PIPE_MASK_G  0x2
#define PIPE_MASK_B  0x4
#define PIPE_MASK_A  0x8
#define PIPE_MASK_RGBA 0xf


/**
 * Inequality functions.  Used for depth test, stencil compare, alpha
 * test, shadow compare, etc.
 */
#define PIPE_FUNC_NEVER    0
#define PIPE_FUNC_LESS     1
#define PIPE_FUNC_EQUAL    2
#define PIPE_FUNC_LEQUAL   3
#define PIPE_FUNC_GREATER  4
#define PIPE_FUNC_NOTEQUAL 5
#define PIPE_FUNC_GEQUAL   6
#define PIPE_FUNC_ALWAYS   7

/** Polygon fill mode */
#define PIPE_POLYGON_MODE_FILL  0
#define PIPE_POLYGON_MODE_LINE  1
#define PIPE_POLYGON_MODE_POINT 2

/** Polygon face specification, eg for culling */
#define PIPE_FACE_NONE           0
#define PIPE_FACE_FRONT          1
#define PIPE_FACE_BACK           2
#define PIPE_FACE_FRONT_AND_BACK (PIPE_FACE_FRONT | PIPE_FACE_BACK)

/** Stencil ops */
#define PIPE_STENCIL_OP_KEEP       0
#define PIPE_STENCIL_OP_ZERO       1
#define PIPE_STENCIL_OP_REPLACE    2
#define PIPE_STENCIL_OP_INCR       3
#define PIPE_STENCIL_OP_DECR       4
#define PIPE_STENCIL_OP_INCR_WRAP  5
#define PIPE_STENCIL_OP_DECR_WRAP  6
#define PIPE_STENCIL_OP_INVERT     7

/** Texture types.
 * See the documentation for info on PIPE_TEXTURE_RECT vs PIPE_TEXTURE_2D */
enum pipe_texture_target {
   PIPE_BUFFER       = 0,
   PIPE_TEXTURE_1D   = 1,
   PIPE_TEXTURE_2D   = 2,
   PIPE_TEXTURE_3D   = 3,
   PIPE_TEXTURE_CUBE = 4,
   PIPE_TEXTURE_RECT = 5,
   PIPE_MAX_TEXTURE_TYPES
};

#define PIPE_TEX_FACE_POS_X 0
#define PIPE_TEX_FACE_NEG_X 1
#define PIPE_TEX_FACE_POS_Y 2
#define PIPE_TEX_FACE_NEG_Y 3
#define PIPE_TEX_FACE_POS_Z 4
#define PIPE_TEX_FACE_NEG_Z 5
#define PIPE_TEX_FACE_MAX   6

#define PIPE_TEX_WRAP_REPEAT                   0
#define PIPE_TEX_WRAP_CLAMP                    1
#define PIPE_TEX_WRAP_CLAMP_TO_EDGE            2
#define PIPE_TEX_WRAP_CLAMP_TO_BORDER          3
#define PIPE_TEX_WRAP_MIRROR_REPEAT            4
#define PIPE_TEX_WRAP_MIRROR_CLAMP             5
#define PIPE_TEX_WRAP_MIRROR_CLAMP_TO_EDGE     6
#define PIPE_TEX_WRAP_MIRROR_CLAMP_TO_BORDER   7

/* Between mipmaps, ie mipfilter
 */
#define PIPE_TEX_MIPFILTER_NEAREST  0
#define PIPE_TEX_MIPFILTER_LINEAR   1
#define PIPE_TEX_MIPFILTER_NONE     2

/* Within a mipmap, ie min/mag filter 
 */
#define PIPE_TEX_FILTER_NEAREST      0
#define PIPE_TEX_FILTER_LINEAR       1

#define PIPE_TEX_COMPARE_NONE          0
#define PIPE_TEX_COMPARE_R_TO_TEXTURE  1


/**
 * Surface layout -- a hint?  Or some driver-internal poking out into
 * the interface?
 */
#define PIPE_SURFACE_LAYOUT_LINEAR  0


/**
 * Clear buffer bits
 */
/** All color buffers currently bound */
#define PIPE_CLEAR_COLOR        (1 << 0)
#define PIPE_CLEAR_DEPTH        (1 << 1)
#define PIPE_CLEAR_STENCIL      (1 << 2)
/** Depth/stencil combined */
#define PIPE_CLEAR_DEPTHSTENCIL (PIPE_CLEAR_DEPTH | PIPE_CLEAR_STENCIL)

/**
 * Transfer object usage flags
 */
enum pipe_transfer_usage {
   /**
    * Resource contents read back (or accessed directly) at transfer
    * create time.
    */
   PIPE_TRANSFER_READ = (1 << 0),
   
   /**
    * Resource contents will be written back at transfer_destroy
    * time (or modified as a result of being accessed directly).
    */
   PIPE_TRANSFER_WRITE = (1 << 1),

   /**
    * Read/modify/write
    */
   PIPE_TRANSFER_READ_WRITE = PIPE_TRANSFER_READ | PIPE_TRANSFER_WRITE,

   /** 
    * The transfer should map the texture storage directly. The driver may
    * return NULL if that isn't possible, and the state tracker needs to cope
    * with that and use an alternative path without this flag.
    *
    * E.g. the state tracker could have a simpler path which maps textures and
    * does read/modify/write cycles on them directly, and a more complicated
    * path which uses minimal read and write transfers.
    */
   PIPE_TRANSFER_MAP_DIRECTLY = (1 << 2),

   /**
    * Discards the memory within the mapped region.
    *
    * It should not be used with PIPE_TRANSFER_CPU_READ.
    *
    * See also:
    * - OpenGL's ARB_map_buffer_range extension, MAP_INVALIDATE_RANGE_BIT flag.
    * - Direct3D's D3DLOCK_DISCARD flag.
    */
   PIPE_TRANSFER_DISCARD = (1 << 8),

   /**
    * Fail if the resource cannot be mapped immediately.
    *
    * See also:
    * - Direct3D's D3DLOCK_DONOTWAIT flag.
    * - Mesa3D's MESA_MAP_NOWAIT_BIT flag.
    * - WDDM's D3DDDICB_LOCKFLAGS.DonotWait flag.
    */
   PIPE_TRANSFER_DONTBLOCK = (1 << 9),

   /**
    * Do not attempt to synchronize pending operations on the resource when mapping.
    *
    * It should not be used with PIPE_TRANSFER_CPU_READ.
    *
    * See also:
    * - OpenGL's ARB_map_buffer_range extension, MAP_UNSYNCHRONIZED_BIT flag.
    * - Direct3D's D3DLOCK_NOOVERWRITE flag.
    * - WDDM's D3DDDICB_LOCKFLAGS.IgnoreSync flag.
    */
   PIPE_TRANSFER_UNSYNCHRONIZED = (1 << 10),
   PIPE_TRANSFER_NOOVERWRITE = (1 << 10), /* are these really the same?? */

   /**
    * Written ranges will be notified later with
    * pipe_context::transfer_flush_region.
    *
    * It should not be used with PIPE_TRANSFER_CPU_READ.
    *
    * See also:
    * - pipe_context::transfer_flush_region
    * - OpenGL's ARB_map_buffer_range extension, MAP_FLUSH_EXPLICIT_BIT flag.
    */
   PIPE_TRANSFER_FLUSH_EXPLICIT = (1 << 11)

};


/*
 * Resource binding flags -- state tracker must specify in advance all
 * the ways a resource might be used.
 */
#define PIPE_BIND_DEPTH_STENCIL        (1 << 0) /* get_tex_surface */
#define PIPE_BIND_RENDER_TARGET        (1 << 1) /* get_tex_surface */
#define PIPE_BIND_SAMPLER_VIEW         (1 << 2) /* get_sampler_view */
#define PIPE_BIND_VERTEX_BUFFER        (1 << 3) /* set_vertex_buffers */
#define PIPE_BIND_INDEX_BUFFER         (1 << 4) /* draw_elements */
#define PIPE_BIND_CONSTANT_BUFFER      (1 << 5) /* set_constant_buffer */
#define PIPE_BIND_DISPLAY_TARGET       (1 << 8) /* flush_front_buffer */
#define PIPE_BIND_TRANSFER_WRITE       (1 << 9) /* get_transfer */
#define PIPE_BIND_TRANSFER_READ        (1 << 10) /* get_transfer */
#define PIPE_BIND_STREAM_OUTPUT        (1 << 11) /* set_stream_output_buffers */
#define PIPE_BIND_CUSTOM               (1 << 16) /* state-tracker/winsys usages */

/* The first two flags above were previously part of the amorphous
 * TEXTURE_USAGE, most of which are now descriptions of the ways a
 * particular texture can be bound to the gallium pipeline.  The two flags
 * below do not fit within that and probably need to be migrated to some
 * other place.
 *
 * It seems like scanout is used by the Xorg state tracker to ask for
 * a texture suitable for actual scanout (hence the name), which
 * implies extra layout constraints on some hardware.  It may also
 * have some special meaning regarding mouse cursor images.
 *
 * The shared flag is quite underspecified, but certainly isn't a
 * binding flag - it seems more like a message to the winsys to create
 * a shareable allocation.
 */
#define PIPE_BIND_SCANOUT     (1 << 14) /*  */
#define PIPE_BIND_SHARED      (1 << 15) /* get_texture_handle ??? */


/* Flags for the driver about resource behaviour:
 */
#define PIPE_RESOURCE_FLAG_GEN_MIPS    (1 << 0)  /* Driver performs autogen mips */
#define PIPE_RESOURCE_FLAG_DRV_PRIV    (1 << 16) /* driver/winsys private */
#define PIPE_RESOURCE_FLAG_ST_PRIV     (1 << 24) /* state-tracker/winsys private */

/* Hint about the expected lifecycle of a resource.
 */
#define PIPE_USAGE_DEFAULT        0 /* many uploads, draws intermixed */
#define PIPE_USAGE_DYNAMIC        1 /* many uploads, draws intermixed */
#define PIPE_USAGE_STATIC         2 /* same as immutable?? */
#define PIPE_USAGE_IMMUTABLE      3 /* no change after first upload */
#define PIPE_USAGE_STREAM         4 /* upload, draw, upload, draw */
#define PIPE_USAGE_STAGING        5 /* supports data transfers from the GPU to the CPU */


/* These are intended to be used in calls to is_format_supported, but
 * no driver actually uses these flags, and only the glx/xlib state
 * tracker issues them.
 *
 * Deprecate?
 */
#define PIPE_TEXTURE_GEOM_NON_SQUARE       0x1
#define PIPE_TEXTURE_GEOM_NON_POWER_OF_TWO 0x2


/** 
 * Flush types:
 */
#define PIPE_FLUSH_RENDER_CACHE   0x1
#define PIPE_FLUSH_TEXTURE_CACHE  0x2
#define PIPE_FLUSH_SWAPBUFFERS    0x4
#define PIPE_FLUSH_FRAME          0x8 /**< Mark the end of a frame */


/**
 * Shaders
 */
#define PIPE_SHADER_VERTEX   0
#define PIPE_SHADER_FRAGMENT 1
#define PIPE_SHADER_GEOMETRY 2
#define PIPE_SHADER_TYPES    3


/**
 * Primitive types:
 */
#define PIPE_PRIM_POINTS               0
#define PIPE_PRIM_LINES                1
#define PIPE_PRIM_LINE_LOOP            2
#define PIPE_PRIM_LINE_STRIP           3
#define PIPE_PRIM_TRIANGLES            4
#define PIPE_PRIM_TRIANGLE_STRIP       5
#define PIPE_PRIM_TRIANGLE_FAN         6
#define PIPE_PRIM_QUADS                7
#define PIPE_PRIM_QUAD_STRIP           8
#define PIPE_PRIM_POLYGON              9
#define PIPE_PRIM_LINES_ADJACENCY          10
#define PIPE_PRIM_LINE_STRIP_ADJACENCY    11
#define PIPE_PRIM_TRIANGLES_ADJACENCY      12
#define PIPE_PRIM_TRIANGLE_STRIP_ADJACENCY 13
#define PIPE_PRIM_MAX                      14


/**
 * Query object types
 */
#define PIPE_QUERY_OCCLUSION_COUNTER     0
#define PIPE_QUERY_PRIMITIVES_GENERATED  1
#define PIPE_QUERY_PRIMITIVES_EMITTED    2
#define PIPE_QUERY_TIME_ELAPSED          3
#define PIPE_QUERY_SO_STATISTICS         5
#define PIPE_QUERY_GPU_FINISHED          6
#define PIPE_QUERY_TIMESTAMP_DISJOINT    7
#define PIPE_QUERY_TYPES                 8


/**
 * Conditional rendering modes
 */
#define PIPE_RENDER_COND_WAIT              0
#define PIPE_RENDER_COND_NO_WAIT           1
#define PIPE_RENDER_COND_BY_REGION_WAIT    2
#define PIPE_RENDER_COND_BY_REGION_NO_WAIT 3


/**
 * Point sprite coord modes
 */
#define PIPE_SPRITE_COORD_UPPER_LEFT 0
#define PIPE_SPRITE_COORD_LOWER_LEFT 1


/**
 * Texture swizzles
 */
#define PIPE_SWIZZLE_RED   0
#define PIPE_SWIZZLE_GREEN 1
#define PIPE_SWIZZLE_BLUE  2
#define PIPE_SWIZZLE_ALPHA 3
#define PIPE_SWIZZLE_ZERO  4
#define PIPE_SWIZZLE_ONE   5


/**
 * Implementation capabilities/limits which are queried through
 * pipe_screen::get_param() and pipe_screen::get_paramf().
 */
enum pipe_cap {
   PIPE_CAP_MAX_TEXTURE_IMAGE_UNITS,
   PIPE_CAP_NPOT_TEXTURES,
   PIPE_CAP_TWO_SIDED_STENCIL,
   PIPE_CAP_GLSL,  /* XXX need something better */
   PIPE_CAP_DUAL_SOURCE_BLEND,
   PIPE_CAP_ANISOTROPIC_FILTER,
   PIPE_CAP_POINT_SPRITE,
   PIPE_CAP_MAX_RENDER_TARGETS,
   PIPE_CAP_OCCLUSION_QUERY,
   PIPE_CAP_TIMER_QUERY,
   PIPE_CAP_TEXTURE_SHADOW_MAP,
   PIPE_CAP_TEXTURE_SWIZZLE,
   PIPE_CAP_MAX_TEXTURE_2D_LEVELS,
   PIPE_CAP_MAX_TEXTURE_3D_LEVELS,
   PIPE_CAP_MAX_TEXTURE_CUBE_LEVELS,
   PIPE_CAP_MAX_LINE_WIDTH,
   PIPE_CAP_MAX_LINE_WIDTH_AA,
   PIPE_CAP_MAX_POINT_WIDTH,
   PIPE_CAP_MAX_POINT_WIDTH_AA,
   PIPE_CAP_MAX_TEXTURE_ANISOTROPY,
   PIPE_CAP_MAX_TEXTURE_LOD_BIAS,
   PIPE_CAP_GUARD_BAND_LEFT,  /*< float */
   PIPE_CAP_GUARD_BAND_TOP,  /*< float */
   PIPE_CAP_GUARD_BAND_RIGHT,  /*< float */
   PIPE_CAP_GUARD_BAND_BOTTOM,  /*< float */
   PIPE_CAP_TEXTURE_MIRROR_CLAMP,
   PIPE_CAP_TEXTURE_MIRROR_REPEAT,
   PIPE_CAP_MAX_VERTEX_TEXTURE_UNITS,
   PIPE_CAP_BLEND_EQUATION_SEPARATE,
   PIPE_CAP_SM3,  /*< Shader Model, supported */
   PIPE_CAP_STREAM_OUTPUT,
<<<<<<< HEAD
   PIPE_CAP_PRIMITIVE_RESTART,
   PIPE_CAP_MAX_PREDICATE_REGISTERS,
=======
>>>>>>> ec2824cd
   /** Maximum texture image units accessible from vertex and fragment shaders
    * combined */
   PIPE_CAP_MAX_COMBINED_SAMPLERS,
   /** blend enables and write masks per rendertarget */
   PIPE_CAP_INDEP_BLEND_ENABLE,
   /** different blend funcs per rendertarget */
   PIPE_CAP_INDEP_BLEND_FUNC,
   PIPE_CAP_DEPTHSTENCIL_CLEAR_SEPARATE,
   PIPE_CAP_TGSI_FS_COORD_ORIGIN_UPPER_LEFT,
   PIPE_CAP_TGSI_FS_COORD_ORIGIN_LOWER_LEFT,
   PIPE_CAP_TGSI_FS_COORD_PIXEL_CENTER_HALF_INTEGER,
   PIPE_CAP_TGSI_FS_COORD_PIXEL_CENTER_INTEGER,
   PIPE_CAP_DEPTH_CLAMP,
   PIPE_CAP_SHADER_STENCIL_EXPORT,
};

/* Shader caps not specific to any single stage */
enum pipe_shader_cap
{
   PIPE_SHADER_CAP_MAX_INSTRUCTIONS, /* if 0, it means the stage is unsupported */
   PIPE_SHADER_CAP_MAX_ALU_INSTRUCTIONS,
   PIPE_SHADER_CAP_MAX_TEX_INSTRUCTIONS,
   PIPE_SHADER_CAP_MAX_TEX_INDIRECTIONS,
   PIPE_SHADER_CAP_MAX_CONTROL_FLOW_DEPTH,
   PIPE_SHADER_CAP_MAX_INPUTS,
   PIPE_SHADER_CAP_MAX_CONSTS,
   PIPE_SHADER_CAP_MAX_CONST_BUFFERS,
   PIPE_SHADER_CAP_MAX_TEMPS,
   PIPE_SHADER_CAP_MAX_ADDRS,
   PIPE_SHADER_CAP_MAX_PREDS,
   PIPE_SHADER_CAP_TGSI_CONT_SUPPORTED,
};

/**
 * Referenced query flags.
 */

#define PIPE_UNREFERENCED         0
#define PIPE_REFERENCED_FOR_READ  (1 << 0)
#define PIPE_REFERENCED_FOR_WRITE (1 << 1)

/**
 * Composite query types
 */
struct pipe_query_data_so_statistics
{
   uint64_t num_primitives_written;
   uint64_t primitives_storage_needed;
};
struct pipe_query_data_timestamp_disjoint
{
   uint64_t frequency;
   boolean  disjoint;
};

#ifdef __cplusplus
}
#endif

#endif<|MERGE_RESOLUTION|>--- conflicted
+++ resolved
@@ -452,11 +452,7 @@
    PIPE_CAP_BLEND_EQUATION_SEPARATE,
    PIPE_CAP_SM3,  /*< Shader Model, supported */
    PIPE_CAP_STREAM_OUTPUT,
-<<<<<<< HEAD
    PIPE_CAP_PRIMITIVE_RESTART,
-   PIPE_CAP_MAX_PREDICATE_REGISTERS,
-=======
->>>>>>> ec2824cd
    /** Maximum texture image units accessible from vertex and fragment shaders
     * combined */
    PIPE_CAP_MAX_COMBINED_SAMPLERS,
