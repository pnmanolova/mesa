/* Display a cleared blue window.  This demo has no dependencies on
 * any utility code, just the graw interface and gallium.
 */

#include "state_tracker/graw.h"
#include "pipe/p_screen.h"
#include "pipe/p_context.h"
#include "pipe/p_shader_tokens.h"
#include "pipe/p_state.h"
#include "pipe/p_defines.h"
#include <stdio.h>              /* for fread(), etc */

#include "util/u_debug.h"       /* debug_dump_surface_bmp() */
#include "util/u_inlines.h"
#include "util/u_memory.h"      /* Offset() */
#include "util/u_box.h"    

static const char *filename = NULL;
unsigned show_fps = 0;
unsigned draw_strip = 0;


static void usage(char *name)
{
   fprintf(stderr, "usage: %s [ options ] shader_filename\n", name);
#ifndef WIN32
   fprintf(stderr, "\n" );
   fprintf(stderr, "options:\n");
   fprintf(stderr, "    -fps  show frames per second\n");
   fprintf(stderr, "    -strip renders a triangle strip\n");
#endif
}


enum pipe_format formats[] = {
   PIPE_FORMAT_R8G8B8A8_UNORM,
   PIPE_FORMAT_B8G8R8A8_UNORM,
   PIPE_FORMAT_NONE
};

static const int WIDTH = 250;
static const int HEIGHT = 250;

static struct pipe_screen *screen = NULL;
static struct pipe_context *ctx = NULL;
static struct pipe_resource *rttex = NULL;
static struct pipe_resource *constbuf1 = NULL;
static struct pipe_resource *constbuf2 = NULL;
static struct pipe_surface *surf = NULL;
static struct pipe_sampler_view *sv = NULL;
static void *sampler = NULL;
static void *window = NULL;
static struct pipe_resource *samptex = NULL;

struct vertex {
   float position[4];
   float color[4];
   float texcoord[4];
   float generic[4];
};

/* Vertex data matches progs/fp/fp-tri.c, but flipped in Y dimension
 * so that the final images are the same.
 */
static struct vertex vertices[] =
{
   { { 0.9, 0.9, 0.0, 1.0 },
     { 0, 0, 1, 1 },
     { 1, 1, 0, 1 },
     { 1, 0, 1, 0 }
   },

   { { 0.9,  -0.9, 0.0, 1.0 },
     { 1, 0, 0, 1 },
     { 1, -1, 0, 1 },
     { 0, 1, 0, 1 }
   },

   { {-0.9,  0.0, 0.0, 1.0 },
     { 0, 1, 0, 1 },
     { -1, 0, 0, 1 },
     { 0, 0, 1, 1 }
   },
};

static struct vertex vertices_strip[] =
{
   { { 0.9, 0.9, 0.0, 1.0 },
     { 0, 0, 1, 1 },
     { 1, 1, 0, 1 },
     { 1, 0, 0, 1 }
   },

   { { 0.9,  -0.9, 0.0, 1.0 },
     { 1, 0, 0, 1 },
     { 1, -1, 0, 1 },
     { 0, 1, 0, 1 }
   },

   { {-0.9,  0.9, 0.0, 1.0 },
     { 0, 1, 0, 1 },
     { -1, 1, 0, 1 },
     { 0, 0, 1, 1 }
   },

   { {-0.9,  -0.9, 0.0, 1.0 },
     { 1, 1, 0, 1 },
     { -1, -1, 0, 1 },
     { 1, 1, 0, 1 }
   },
};

static float constants1[] =
{  0.4, 0, 0,  1,
   1,   1, 1,  1,
   2,   2, 2,  2,
   4,   8, 16, 32,

   3,  0, 0, 0,
   0, .5, 0, 0,
   0,  0, 1, 0,
   0,  0, 0, 1,

   1, 0, 0, 0.5,
   0, 1, 0, 0.5,
   0, 0, 1, 0,
   0, 0, 0, 1,
};


static float constants2[] =
{  1, 0, 0,  1,
   0, 1, 0,  1,
   0, 0, 1,  1,
   0, 0, 0,  1,

   1,  1, 0, 1,
   1, .5, 0, 1,
   0,  1, 1, 1,
   1,  0, 1, 1,

   1, 0, 0, 0.5,
   0, 1, 0, 0.5,
   0, 0, 1, 0,
   0, 0, 0, 1,
};


static void init_fs_constbuf( void )
{
   struct pipe_resource templat;
   struct pipe_box box;

   templat.target = PIPE_BUFFER;
   templat.format = PIPE_FORMAT_R8_UNORM;
   templat.width0 = sizeof(constants1);
   templat.height0 = 1;
   templat.depth0 = 1;
   templat.array_size = 1;
   templat.last_level = 0;
   templat.nr_samples = 1;
   templat.bind = PIPE_BIND_CONSTANT_BUFFER;

   constbuf1 = screen->resource_create(screen, &templat);
   if (constbuf1 == NULL)
      exit(4);
   constbuf2 = screen->resource_create(screen, &templat);
   if (constbuf2 == NULL)
      exit(4);

   {
      u_box_2d(0,0,sizeof(constants1),1, &box);

      ctx->transfer_inline_write(ctx,
                                 constbuf1,
                                 u_subresource(0,0),
                                 PIPE_TRANSFER_WRITE,
                                 &box,
                                 constants1,
                                 sizeof constants1,
                                 sizeof constants1);

<<<<<<< HEAD
   ctx->transfer_inline_write(ctx,
                              constbuf,
                              0,
                              PIPE_TRANSFER_WRITE,
                              &box,
                              constants,
                              sizeof constants,
                              sizeof constants);
=======
>>>>>>> c85971da

      ctx->set_constant_buffer(ctx,
                               PIPE_SHADER_GEOMETRY, 0,
                               constbuf1);
   }
   {
      u_box_2d(0,0,sizeof(constants2),1, &box);

      ctx->transfer_inline_write(ctx,
                                 constbuf2,
                                 u_subresource(0,0),
                                 PIPE_TRANSFER_WRITE,
                                 &box,
                                 constants2,
                                 sizeof constants2,
                                 sizeof constants2);


      ctx->set_constant_buffer(ctx,
                               PIPE_SHADER_GEOMETRY, 1,
                               constbuf2);
   }
}


static void set_viewport( float x, float y,
                          float width, float height,
                          float near, float far)
{
   float z = far;
   float half_width = (float)width / 2.0f;
   float half_height = (float)height / 2.0f;
   float half_depth = ((float)far - (float)near) / 2.0f;
   struct pipe_viewport_state vp;

   vp.scale[0] = half_width;
   vp.scale[1] = half_height;
   vp.scale[2] = half_depth;
   vp.scale[3] = 1.0f;

   vp.translate[0] = half_width + x;
   vp.translate[1] = half_height + y;
   vp.translate[2] = half_depth + z;
   vp.translate[3] = 0.0f;

   ctx->set_viewport_state( ctx, &vp );
}

static void set_vertices( void )
{
   struct pipe_vertex_element ve[4];
   struct pipe_vertex_buffer vbuf;
   void *handle;

   memset(ve, 0, sizeof ve);

   ve[0].src_offset = Offset(struct vertex, position);
   ve[0].src_format = PIPE_FORMAT_R32G32B32A32_FLOAT;
   ve[1].src_offset = Offset(struct vertex, color);
   ve[1].src_format = PIPE_FORMAT_R32G32B32A32_FLOAT;
   ve[2].src_offset = Offset(struct vertex, texcoord);
   ve[2].src_format = PIPE_FORMAT_R32G32B32A32_FLOAT;
   ve[3].src_offset = Offset(struct vertex, generic);
   ve[3].src_format = PIPE_FORMAT_R32G32B32A32_FLOAT;

   handle = ctx->create_vertex_elements_state(ctx, 4, ve);
   ctx->bind_vertex_elements_state(ctx, handle);

   vbuf.stride = sizeof( struct vertex );
   vbuf.buffer_offset = 0;
   if (draw_strip) {
      vbuf.max_index = sizeof(vertices_strip) / vbuf.stride;
      vbuf.buffer = screen->user_buffer_create(screen,
                                               vertices_strip,
                                               sizeof(vertices_strip),
                                               PIPE_BIND_VERTEX_BUFFER);
   } else {
      vbuf.max_index = sizeof(vertices) / vbuf.stride;
      vbuf.buffer = screen->user_buffer_create(screen,
                                               vertices,
                                               sizeof(vertices),
                                               PIPE_BIND_VERTEX_BUFFER);
   }

   ctx->set_vertex_buffers(ctx, 1, &vbuf);
}

static void set_vertex_shader( void )
{
   void *handle;
   const char *text =
      "VERT\n"
      "DCL IN[0]\n"
      "DCL IN[1]\n"
      "DCL IN[2]\n"
      "DCL IN[3]\n"
      "DCL OUT[0], POSITION\n"
      "DCL OUT[1], COLOR[0]\n"
      "DCL OUT[2], GENERIC[0]\n"
      "DCL OUT[3], GENERIC[1]\n"
      "  MOV OUT[0], IN[0]\n"
      "  MOV OUT[1], IN[1]\n"
      "  MOV OUT[2], IN[2]\n"
      "  MOV OUT[3], IN[3]\n"
      "  END\n";

   handle = graw_parse_vertex_shader(ctx, text);
   ctx->bind_vs_state(ctx, handle);
}

static void set_fragment_shader( void )
{
   void *handle;
   const char *text =
      "FRAG\n"
      "DCL IN[0], COLOR, LINEAR\n"
      "DCL OUT[0], COLOR\n"
      "  0: MOV OUT[0], IN[0]\n"
      "  1: END\n";

   handle = graw_parse_fragment_shader(ctx, text);
   ctx->bind_fs_state(ctx, handle);
}


static void set_geometry_shader( void )
{
   FILE *f;
   char buf[50000];
   void *handle;
   int sz;

   if ((f = fopen(filename, "r")) == NULL) {
      fprintf(stderr, "Couldn't open %s\n", filename);
      exit(1);
   }

   sz = fread(buf, 1, sizeof(buf), f);
   if (!feof(f)) {
      printf("file too long\n");
      exit(1);
   }
   printf("%.*s\n", sz, buf);
   buf[sz] = 0;

   handle = graw_parse_geometry_shader(ctx, buf);
   ctx->bind_gs_state(ctx, handle);
   fclose(f);
}


static void draw( void )
{
   float clear_color[4] = {.1,.3,.5,0};

   ctx->clear(ctx, PIPE_CLEAR_COLOR, clear_color, 0, 0);
   if (draw_strip)
      ctx->draw_arrays(ctx, PIPE_PRIM_TRIANGLE_STRIP, 0, 4);
   else
      ctx->draw_arrays(ctx, PIPE_PRIM_TRIANGLES, 0, 3);

   ctx->flush(ctx, PIPE_FLUSH_RENDER_CACHE, NULL);

#if 0
   /* At the moment, libgraw leaks out/makes available some of the
    * symbols from gallium/auxiliary, including these debug helpers.
    * Will eventually want to bless some of these paths, and lock the
    * others down so they aren't accessible from test programs.
    *
    * This currently just happens to work on debug builds - a release
    * build will probably fail to link here:
    */
   debug_dump_surface_bmp(ctx, "result.bmp", surf);
#endif

   screen->flush_frontbuffer(screen, rttex, 0, 0, window);
}

#define SIZE 16

static void init_tex( void )
{ 
   struct pipe_sampler_view sv_template;
   struct pipe_sampler_state sampler_desc;
   struct pipe_resource templat;
   struct pipe_box box;
   ubyte tex2d[SIZE][SIZE][4];
   int s, t;

#if (SIZE != 2)
   for (s = 0; s < SIZE; s++) {
      for (t = 0; t < SIZE; t++) {
         if (0) {
            int x = (s ^ t) & 1;
	    tex2d[t][s][0] = (x) ? 0 : 63;
	    tex2d[t][s][1] = (x) ? 0 : 128;
	    tex2d[t][s][2] = 0;
	    tex2d[t][s][3] = 0xff;
         }
         else {
            int x = ((s ^ t) >> 2) & 1;
	    tex2d[t][s][0] = s*255/(SIZE-1);
	    tex2d[t][s][1] = t*255/(SIZE-1);
	    tex2d[t][s][2] = (x) ? 0 : 128;
	    tex2d[t][s][3] = 0xff;
         }
      }
   }
#else
   tex2d[0][0][0] = 0;
   tex2d[0][0][1] = 255;
   tex2d[0][0][2] = 255;
   tex2d[0][0][3] = 0;

   tex2d[0][1][0] = 0;
   tex2d[0][1][1] = 0;
   tex2d[0][1][2] = 255;
   tex2d[0][1][3] = 255;

   tex2d[1][0][0] = 255;
   tex2d[1][0][1] = 255;
   tex2d[1][0][2] = 0;
   tex2d[1][0][3] = 255;

   tex2d[1][1][0] = 255;
   tex2d[1][1][1] = 0;
   tex2d[1][1][2] = 0;
   tex2d[1][1][3] = 255;
#endif

   templat.target = PIPE_TEXTURE_2D;
   templat.format = PIPE_FORMAT_B8G8R8A8_UNORM;
   templat.width0 = SIZE;
   templat.height0 = SIZE;
   templat.depth0 = 1;
   templat.array_size = 1;
   templat.last_level = 0;
   templat.nr_samples = 1;
   templat.bind = PIPE_BIND_SAMPLER_VIEW;

   
   samptex = screen->resource_create(screen,
                                 &templat);
   if (samptex == NULL)
      exit(4);

   u_box_2d(0,0,SIZE,SIZE, &box);

   ctx->transfer_inline_write(ctx,
                              samptex,
                              0,
                              PIPE_TRANSFER_WRITE,
                              &box,
                              tex2d,
                              sizeof tex2d[0],
                              sizeof tex2d);

   /* Possibly read back & compare against original data:
    */
   if (0)
   {
      struct pipe_transfer *t;
      uint32_t *ptr;
      t = pipe_get_transfer(ctx, samptex,
                            0, 0, /* level, layer */
                            PIPE_TRANSFER_READ,
                            0, 0, SIZE, SIZE); /* x, y, width, height */

      ptr = ctx->transfer_map(ctx, t);

      if (memcmp(ptr, tex2d, sizeof tex2d) != 0) {
         assert(0);
         exit(9);
      }

      ctx->transfer_unmap(ctx, t);

      ctx->transfer_destroy(ctx, t);
   }

   memset(&sv_template, 0, sizeof sv_template);
   sv_template.format = samptex->format;
   sv_template.texture = samptex;
   sv_template.swizzle_r = 0;
   sv_template.swizzle_g = 1;
   sv_template.swizzle_b = 2;
   sv_template.swizzle_a = 3;
   sv = ctx->create_sampler_view(ctx, samptex, &sv_template);
   if (sv == NULL)
      exit(5);

   ctx->set_fragment_sampler_views(ctx, 1, &sv);
   

   memset(&sampler_desc, 0, sizeof sampler_desc);
   sampler_desc.wrap_s = PIPE_TEX_WRAP_REPEAT;
   sampler_desc.wrap_t = PIPE_TEX_WRAP_REPEAT;
   sampler_desc.wrap_r = PIPE_TEX_WRAP_REPEAT;
   sampler_desc.min_img_filter = PIPE_TEX_FILTER_NEAREST;
   sampler_desc.min_mip_filter = PIPE_TEX_MIPFILTER_NONE;
   sampler_desc.mag_img_filter = PIPE_TEX_FILTER_NEAREST;
   sampler_desc.compare_mode = PIPE_TEX_COMPARE_NONE;
   sampler_desc.compare_func = 0;
   sampler_desc.normalized_coords = 1;
   sampler_desc.max_anisotropy = 0;
   
   sampler = ctx->create_sampler_state(ctx, &sampler_desc);
   if (sampler == NULL)
      exit(6);

   ctx->bind_fragment_sampler_states(ctx, 1, &sampler);
   
}

static void init( void )
{
   struct pipe_framebuffer_state fb;
   struct pipe_resource templat;
   struct pipe_surface surf_tmpl;
   int i;

   /* It's hard to say whether window or screen should be created
    * first.  Different environments would prefer one or the other.
    *
    * Also, no easy way of querying supported formats if the screen
    * cannot be created first.
    */
   for (i = 0; 
        window == NULL && formats[i] != PIPE_FORMAT_NONE;
        i++) {
      
      screen = graw_create_window_and_screen(0,0,WIDTH,HEIGHT,
                                             formats[i],
                                             &window);
   }
   
   ctx = screen->context_create(screen, NULL);
   if (ctx == NULL)
      exit(3);

   templat.target = PIPE_TEXTURE_2D;
   templat.format = formats[i];
   templat.width0 = WIDTH;
   templat.height0 = HEIGHT;
   templat.depth0 = 1;
   templat.array_size = 1;
   templat.last_level = 0;
   templat.nr_samples = 1;
   templat.bind = (PIPE_BIND_RENDER_TARGET |
                   PIPE_BIND_DISPLAY_TARGET);
   
   rttex = screen->resource_create(screen,
                                 &templat);
   if (rttex == NULL)
      exit(4);

   surf_tmpl.format = templat.format;
   surf_tmpl.usage = PIPE_BIND_RENDER_TARGET;
   surf_tmpl.u.tex.level = 0;
   surf_tmpl.u.tex.first_layer = 0;
   surf_tmpl.u.tex.last_layer = 0;
   surf = ctx->create_surface(ctx, rttex, &surf_tmpl);
   if (surf == NULL)
      exit(5);

   memset(&fb, 0, sizeof fb);
   fb.nr_cbufs = 1;
   fb.width = WIDTH;
   fb.height = HEIGHT;
   fb.cbufs[0] = surf;

   ctx->set_framebuffer_state(ctx, &fb);
   
   {
      struct pipe_blend_state blend;
      void *handle;
      memset(&blend, 0, sizeof blend);
      blend.rt[0].colormask = PIPE_MASK_RGBA;
      handle = ctx->create_blend_state(ctx, &blend);
      ctx->bind_blend_state(ctx, handle);
   }

   {
      struct pipe_depth_stencil_alpha_state depthstencil;
      void *handle;
      memset(&depthstencil, 0, sizeof depthstencil);
      handle = ctx->create_depth_stencil_alpha_state(ctx, &depthstencil);
      ctx->bind_depth_stencil_alpha_state(ctx, handle);
   }

   {
      struct pipe_rasterizer_state rasterizer;
      void *handle;
      memset(&rasterizer, 0, sizeof rasterizer);
      rasterizer.cull_face = PIPE_FACE_NONE;
      rasterizer.gl_rasterization_rules = 1;
      handle = ctx->create_rasterizer_state(ctx, &rasterizer);
      ctx->bind_rasterizer_state(ctx, handle);
   }

   set_viewport(0, 0, WIDTH, HEIGHT, 30, 1000);

   init_tex();
   init_fs_constbuf();

   set_vertices();
   set_vertex_shader();
   set_fragment_shader();
   set_geometry_shader();
}

static void args(int argc, char *argv[])
{
   int i;

   for (i = 1; i < argc; i++) {
      if (strcmp(argv[i], "-fps") == 0) {
         show_fps = 1;
      }
      else if (strcmp(argv[i], "-strip") == 0) {
         draw_strip = 1;
      }
      else if (i == argc - 1) {
	 filename = argv[i];
      }
      else {
	 usage(argv[0]);
	 exit(1);
      }
   }

   if (!filename) {
      usage(argv[0]);
      exit(1);
   }
}

int main( int argc, char *argv[] )
{
   args(argc,argv);
   init();

   graw_set_display_func( draw );
   graw_main_loop();
   return 0;
}<|MERGE_RESOLUTION|>--- conflicted
+++ resolved
@@ -173,24 +173,13 @@
 
       ctx->transfer_inline_write(ctx,
                                  constbuf1,
-                                 u_subresource(0,0),
+                                 0,
                                  PIPE_TRANSFER_WRITE,
                                  &box,
                                  constants1,
                                  sizeof constants1,
                                  sizeof constants1);
 
-<<<<<<< HEAD
-   ctx->transfer_inline_write(ctx,
-                              constbuf,
-                              0,
-                              PIPE_TRANSFER_WRITE,
-                              &box,
-                              constants,
-                              sizeof constants,
-                              sizeof constants);
-=======
->>>>>>> c85971da
 
       ctx->set_constant_buffer(ctx,
                                PIPE_SHADER_GEOMETRY, 0,
@@ -201,7 +190,7 @@
 
       ctx->transfer_inline_write(ctx,
                                  constbuf2,
-                                 u_subresource(0,0),
+                                 0,
                                  PIPE_TRANSFER_WRITE,
                                  &box,
                                  constants2,
