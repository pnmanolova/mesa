--- conflicted
+++ resolved
@@ -135,28 +135,17 @@
       exit(4);
 
 
-<<<<<<< HEAD
-   ctx->transfer_inline_write(ctx,
-                              constbuf,
-                              0,
-                              PIPE_TRANSFER_WRITE,
-                              &box,
-                              constants,
-                              sizeof constants,
-                              sizeof constants);
-=======
    {
       u_box_2d(0,0,sizeof(constants1),1, &box);
 
       ctx->transfer_inline_write(ctx,
                                  constbuf1,
-                                 u_subresource(0,0),
+                                 0,
                                  PIPE_TRANSFER_WRITE,
                                  &box,
                                  constants1,
                                  sizeof constants1,
                                  sizeof constants1);
->>>>>>> c85971da
 
 
       ctx->set_constant_buffer(ctx,
@@ -168,7 +157,7 @@
 
       ctx->transfer_inline_write(ctx,
                                  constbuf2,
-                                 u_subresource(0,0),
+                                 0,
                                  PIPE_TRANSFER_WRITE,
                                  &box,
                                  constants2,
