/**************************************************************************
 * 
 * Copyright 2007 Tungsten Graphics, Inc., Cedar Park, Texas.
 * All Rights Reserved.
 * 
 * Permission is hereby granted, free of charge, to any person obtaining a
 * copy of this software and associated documentation files (the
 * "Software"), to deal in the Software without restriction, including
 * without limitation the rights to use, copy, modify, merge, publish,
 * distribute, sub license, and/or sell copies of the Software, and to
 * permit persons to whom the Software is furnished to do so, subject to
 * the following conditions:
 * 
 * The above copyright notice and this permission notice (including the
 * next paragraph) shall be included in all copies or substantial portions
 * of the Software.
 * 
 * THE SOFTWARE IS PROVIDED "AS IS", WITHOUT WARRANTY OF ANY KIND, EXPRESS
 * OR IMPLIED, INCLUDING BUT NOT LIMITED TO THE WARRANTIES OF
 * MERCHANTABILITY, FITNESS FOR A PARTICULAR PURPOSE AND NON-INFRINGEMENT.
 * IN NO EVENT SHALL TUNGSTEN GRAPHICS AND/OR ITS SUPPLIERS BE LIABLE FOR
 * ANY CLAIM, DAMAGES OR OTHER LIABILITY, WHETHER IN AN ACTION OF CONTRACT,
 * TORT OR OTHERWISE, ARISING FROM, OUT OF OR IN CONNECTION WITH THE
 * SOFTWARE OR THE USE OR OTHER DEALINGS IN THE SOFTWARE.
 * 
 **************************************************************************/

 /*
  * Authors:
  *   Keith Whitwell <keith@tungstengraphics.com>
  */

#include "draw/draw_context.h"
#include "draw/draw_gs.h"
#include "draw/draw_private.h"
#include "draw/draw_pt.h"
#include "draw/draw_vs.h"
#include "tgsi/tgsi_dump.h"
#include "util/u_math.h"
#include "util/u_prim.h"
#include "util/u_format.h"
#include "util/u_draw.h"


DEBUG_GET_ONCE_BOOL_OPTION(draw_fse, "DRAW_FSE", FALSE)
DEBUG_GET_ONCE_BOOL_OPTION(draw_no_fse, "DRAW_NO_FSE", FALSE)

/* Overall we split things into:
 *     - frontend -- prepare fetch_elts, draw_elts - eg vsplit
 *     - middle   -- fetch, shade, cliptest, viewport
 *     - pipeline -- the prim pipeline: clipping, wide lines, etc 
 *     - backend  -- the vbuf_render provided by the driver.
 */
static boolean
draw_pt_arrays(struct draw_context *draw, 
               unsigned prim,
               unsigned start, 
               unsigned count)
{
   struct draw_pt_front_end *frontend = NULL;
   struct draw_pt_middle_end *middle = NULL;
   unsigned opt = 0;

   /* Sanitize primitive length:
    */
   {
      unsigned first, incr;
      draw_pt_split_prim(prim, &first, &incr);
      count = draw_pt_trim_count(count, first, incr);
      if (count < first)
         return TRUE;
   }

   if (!draw->force_passthrough) {
      unsigned gs_out_prim = (draw->gs.geometry_shader ? 
                              draw->gs.geometry_shader->output_primitive :
                              prim);

      if (!draw->render) {
         opt |= PT_PIPELINE;
      }

      if (draw_need_pipeline(draw,
                             draw->rasterizer,
                             gs_out_prim)) {
         opt |= PT_PIPELINE;
      }

      if ((draw->clip_xy ||
           draw->clip_z ||
           draw->clip_user) && !draw->pt.test_fse) {
         opt |= PT_CLIPTEST;
      }

      opt |= PT_SHADE;
   }

   if (draw->pt.middle.llvm) {
      middle = draw->pt.middle.llvm;
   } else {
      if (opt == 0)
         middle = draw->pt.middle.fetch_emit;
      else if (opt == PT_SHADE && !draw->pt.no_fse)
         middle = draw->pt.middle.fetch_shade_emit;
      else
         middle = draw->pt.middle.general;
   }

   frontend = draw->pt.front.vsplit;

   frontend->prepare( frontend, prim, middle, opt );

   frontend->run(frontend, start, count);

   frontend->finish( frontend );

   return TRUE;
}


boolean draw_pt_init( struct draw_context *draw )
{
   draw->pt.test_fse = debug_get_option_draw_fse();
   draw->pt.no_fse = debug_get_option_draw_no_fse();

   draw->pt.front.vsplit = draw_pt_vsplit(draw);
   if (!draw->pt.front.vsplit)
      return FALSE;

   draw->pt.middle.fetch_emit = draw_pt_fetch_emit( draw );
   if (!draw->pt.middle.fetch_emit)
      return FALSE;

   draw->pt.middle.fetch_shade_emit = draw_pt_middle_fse( draw );
   if (!draw->pt.middle.fetch_shade_emit)
      return FALSE;

   draw->pt.middle.general = draw_pt_fetch_pipeline_or_emit( draw );
   if (!draw->pt.middle.general)
      return FALSE;

#if HAVE_LLVM
   if (draw->llvm)
      draw->pt.middle.llvm = draw_pt_fetch_pipeline_or_emit_llvm( draw );
#endif

   return TRUE;
}


void draw_pt_destroy( struct draw_context *draw )
{
   if (draw->pt.middle.llvm) {
      draw->pt.middle.llvm->destroy( draw->pt.middle.llvm );
      draw->pt.middle.llvm = NULL;
   }

   if (draw->pt.middle.general) {
      draw->pt.middle.general->destroy( draw->pt.middle.general );
      draw->pt.middle.general = NULL;
   }

   if (draw->pt.middle.fetch_emit) {
      draw->pt.middle.fetch_emit->destroy( draw->pt.middle.fetch_emit );
      draw->pt.middle.fetch_emit = NULL;
   }

   if (draw->pt.middle.fetch_shade_emit) {
      draw->pt.middle.fetch_shade_emit->destroy( draw->pt.middle.fetch_shade_emit );
      draw->pt.middle.fetch_shade_emit = NULL;
   }

   if (draw->pt.front.vsplit) {
      draw->pt.front.vsplit->destroy( draw->pt.front.vsplit );
      draw->pt.front.vsplit = NULL;
   }
}


/**
 * Debug- print the first 'count' vertices.
 */
static void
draw_print_arrays(struct draw_context *draw, uint prim, int start, uint count)
{
   uint i;

   debug_printf("Draw arrays(prim = %u, start = %u, count = %u)\n",
                prim, start, count);

   for (i = 0; i < count; i++) {
      uint ii = 0;
      uint j;

      if (draw->pt.user.eltSize) {
         const char *elts;

         /* indexed arrays */
         elts = (const char *) draw->pt.user.elts;
         elts += draw->pt.index_buffer.offset;

         switch (draw->pt.user.eltSize) {
         case 1:
            {
               const ubyte *elem = (const ubyte *) elts;
               ii = elem[start + i];
            }
            break;
         case 2:
            {
               const ushort *elem = (const ushort *) elts;
               ii = elem[start + i];
            }
            break;
         case 4:
            {
               const uint *elem = (const uint *) elts;
               ii = elem[start + i];
            }
            break;
         default:
            assert(0);
            return;
         }
         ii += draw->pt.user.eltBias;
         debug_printf("Element[%u + %u] + %i -> Vertex %u:\n", start, i,
                      draw->pt.user.eltBias, ii);
      }
      else {
         /* non-indexed arrays */
         ii = start + i;
         debug_printf("Vertex %u:\n", ii);
      }

      for (j = 0; j < draw->pt.nr_vertex_elements; j++) {
         uint buf = draw->pt.vertex_element[j].vertex_buffer_index;
         ubyte *ptr = (ubyte *) draw->pt.user.vbuffer[buf];

         if (draw->pt.vertex_element[j].instance_divisor) {
            ii = draw->instance_id / draw->pt.vertex_element[j].instance_divisor;
         }

         ptr += draw->pt.vertex_buffer[buf].buffer_offset;
         ptr += draw->pt.vertex_buffer[buf].stride * ii;
         ptr += draw->pt.vertex_element[j].src_offset;

         debug_printf("  Attr %u: ", j);
         switch (draw->pt.vertex_element[j].src_format) {
         case PIPE_FORMAT_R32_FLOAT:
            {
               float *v = (float *) ptr;
               debug_printf("R %f  @ %p\n", v[0], (void *) v);
            }
            break;
         case PIPE_FORMAT_R32G32_FLOAT:
            {
               float *v = (float *) ptr;
               debug_printf("RG %f %f  @ %p\n", v[0], v[1], (void *) v);
            }
            break;
         case PIPE_FORMAT_R32G32B32_FLOAT:
            {
               float *v = (float *) ptr;
               debug_printf("RGB %f %f %f  @ %p\n", v[0], v[1], v[2], (void *) v);
            }
            break;
         case PIPE_FORMAT_R32G32B32A32_FLOAT:
            {
               float *v = (float *) ptr;
               debug_printf("RGBA %f %f %f %f  @ %p\n", v[0], v[1], v[2], v[3],
                            (void *) v);
            }
            break;
         case PIPE_FORMAT_B8G8R8A8_UNORM:
            {
               ubyte *u = (ubyte *) ptr;
               debug_printf("BGRA %d %d %d %d  @ %p\n", u[0], u[1], u[2], u[3],
                            (void *) u);
            }
            break;
         default:
            debug_printf("other format %s (fix me)\n",
                     util_format_name(draw->pt.vertex_element[j].src_format));
         }
      }
   }
}


/** Helper code for below */
#define PRIM_RESTART_LOOP(elements) \
   do { \
      for (i = start; i < end; i++) { \
         if (elements[i] == draw->restart_index) { \
            if (cur_count > 0) { \
               /* draw elts up to prev pos */ \
               draw_pt_arrays(draw, prim, cur_start, cur_count); \
            } \
            /* begin new prim at next elt */ \
            cur_start = i + 1; \
            cur_count = 0; \
         } \
         else { \
            cur_count++; \
         } \
      } \
      if (cur_count > 0) { \
         draw_pt_arrays(draw, prim, cur_start, cur_count); \
      } \
   } while (0)


/**
 * For drawing prims with primitive restart enabled.
 * Scan for restart indexes and draw the runs of elements/vertices between
 * the restarts.
 */
static void
draw_pt_arrays_restart(struct draw_context *draw, unsigned prim,
                       unsigned start, unsigned count)
{
   const unsigned end = start + count;
   unsigned i, cur_start, cur_count;

   assert(draw->primitive_restart);

   if (draw->pt.user.elts) {
      /* indexed prims (draw_elements) */
      cur_start = start;
      cur_count = 0;

      switch (draw->pt.user.eltSize) {
      case 1:
         {
            const ubyte *elt_ub = (const ubyte *) draw->pt.user.elts;
            PRIM_RESTART_LOOP(elt_ub);
         }
         break;
      case 2:
         {
            const ushort *elt_us = (const ushort *) draw->pt.user.elts;
            PRIM_RESTART_LOOP(elt_us);
         }
         break;
      case 4:
         {
            const uint *elt_ui = (const uint *) draw->pt.user.elts;
            PRIM_RESTART_LOOP(elt_ui);
         }
         break;
      default:
         assert(0 && "bad eltSize in draw_arrays()");
      }
   }
   else {
      /* Non-indexed prims (draw_arrays).
       * Primitive restart should have been handled in the state tracker.
       */
      draw_pt_arrays(draw, prim, start, count);
   }
}



/**
 * Non-instanced drawing.
 * \sa draw_arrays_instanced
 */
void
draw_arrays(struct draw_context *draw, unsigned prim,
            unsigned start, unsigned count)
{
   draw_arrays_instanced(draw, prim, start, count, 0, 1);
}


/**
 * Instanced drawing.
 * \sa draw_vbo
 */
void
draw_arrays_instanced(struct draw_context *draw,
                      unsigned mode,
                      unsigned start,
                      unsigned count,
                      unsigned startInstance,
                      unsigned instanceCount)
{
   struct pipe_draw_info info;

   util_draw_init_info(&info);

   info.mode = mode;
   info.start = start;
   info.count = count;
   info.start_instance = startInstance;
   info.instance_count = instanceCount;

   info.indexed = (draw->pt.user.elts != NULL);
   if (!info.indexed) {
      info.min_index = start;
      info.max_index = start + count - 1;
   }

   draw_vbo(draw, &info);
}


/**
 * Draw vertex arrays.
 * This is the main entrypoint into the drawing module.  If drawing an indexed
 * primitive, the draw_set_index_buffer() and draw_set_mapped_index_buffer()
 * functions should have already been called to specify the element/index
 * buffer information.
 */
void
draw_vbo(struct draw_context *draw,
         const struct pipe_draw_info *info)
{
   unsigned reduced_prim = u_reduced_prim(info->mode);
   unsigned instance;

   assert(info->instance_count > 0);
   if (info->indexed)
      assert(draw->pt.user.elts);

   draw->pt.user.eltSize =
      (info->indexed) ? draw->pt.index_buffer.index_size : 0;

   draw->pt.user.eltBias = info->index_bias;
   draw->pt.user.min_index = info->min_index;
   draw->pt.user.max_index = info->max_index;

   if (reduced_prim != draw->reduced_prim) {
      draw_do_flush(draw, DRAW_FLUSH_STATE_CHANGE);
      draw->reduced_prim = reduced_prim;
   }

   if (0)
      debug_printf("draw_vbo(mode=%u start=%u count=%u):\n",
                   info->mode, info->start, info->count);

   if (0)
      tgsi_dump(draw->vs.vertex_shader->state.tokens, 0);

   if (0) {
      unsigned int i;
      debug_printf("Elements:\n");
      for (i = 0; i < draw->pt.nr_vertex_elements; i++) {
         debug_printf("  %u: src_offset=%u  inst_div=%u   vbuf=%u  format=%s\n",
                      i,
                      draw->pt.vertex_element[i].src_offset,
                      draw->pt.vertex_element[i].instance_divisor,
                      draw->pt.vertex_element[i].vertex_buffer_index,
                      util_format_name(draw->pt.vertex_element[i].src_format));
      }
      debug_printf("Buffers:\n");
      for (i = 0; i < draw->pt.nr_vertex_buffers; i++) {
         debug_printf("  %u: stride=%u maxindex=%u offset=%u ptr=%p\n",
                      i,
                      draw->pt.vertex_buffer[i].stride,
                      draw->pt.vertex_buffer[i].max_index,
                      draw->pt.vertex_buffer[i].buffer_offset,
                      draw->pt.user.vbuffer[i]);
      }
   }

   if (0)
      draw_print_arrays(draw, info->mode, info->start, MIN2(info->count, 20));

<<<<<<< HEAD
   for (instance = 0; instance < instanceCount; instance++) {
      draw->instance_id = instance + startInstance;

      /* Check if primtive restart is enabled. */
      if (draw->primitive_restart) {
         draw_pt_arrays_restart(draw, mode, start, count);
      }
      else {
         draw_pt_arrays(draw, mode, start, count);
      }
=======
   for (instance = 0; instance < info->instance_count; instance++) {
      draw->instance_id = instance + info->start_instance;
      draw_pt_arrays(draw, info->mode, info->start, info->count);
>>>>>>> ec2824cd
   }
}<|MERGE_RESOLUTION|>--- conflicted
+++ resolved
@@ -316,13 +316,17 @@
  * the restarts.
  */
 static void
-draw_pt_arrays_restart(struct draw_context *draw, unsigned prim,
-                       unsigned start, unsigned count)
-{
+draw_pt_arrays_restart(struct draw_context *draw,
+                       const struct pipe_draw_info *info)
+{
+   const unsigned prim = info->mode;
+   const unsigned start = info->start;
+   const unsigned count = info->count;
    const unsigned end = start + count;
    unsigned i, cur_start, cur_count;
 
    assert(draw->primitive_restart);
+   assert(info->primitive_restart);
 
    if (draw->pt.user.elts) {
       /* indexed prims (draw_elements) */
@@ -468,21 +472,17 @@
    if (0)
       draw_print_arrays(draw, info->mode, info->start, MIN2(info->count, 20));
 
-<<<<<<< HEAD
-   for (instance = 0; instance < instanceCount; instance++) {
-      draw->instance_id = instance + startInstance;
-
-      /* Check if primtive restart is enabled. */
-      if (draw->primitive_restart) {
-         draw_pt_arrays_restart(draw, mode, start, count);
-      }
-      else {
-         draw_pt_arrays(draw, mode, start, count);
-      }
-=======
    for (instance = 0; instance < info->instance_count; instance++) {
       draw->instance_id = instance + info->start_instance;
-      draw_pt_arrays(draw, info->mode, info->start, info->count);
->>>>>>> ec2824cd
+
+      /* Check if primtive restart is enabled. */
+      assert(draw->primitive_restart == info->primitive_restart);
+
+      if (draw->primitive_restart) {
+         draw_pt_arrays_restart(draw, info);
+      }
+      else {
+         draw_pt_arrays(draw, info->mode, info->start, info->count);
+      }
    }
 }