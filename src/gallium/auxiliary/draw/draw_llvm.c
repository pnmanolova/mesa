--- conflicted
+++ resolved
@@ -31,13 +31,9 @@
 #include "draw_vs.h"
 
 #include "gallivm/lp_bld_arit.h"
-<<<<<<< HEAD
-#include "gallivm/lp_bld_const.h"
-=======
 #include "gallivm/lp_bld_logic.h"
 #include "gallivm/lp_bld_const.h"
 #include "gallivm/lp_bld_swizzle.h"
->>>>>>> 34e8801b
 #include "gallivm/lp_bld_struct.h"
 #include "gallivm/lp_bld_type.h"
 #include "gallivm/lp_bld_flow.h"
@@ -46,6 +42,7 @@
 #include "gallivm/lp_bld_printf.h"
 #include "gallivm/lp_bld_intr.h"
 #include "gallivm/lp_bld_init.h"
+#include "gallivm/lp_bld_type.h"
 
 #include "tgsi/tgsi_exec.h"
 #include "tgsi/tgsi_dump.h"
@@ -111,10 +108,10 @@
    elem_types[DRAW_JIT_TEXTURE_LAST_LEVEL] = LLVMInt32TypeInContext(gallivm->context);
    elem_types[DRAW_JIT_TEXTURE_ROW_STRIDE] =
    elem_types[DRAW_JIT_TEXTURE_IMG_STRIDE] =
-      LLVMArrayType(LLVMInt32TypeInContext(gallivm->context), DRAW_MAX_TEXTURE_LEVELS);
+      LLVMArrayType(LLVMInt32TypeInContext(gallivm->context), PIPE_MAX_TEXTURE_LEVELS);
    elem_types[DRAW_JIT_TEXTURE_DATA] =
       LLVMArrayType(LLVMPointerType(LLVMInt8TypeInContext(gallivm->context), 0),
-                    DRAW_MAX_TEXTURE_LEVELS);
+                    PIPE_MAX_TEXTURE_LEVELS);
    elem_types[DRAW_JIT_TEXTURE_MIN_LOD] =
    elem_types[DRAW_JIT_TEXTURE_MAX_LOD] =
    elem_types[DRAW_JIT_TEXTURE_LOD_BIAS] = LLVMFloatTypeInContext(gallivm->context);
@@ -163,70 +160,6 @@
    return texture_type;
 }
 
-<<<<<<< HEAD
-=======
-   /* struct draw_jit_texture */
-   {
-      LLVMTypeRef elem_types[DRAW_JIT_TEXTURE_NUM_FIELDS];
-
-      elem_types[DRAW_JIT_TEXTURE_WIDTH]  = LLVMInt32Type();
-      elem_types[DRAW_JIT_TEXTURE_HEIGHT] = LLVMInt32Type();
-      elem_types[DRAW_JIT_TEXTURE_DEPTH] = LLVMInt32Type();
-      elem_types[DRAW_JIT_TEXTURE_LAST_LEVEL] = LLVMInt32Type();
-      elem_types[DRAW_JIT_TEXTURE_ROW_STRIDE] =
-         LLVMArrayType(LLVMInt32Type(), PIPE_MAX_TEXTURE_LEVELS);
-      elem_types[DRAW_JIT_TEXTURE_IMG_STRIDE] =
-         LLVMArrayType(LLVMInt32Type(), PIPE_MAX_TEXTURE_LEVELS);
-      elem_types[DRAW_JIT_TEXTURE_DATA] =
-         LLVMArrayType(LLVMPointerType(LLVMInt8Type(), 0),
-                       PIPE_MAX_TEXTURE_LEVELS);
-      elem_types[DRAW_JIT_TEXTURE_MIN_LOD] = LLVMFloatType();
-      elem_types[DRAW_JIT_TEXTURE_MAX_LOD] = LLVMFloatType();
-      elem_types[DRAW_JIT_TEXTURE_LOD_BIAS] = LLVMFloatType();
-      elem_types[DRAW_JIT_TEXTURE_BORDER_COLOR] = 
-         LLVMArrayType(LLVMFloatType(), 4);
-
-      texture_type = LLVMStructType(elem_types, Elements(elem_types), 0);
-
-      LP_CHECK_MEMBER_OFFSET(struct draw_jit_texture, width,
-                             llvm->target, texture_type,
-                             DRAW_JIT_TEXTURE_WIDTH);
-      LP_CHECK_MEMBER_OFFSET(struct draw_jit_texture, height,
-                             llvm->target, texture_type,
-                             DRAW_JIT_TEXTURE_HEIGHT);
-      LP_CHECK_MEMBER_OFFSET(struct draw_jit_texture, depth,
-                             llvm->target, texture_type,
-                             DRAW_JIT_TEXTURE_DEPTH);
-      LP_CHECK_MEMBER_OFFSET(struct draw_jit_texture, last_level,
-                             llvm->target, texture_type,
-                             DRAW_JIT_TEXTURE_LAST_LEVEL);
-      LP_CHECK_MEMBER_OFFSET(struct draw_jit_texture, row_stride,
-                             llvm->target, texture_type,
-                             DRAW_JIT_TEXTURE_ROW_STRIDE);
-      LP_CHECK_MEMBER_OFFSET(struct draw_jit_texture, img_stride,
-                             llvm->target, texture_type,
-                             DRAW_JIT_TEXTURE_IMG_STRIDE);
-      LP_CHECK_MEMBER_OFFSET(struct draw_jit_texture, data,
-                             llvm->target, texture_type,
-                             DRAW_JIT_TEXTURE_DATA);
-      LP_CHECK_MEMBER_OFFSET(struct draw_jit_texture, min_lod,
-                             llvm->target, texture_type,
-                             DRAW_JIT_TEXTURE_MIN_LOD);
-      LP_CHECK_MEMBER_OFFSET(struct draw_jit_texture, max_lod,
-                             llvm->target, texture_type,
-                             DRAW_JIT_TEXTURE_MAX_LOD);
-      LP_CHECK_MEMBER_OFFSET(struct draw_jit_texture, lod_bias,
-                             llvm->target, texture_type,
-                             DRAW_JIT_TEXTURE_LOD_BIAS);
-      LP_CHECK_MEMBER_OFFSET(struct draw_jit_texture, border_color,
-                             llvm->target, texture_type,
-                             DRAW_JIT_TEXTURE_BORDER_COLOR);
-      LP_CHECK_STRUCT_SIZE(struct draw_jit_texture,
-                           llvm->target, texture_type);
-
-      LLVMAddTypeName(llvm->module, "texture", texture_type);
-   }
->>>>>>> 34e8801b
 
 /**
  * Create LLVM type for struct draw_jit_texture
@@ -236,54 +169,31 @@
                         LLVMTypeRef texture_type)
 {
    LLVMTargetDataRef target = gallivm->target;
-   LLVMTypeRef elem_types[3];
+   LLVMTypeRef float_type = LLVMFloatTypeInContext(gallivm->context);
+   LLVMTypeRef elem_types[5];
    LLVMTypeRef context_type;
 
-<<<<<<< HEAD
-   elem_types[0] = /* vs_constants */
-   elem_types[1] = LLVMPointerType(LLVMFloatTypeInContext(gallivm->context), 0); /* vs_constants */
-   elem_types[2] = LLVMArrayType(texture_type,
+   elem_types[0] = LLVMPointerType(float_type, 0); /* vs_constants */
+   elem_types[1] = LLVMPointerType(float_type, 0); /* gs_constants */
+   elem_types[2] = LLVMPointerType(LLVMArrayType(LLVMArrayType(float_type, 4), 12), 0); /* planes */
+   elem_types[3] = LLVMPointerType(float_type, 0); /* viewport */
+   elem_types[4] = LLVMArrayType(texture_type,
                                  PIPE_MAX_VERTEX_SAMPLERS); /* textures */
 
    context_type = LLVMStructTypeInContext(gallivm->context, elem_types,
                                           Elements(elem_types), 0);
-=======
-   /* struct draw_jit_context */
-   {
-      LLVMTypeRef elem_types[5];
-      LLVMTypeRef context_type;
-
-      elem_types[0] = LLVMPointerType(LLVMFloatType(), 0); /* vs_constants */
-      elem_types[1] = LLVMPointerType(LLVMFloatType(), 0); /* gs_constants */
-      elem_types[2] = LLVMPointerType(LLVMArrayType(LLVMArrayType(LLVMFloatType(), 4), 12), 0); /* planes */
-      elem_types[3] = LLVMPointerType(LLVMFloatType(), 0); /* viewport */
-      elem_types[4] = LLVMArrayType(texture_type,
-                                    PIPE_MAX_VERTEX_SAMPLERS); /* textures */
->>>>>>> 34e8801b
 
    LP_CHECK_MEMBER_OFFSET(struct draw_jit_context, vs_constants,
                           target, context_type, 0);
    LP_CHECK_MEMBER_OFFSET(struct draw_jit_context, gs_constants,
                           target, context_type, 1);
+   LP_CHECK_MEMBER_OFFSET(struct draw_jit_context, planes,
+                          target, context_type, 2);
    LP_CHECK_MEMBER_OFFSET(struct draw_jit_context, textures,
                           target, context_type,
                           DRAW_JIT_CTX_TEXTURES);
-
-<<<<<<< HEAD
-   LP_CHECK_STRUCT_SIZE(struct draw_jit_context, target, context_type);
-=======
-      LP_CHECK_MEMBER_OFFSET(struct draw_jit_context, vs_constants,
-                             llvm->target, context_type, 0);
-      LP_CHECK_MEMBER_OFFSET(struct draw_jit_context, gs_constants,
-                             llvm->target, context_type, 1);
-      LP_CHECK_MEMBER_OFFSET(struct draw_jit_context, planes,
-                             llvm->target, context_type, 2);
-      LP_CHECK_MEMBER_OFFSET(struct draw_jit_context, textures,
-                             llvm->target, context_type,
-                             DRAW_JIT_CTX_TEXTURES);
-      LP_CHECK_STRUCT_SIZE(struct draw_jit_context,
-                           llvm->target, context_type);
->>>>>>> 34e8801b
+   LP_CHECK_STRUCT_SIZE(struct draw_jit_context,
+                        target, context_type);
 
    return context_type;
 }
@@ -417,18 +327,6 @@
    return llvm->vb_ptr_type;
 }
 
-<<<<<<< HEAD
-=======
-      LLVMAddInstructionCombiningPass(llvm->pass);
-      LLVMAddGVNPass(llvm->pass);
-   } else {
-      /* We need at least this pass to prevent the backends to fail in
-       * unexpected ways.
-       */
-      LLVMAddPromoteMemoryToRegisterPass(llvm->pass);
-   }
->>>>>>> 34e8801b
-
 static LLVMTypeRef
 get_vertex_header_ptr_type(struct draw_llvm *llvm)
 {
@@ -751,13 +649,9 @@
    indices[1] = index;
    indices[2] = lp_build_const_int32(gallivm, 0);
 
-<<<<<<< HEAD
-   /* undefined vertex */
-   LLVMBuildStore(builder, lp_build_const_int32(gallivm, 0xffff), id_ptr);
-=======
    /* initialize vertex id:16 = 0xffff, pad:3 = 0, edgeflag:1 = 1 */
-   val = LLVMConstInt(LLVMInt32Type(), 0xffff1, 0); 
-   shift  = LLVMConstInt(LLVMInt32Type(), 12, 0);          
+   val = lp_build_const_int32(gallivm, 0xffff1);
+   shift = lp_build_const_int32(gallivm, 12);
    val = LLVMBuildShl(builder, val, shift, "");
    /* add clipmask:12 */   
    val = LLVMBuildOr(builder, val, clipmask, "");               
@@ -765,7 +659,6 @@
    /* store vertex header */
    LLVMBuildStore(builder, val, id_ptr);
 
->>>>>>> 34e8801b
 
 #if DEBUG_STORE
    lp_build_printf(builder, "    ---- %p storing attribute %d (io = %p)\n", data_ptr, index, io_ptr);
@@ -856,19 +749,11 @@
    lp_build_printf(builder, "io = %p, indexes[%d, %d, %d, %d]\n, clipmask0 = %x, clipmask1 = %x, clipmask2 = %x, clipmask3 = %x\n",
                    io_ptr, ind0, ind1, ind2, ind3, clipmask0, clipmask1, clipmask2, clipmask3);
 #endif
-<<<<<<< HEAD
-
-   store_aos(gallivm, io0_ptr, attr_index, aos[0]);
-   store_aos(gallivm, io1_ptr, attr_index, aos[1]);
-   store_aos(gallivm, io2_ptr, attr_index, aos[2]);
-   store_aos(gallivm, io3_ptr, attr_index, aos[3]);
-=======
    /* store for each of the 4 vertices */
-   store_aos(builder, io0_ptr, attr_index, aos[0], clipmask0);
-   store_aos(builder, io1_ptr, attr_index, aos[1], clipmask1);
-   store_aos(builder, io2_ptr, attr_index, aos[2], clipmask2);
-   store_aos(builder, io3_ptr, attr_index, aos[3], clipmask3);
->>>>>>> 34e8801b
+   store_aos(gallivm, io0_ptr, attr_index, aos[0], clipmask0);
+   store_aos(gallivm, io1_ptr, attr_index, aos[1], clipmask1);
+   store_aos(gallivm, io2_ptr, attr_index, aos[2], clipmask2);
+   store_aos(gallivm, io3_ptr, attr_index, aos[3], clipmask3);
 }
 
 static void
@@ -919,10 +804,11 @@
  * rather than extracting each element one by one.
  */
 static void
-store_clip(LLVMBuilderRef builder,
+store_clip(struct gallivm_state *gallivm,
            LLVMValueRef io_ptr,           
            LLVMValueRef (*outputs)[NUM_CHANNELS])
 {
+   LLVMBuilderRef builder = gallivm->builder;
    LLVMValueRef out[4];
    LLVMValueRef indices[2]; 
    LLVMValueRef io0_ptr, io1_ptr, io2_ptr, io3_ptr;
@@ -931,13 +817,13 @@
    LLVMValueRef out0elem, out1elem, out2elem, out3elem;
    int i;
 
-   LLVMValueRef ind0 = LLVMConstInt(LLVMInt32Type(), 0, 0);
-   LLVMValueRef ind1 = LLVMConstInt(LLVMInt32Type(), 1, 0);
-   LLVMValueRef ind2 = LLVMConstInt(LLVMInt32Type(), 2, 0);
-   LLVMValueRef ind3 = LLVMConstInt(LLVMInt32Type(), 3, 0);
+   LLVMValueRef ind0 = lp_build_const_int32(gallivm, 0);
+   LLVMValueRef ind1 = lp_build_const_int32(gallivm, 1);
+   LLVMValueRef ind2 = lp_build_const_int32(gallivm, 2);
+   LLVMValueRef ind3 = lp_build_const_int32(gallivm, 3);
    
-   indices[0] = LLVMConstInt(LLVMInt32Type(), 0, 0);
-   indices[1] = LLVMConstInt(LLVMInt32Type(), 0, 0);
+   indices[0] =
+   indices[1] = lp_build_const_int32(gallivm, 0);
    
    out[0] = LLVMBuildLoad(builder, outputs[0][0], ""); /*x0 x1 x2 x3*/
    out[1] = LLVMBuildLoad(builder, outputs[0][1], ""); /*y0 y1 y2 y3*/
@@ -949,10 +835,10 @@
    io2_ptr = LLVMBuildGEP(builder, io_ptr, &ind2, 1, "");
    io3_ptr = LLVMBuildGEP(builder, io_ptr, &ind3, 1, "");
 
-   clip_ptr0 = draw_jit_header_clip(builder, io0_ptr);
-   clip_ptr1 = draw_jit_header_clip(builder, io1_ptr);
-   clip_ptr2 = draw_jit_header_clip(builder, io2_ptr);
-   clip_ptr3 = draw_jit_header_clip(builder, io3_ptr);
+   clip_ptr0 = draw_jit_header_clip(gallivm, io0_ptr);
+   clip_ptr1 = draw_jit_header_clip(gallivm, io1_ptr);
+   clip_ptr2 = draw_jit_header_clip(gallivm, io2_ptr);
+   clip_ptr3 = draw_jit_header_clip(gallivm, io3_ptr);
 
    for (i = 0; i<4; i++){
       clip0_ptr = LLVMBuildGEP(builder, clip_ptr0,
@@ -985,16 +871,19 @@
 
 /* Equivalent of _mm_set1_ps(a)
  */
-static LLVMValueRef vec4f_from_scalar(LLVMBuilderRef bld,
-				      LLVMValueRef a,
-				      const char *name)
-{
-   LLVMValueRef res = LLVMGetUndef(LLVMVectorType(LLVMFloatType(), 4));
+static LLVMValueRef
+vec4f_from_scalar(struct gallivm_state *gallivm,
+                  LLVMValueRef a,
+                  const char *name)
+{
+   LLVMTypeRef float_type = LLVMFloatTypeInContext(gallivm->context);
+   LLVMValueRef res = LLVMGetUndef(LLVMVectorType(float_type, 4));
    int i;
 
    for(i = 0; i < 4; ++i) {
-      LLVMValueRef index = LLVMConstInt(LLVMInt32Type(), i, 0);
-      res = LLVMBuildInsertElement(bld, res, a, index, i == 3 ? name : "");
+      LLVMValueRef index = lp_build_const_int32(gallivm, i);
+      res = LLVMBuildInsertElement(gallivm->builder, res, a,
+                                   index, i == 3 ? name : "");
    }
 
    return res;
@@ -1010,10 +899,11 @@
                   LLVMValueRef context_ptr)
 {
    int i;
+   struct gallivm_state *gallivm = llvm->gallivm;
    struct lp_type f32_type = lp_type_float_vec(32);
    LLVMValueRef out3 = LLVMBuildLoad(builder, outputs[0][3], ""); /*w0 w1 w2 w3*/   
-   LLVMValueRef const1 = lp_build_const_vec(f32_type, 1.0);       /*1.0 1.0 1.0 1.0*/ 
-   LLVMValueRef vp_ptr = draw_jit_context_viewport(builder, context_ptr);
+   LLVMValueRef const1 = lp_build_const_vec(gallivm, f32_type, 1.0);       /*1.0 1.0 1.0 1.0*/ 
+   LLVMValueRef vp_ptr = draw_jit_context_viewport(gallivm, context_ptr);
 
    /* for 1/w convention*/
    out3 = LLVMBuildFDiv(builder, const1, out3, "");
@@ -1028,14 +918,14 @@
       LLVMValueRef trans_i;
       LLVMValueRef index;
       
-      index = LLVMConstInt(LLVMInt32Type(), i, 0);
+      index = lp_build_const_int32(gallivm, i);
       scale_i = LLVMBuildGEP(builder, vp_ptr, &index, 1, "");
 
-      index = LLVMConstInt(LLVMInt32Type(), i+4, 0);
+      index = lp_build_const_int32(gallivm, i+4);
       trans_i = LLVMBuildGEP(builder, vp_ptr, &index, 1, "");
 
-      scale = vec4f_from_scalar(builder, LLVMBuildLoad(builder, scale_i, ""), "scale");
-      trans = vec4f_from_scalar(builder, LLVMBuildLoad(builder, trans_i, ""), "trans");
+      scale = vec4f_from_scalar(gallivm, LLVMBuildLoad(builder, scale_i, ""), "scale");
+      trans = vec4f_from_scalar(gallivm, LLVMBuildLoad(builder, trans_i, ""), "trans");
 
       /* divide by w */
       out = LLVMBuildFMul(builder, out, out3, "");
@@ -1055,7 +945,7 @@
  * Returns clipmask as 4xi32 bitmask for the 4 vertices
  */
 static LLVMValueRef 
-generate_clipmask(LLVMBuilderRef builder,
+generate_clipmask(struct gallivm_state *gallivm,
                   LLVMValueRef (*outputs)[NUM_CHANNELS],
                   boolean clip_xy,
                   boolean clip_z,
@@ -1064,6 +954,7 @@
                   unsigned nr,
                   LLVMValueRef context_ptr)
 {
+   LLVMBuilderRef builder = gallivm->builder;
    LLVMValueRef mask; /* stores the <4xi32> clipmasks */     
    LLVMValueRef test, temp; 
    LLVMValueRef zero, shift;
@@ -1074,10 +965,10 @@
 
    struct lp_type f32_type = lp_type_float_vec(32); 
 
-   mask = lp_build_const_int_vec(lp_type_int_vec(32), 0);
-   temp = lp_build_const_int_vec(lp_type_int_vec(32), 0);
-   zero = lp_build_const_vec(f32_type, 0);                    /* 0.0f 0.0f 0.0f 0.0f */
-   shift = lp_build_const_int_vec(lp_type_int_vec(32), 1);    /* 1 1 1 1 */
+   mask = lp_build_const_int_vec(gallivm, lp_type_int_vec(32), 0);
+   temp = lp_build_const_int_vec(gallivm, lp_type_int_vec(32), 0);
+   zero = lp_build_const_vec(gallivm, f32_type, 0);                    /* 0.0f 0.0f 0.0f 0.0f */
+   shift = lp_build_const_int_vec(gallivm, lp_type_int_vec(32), 1);    /* 1 1 1 1 */
 
    /* Assuming position stored at output[0] */
    pos_x = LLVMBuildLoad(builder, outputs[0][0], ""); /*x0 x1 x2 x3*/
@@ -1088,92 +979,92 @@
    /* Cliptest, for hardwired planes */
    if (clip_xy){
       /* plane 1 */
-      test = lp_build_compare(builder, f32_type, PIPE_FUNC_GREATER, pos_x , pos_w);
+      test = lp_build_compare(gallivm, f32_type, PIPE_FUNC_GREATER, pos_x , pos_w);
       temp = shift;
       test = LLVMBuildAnd(builder, test, temp, ""); 
       mask = test;
    
       /* plane 2 */
       test = LLVMBuildFAdd(builder, pos_x, pos_w, "");
-      test = lp_build_compare(builder, f32_type, PIPE_FUNC_GREATER, zero, test);
+      test = lp_build_compare(gallivm, f32_type, PIPE_FUNC_GREATER, zero, test);
       temp = LLVMBuildShl(builder, temp, shift, "");
       test = LLVMBuildAnd(builder, test, temp, ""); 
       mask = LLVMBuildOr(builder, mask, test, "");
    
       /* plane 3 */
-      test = lp_build_compare(builder, f32_type, PIPE_FUNC_GREATER, pos_y, pos_w);
+      test = lp_build_compare(gallivm, f32_type, PIPE_FUNC_GREATER, pos_y, pos_w);
       temp = LLVMBuildShl(builder, temp, shift, "");
       test = LLVMBuildAnd(builder, test, temp, ""); 
       mask = LLVMBuildOr(builder, mask, test, "");
 
       /* plane 4 */
       test = LLVMBuildFAdd(builder, pos_y, pos_w, "");
-      test = lp_build_compare(builder, f32_type, PIPE_FUNC_GREATER, zero, test);
+      test = lp_build_compare(gallivm, f32_type, PIPE_FUNC_GREATER, zero, test);
       temp = LLVMBuildShl(builder, temp, shift, "");
       test = LLVMBuildAnd(builder, test, temp, ""); 
       mask = LLVMBuildOr(builder, mask, test, "");
    }
 
    if (clip_z){
-      temp = lp_build_const_int_vec(lp_type_int_vec(32), 16);
+      temp = lp_build_const_int_vec(gallivm, lp_type_int_vec(32), 16);
       if (clip_halfz){
          /* plane 5 */
-         test = lp_build_compare(builder, f32_type, PIPE_FUNC_GREATER, zero, pos_z);
+         test = lp_build_compare(gallivm, f32_type, PIPE_FUNC_GREATER, zero, pos_z);
          test = LLVMBuildAnd(builder, test, temp, ""); 
          mask = LLVMBuildOr(builder, mask, test, "");
       }  
       else{
          /* plane 5 */
          test = LLVMBuildFAdd(builder, pos_z, pos_w, "");
-         test = lp_build_compare(builder, f32_type, PIPE_FUNC_GREATER, zero, test);
+         test = lp_build_compare(gallivm, f32_type, PIPE_FUNC_GREATER, zero, test);
          test = LLVMBuildAnd(builder, test, temp, ""); 
          mask = LLVMBuildOr(builder, mask, test, "");
       }
       /* plane 6 */
-      test = lp_build_compare(builder, f32_type, PIPE_FUNC_GREATER, pos_z, pos_w);
+      test = lp_build_compare(gallivm, f32_type, PIPE_FUNC_GREATER, pos_z, pos_w);
       temp = LLVMBuildShl(builder, temp, shift, "");
       test = LLVMBuildAnd(builder, test, temp, ""); 
       mask = LLVMBuildOr(builder, mask, test, "");
    }   
 
    if (clip_user){
-      LLVMValueRef planes_ptr = draw_jit_context_planes(builder, context_ptr);
+      LLVMValueRef planes_ptr = draw_jit_context_planes(gallivm, context_ptr);
       LLVMValueRef indices[3];
-      temp = lp_build_const_int_vec(lp_type_int_vec(32), 32);
+      temp = lp_build_const_int_vec(gallivm, lp_type_int_vec(32), 32);
 
       /* userclip planes */
       for (i = 6; i < nr; i++) {
-         indices[0] = LLVMConstInt(LLVMInt32Type(), 0, 0);
-         indices[1] = LLVMConstInt(LLVMInt32Type(), i, 0);
-
-         indices[2] = LLVMConstInt(LLVMInt32Type(), 0, 0);
+         indices[0] = lp_build_const_int32(gallivm, 0);
+         indices[1] = lp_build_const_int32(gallivm, i);
+
+         indices[2] = lp_build_const_int32(gallivm, 0);
          plane_ptr = LLVMBuildGEP(builder, planes_ptr, indices, 3, "");
          plane1 = LLVMBuildLoad(builder, plane_ptr, "plane_x");
-         planes = vec4f_from_scalar(builder, plane1, "plane4_x");
+         planes = vec4f_from_scalar(gallivm, plane1, "plane4_x");
          sum = LLVMBuildFMul(builder, planes, pos_x, "");
 
-         indices[2] = LLVMConstInt(LLVMInt32Type(), 1, 0);
+         indices[2] = lp_build_const_int32(gallivm, 1);
          plane_ptr = LLVMBuildGEP(builder, planes_ptr, indices, 3, "");
          plane1 = LLVMBuildLoad(builder, plane_ptr, "plane_y"); 
-         planes = vec4f_from_scalar(builder, plane1, "plane4_y");
+         planes = vec4f_from_scalar(gallivm, plane1, "plane4_y");
          test = LLVMBuildFMul(builder, planes, pos_y, "");
          sum = LLVMBuildFAdd(builder, sum, test, "");
          
-         indices[2] = LLVMConstInt(LLVMInt32Type(), 2, 0);
+         indices[2] = lp_build_const_int32(gallivm, 2);
          plane_ptr = LLVMBuildGEP(builder, planes_ptr, indices, 3, "");
          plane1 = LLVMBuildLoad(builder, plane_ptr, "plane_z"); 
-         planes = vec4f_from_scalar(builder, plane1, "plane4_z");
+         planes = vec4f_from_scalar(gallivm, plane1, "plane4_z");
          test = LLVMBuildFMul(builder, planes, pos_z, "");
          sum = LLVMBuildFAdd(builder, sum, test, "");
 
-         indices[2] = LLVMConstInt(LLVMInt32Type(), 3, 0);
+         indices[2] = lp_build_const_int32(gallivm, 3);
          plane_ptr = LLVMBuildGEP(builder, planes_ptr, indices, 3, "");
          plane1 = LLVMBuildLoad(builder, plane_ptr, "plane_w"); 
-         planes = vec4f_from_scalar(builder, plane1, "plane4_w");
+         planes = vec4f_from_scalar(gallivm, plane1, "plane4_w");
          test = LLVMBuildFMul(builder, planes, pos_w, "");
          sum = LLVMBuildFAdd(builder, sum, test, "");
 
-         test = lp_build_compare(builder, f32_type, PIPE_FUNC_GREATER, zero, sum);
+         test = lp_build_compare(gallivm, f32_type, PIPE_FUNC_GREATER, zero, sum);
          temp = LLVMBuildShl(builder, temp, shift, "");
          test = LLVMBuildAnd(builder, test, temp, ""); 
          mask = LLVMBuildOr(builder, mask, test, "");
@@ -1187,17 +1078,18 @@
  * Used zero/non-zero i32 value to represent boolean 
  */
 static void
-clipmask_bool(LLVMBuilderRef builder, 
+clipmask_bool(struct gallivm_state *gallivm,
               LLVMValueRef clipmask,
               LLVMValueRef ret_ptr)
 {
+   LLVMBuilderRef builder = gallivm->builder;
    LLVMValueRef ret = LLVMBuildLoad(builder, ret_ptr, "");   
    LLVMValueRef temp;
    int i;
 
    for (i=0; i<4; i++){   
       temp = LLVMBuildExtractElement(builder, clipmask,
-                                     LLVMConstInt(LLVMInt32Type(), i, 0) , "");
+                                     lp_build_const_int32(gallivm, i) , "");
       ret = LLVMBuildOr(builder, ret, temp, "");
    }
    
@@ -1208,6 +1100,8 @@
 draw_llvm_generate(struct draw_llvm *llvm, struct draw_llvm_variant *variant)
 {
    struct gallivm_state *gallivm = llvm->gallivm;
+   LLVMContextRef context = gallivm->context;
+   LLVMTypeRef int32_type = LLVMInt32TypeInContext(context);
    LLVMTypeRef arg_types[8];
    LLVMTypeRef func_type;
    LLVMValueRef context_ptr;
@@ -1224,39 +1118,26 @@
    LLVMValueRef outputs[PIPE_MAX_SHADER_OUTPUTS][NUM_CHANNELS];
    void *code;
    struct lp_build_sampler_soa *sampler = 0;
-<<<<<<< HEAD
-
-   arg_types[0] = get_context_ptr_type(llvm);       /* context */
-   arg_types[1] = get_vertex_header_ptr_type(llvm); /* vertex_header */
-   arg_types[2] = get_buffer_ptr_type(llvm);        /* vbuffers */
-   arg_types[3] =
-   arg_types[4] =
-   arg_types[5] = LLVMInt32TypeInContext(gallivm->context);       /* stride */
-   arg_types[6] = get_vb_ptr_type(llvm);            /* pipe_vertex_buffer's */
-   arg_types[7] = LLVMInt32TypeInContext(gallivm->context);       /* instance_id */
-
-   func_type = LLVMFunctionType(LLVMVoidTypeInContext(gallivm->context),
-                                arg_types, Elements(arg_types), 0);
-=======
    LLVMValueRef ret, ret_ptr;
    boolean bypass_viewport = variant->key.bypass_viewport;
    boolean enable_cliptest = variant->key.clip_xy || 
                              variant->key.clip_z  ||
                              variant->key.clip_user;
    
-   arg_types[0] = llvm->context_ptr_type;           /* context */
-   arg_types[1] = llvm->vertex_header_ptr_type;     /* vertex_header */
-   arg_types[2] = llvm->buffer_ptr_type;            /* vbuffers */
-   arg_types[3] = LLVMInt32Type();                  /* start */
-   arg_types[4] = LLVMInt32Type();                  /* count */
-   arg_types[5] = LLVMInt32Type();                  /* stride */
-   arg_types[6] = llvm->vb_ptr_type;                /* pipe_vertex_buffer's */
-   arg_types[7] = LLVMInt32Type();                  /* instance_id */
-
-   func_type = LLVMFunctionType(LLVMInt32Type(), arg_types, Elements(arg_types), 0);
->>>>>>> 34e8801b
-
-   variant->function = LLVMAddFunction(gallivm->module, "draw_llvm_shader", func_type);
+   arg_types[0] = get_context_ptr_type(llvm);       /* context */
+   arg_types[1] = get_vertex_header_ptr_type(llvm); /* vertex_header */
+   arg_types[2] = get_buffer_ptr_type(llvm);        /* vbuffers */
+   arg_types[3] = LLVMInt32TypeInContext(context);  /* start */
+   arg_types[4] = LLVMInt32TypeInContext(context);  /* count */
+   arg_types[5] = LLVMInt32TypeInContext(context);  /* stride */
+   arg_types[6] = get_vb_ptr_type(llvm);            /* pipe_vertex_buffer's */
+   arg_types[7] = LLVMInt32TypeInContext(context);  /* instance_id */
+
+   func_type = LLVMFunctionType(LLVMInt32TypeInContext(context),
+                                arg_types, Elements(arg_types), 0);
+
+   variant->function = LLVMAddFunction(gallivm->module, "draw_llvm_shader",
+                                       func_type);
    LLVMSetFunctionCallConv(variant->function, LLVMCCallConv);
    for(i = 0; i < Elements(arg_types); ++i)
       if(LLVMGetTypeKind(arg_types[i]) == LLVMPointerTypeKind)
@@ -1296,8 +1177,8 @@
    step = lp_build_const_int32(gallivm, max_vertices);
 
    /* function will return non-zero i32 value if any clipped vertices */     
-   ret_ptr = lp_build_alloca(builder, LLVMInt32Type(), "");   
-   LLVMBuildStore(builder, LLVMConstInt(LLVMInt32Type(), 0, 0), ret_ptr);
+   ret_ptr = lp_build_alloca(gallivm, int32_type, "");   
+   LLVMBuildStore(builder, lp_build_const_int32(gallivm, 0), ret_ptr);
 
    /* code generated texture sampling */
    sampler = draw_llvm_sampler_soa_create(
@@ -1308,7 +1189,7 @@
    lp_build_printf(builder, "start = %d, end = %d, step = %d\n",
                    start, end, step);
 #endif
-   lp_build_loop_begin(llvm->gallivm, start, &lp_loop);
+   lp_build_loop_begin(&lp_loop, llvm->gallivm, start);
    {
       LLVMValueRef inputs[PIPE_MAX_SHADER_INPUTS][NUM_CHANNELS];
       LLVMValueRef aos_attribs[PIPE_MAX_SHADER_INPUTS][NUM_CHANNELS] = { { 0 } };
@@ -1348,31 +1229,13 @@
                   context_ptr,
                   sampler);
 
-<<<<<<< HEAD
-      convert_to_aos(llvm->gallivm, io, outputs,
-                     draw->vs.vertex_shader->info.num_outputs,
-                     max_vertices);
-   }
-   lp_build_loop_end_cond(llvm->gallivm, end, step, LLVMIntUGE, &lp_loop);
-
-   sampler->destroy(sampler);
-
-#ifdef PIPE_ARCH_X86
-   /* Avoid corrupting the FPU stack on 32bit OSes. */
-   lp_build_intrinsic(builder, "llvm.x86.mmx.emms", LLVMVoidType(), NULL, 0);
-#endif
-
-   LLVMBuildRetVoid(builder);
-
-   //LLVMDisposeBuilder(builder);
-=======
       /* store original positions in clip before further manipulation */
-      store_clip(builder, io, outputs);
+      store_clip(gallivm, io, outputs);
 
       /* do cliptest */
       if (enable_cliptest){
          /* allocate clipmask, assign it integer type */
-         clipmask = generate_clipmask(builder, outputs,
+         clipmask = generate_clipmask(gallivm, outputs,
                                       variant->key.clip_xy,
                                       variant->key.clip_z, 
                                       variant->key.clip_user,
@@ -1380,10 +1243,10 @@
                                       variant->key.nr_planes,
                                       context_ptr);
          /* return clipping boolean value for function */
-         clipmask_bool(builder, clipmask, ret_ptr);
+         clipmask_bool(gallivm, clipmask, ret_ptr);
       }
       else{
-         clipmask = lp_build_const_int_vec(lp_type_int_vec(32), 0);    
+         clipmask = lp_build_const_int_vec(gallivm, lp_type_int_vec(32), 0);    
       }
       
       /* do viewport mapping */
@@ -1392,21 +1255,18 @@
       }
 
       /* store clipmask in vertex header and positions in data */
-      convert_to_aos(builder, io, outputs, clipmask,
+      convert_to_aos(gallivm, io, outputs, clipmask,
                      draw->vs.vertex_shader->info.num_outputs,
                      max_vertices);
    }
 
-   lp_build_loop_end_cond(builder, end, step, LLVMIntUGE, &lp_loop);
+   lp_build_loop_end_cond(&lp_loop, end, step, LLVMIntUGE);
 
    sampler->destroy(sampler);
 
    ret = LLVMBuildLoad(builder, ret_ptr,"");
    LLVMBuildRet(builder, ret);
       
-   LLVMDisposeBuilder(builder);
->>>>>>> 34e8801b
-
    /*
     * Translate the LLVM IR into machine code.
     */
@@ -1438,6 +1298,8 @@
 draw_llvm_generate_elts(struct draw_llvm *llvm, struct draw_llvm_variant *variant)
 {
    struct gallivm_state *gallivm = llvm->gallivm;
+   LLVMContextRef context = gallivm->context;
+   LLVMTypeRef int32_type = LLVMInt32TypeInContext(context);
    LLVMTypeRef arg_types[8];
    LLVMTypeRef func_type;
    LLVMValueRef context_ptr;
@@ -1455,42 +1317,24 @@
    LLVMValueRef fetch_max;
    void *code;
    struct lp_build_sampler_soa *sampler = 0;
-<<<<<<< HEAD
-
-   arg_types[0] = get_context_ptr_type(llvm);           /* context */
-   arg_types[1] = get_vertex_header_ptr_type(llvm);     /* vertex_header */
-   arg_types[2] = get_buffer_ptr_type(llvm);            /* vbuffers */
-   arg_types[3] = LLVMPointerType(LLVMInt32TypeInContext(gallivm->context), 0);  /* fetch_elts * */
-   arg_types[4] = LLVMInt32TypeInContext(gallivm->context);           /* fetch_count */
-   arg_types[5] = LLVMInt32TypeInContext(gallivm->context);           /* stride */
-   arg_types[6] = get_vb_ptr_type(llvm);                /* pipe_vertex_buffer's */
-   arg_types[7] = LLVMInt32TypeInContext(gallivm->context);           /* instance_id */
-
-   func_type = LLVMFunctionType(LLVMVoidTypeInContext(gallivm->context),
-                                arg_types, Elements(arg_types), 0);
-
-   variant->function_elts = LLVMAddFunction(gallivm->module, "draw_llvm_shader_elts",
-                                            func_type);
-=======
    LLVMValueRef ret, ret_ptr;
    boolean bypass_viewport = variant->key.bypass_viewport;
    boolean enable_cliptest = variant->key.clip_xy || 
                              variant->key.clip_z  ||
                              variant->key.clip_user;
    
-   arg_types[0] = llvm->context_ptr_type;               /* context */
-   arg_types[1] = llvm->vertex_header_ptr_type;         /* vertex_header */
-   arg_types[2] = llvm->buffer_ptr_type;                /* vbuffers */
-   arg_types[3] = LLVMPointerType(LLVMInt32Type(), 0);  /* fetch_elts * */
-   arg_types[4] = LLVMInt32Type();                      /* fetch_count */
-   arg_types[5] = LLVMInt32Type();                      /* stride */
-   arg_types[6] = llvm->vb_ptr_type;                    /* pipe_vertex_buffer's */
-   arg_types[7] = LLVMInt32Type();                      /* instance_id */
-
-   func_type = LLVMFunctionType(LLVMInt32Type(), arg_types, Elements(arg_types), 0);
-
-   variant->function_elts = LLVMAddFunction(llvm->module, "draw_llvm_shader_elts", func_type);
->>>>>>> 34e8801b
+   arg_types[0] = get_context_ptr_type(llvm);           /* context */
+   arg_types[1] = get_vertex_header_ptr_type(llvm);     /* vertex_header */
+   arg_types[2] = get_buffer_ptr_type(llvm);            /* vbuffers */
+   arg_types[3] = LLVMPointerType(int32_type, 0);       /* fetch_elts * */
+   arg_types[4] = int32_type;                           /* fetch_count */
+   arg_types[5] = int32_type;                           /* stride */
+   arg_types[6] = get_vb_ptr_type(llvm);                /* pipe_vertex_buffer's */
+   arg_types[7] = int32_type;                           /* instance_id */
+
+   func_type = LLVMFunctionType(int32_type, arg_types, Elements(arg_types), 0);
+
+   variant->function_elts = LLVMAddFunction(gallivm->module, "draw_llvm_shader_elts", func_type);
    LLVMSetFunctionCallConv(variant->function_elts, LLVMCCallConv);
    for(i = 0; i < Elements(arg_types); ++i)
       if(LLVMGetTypeKind(arg_types[i]) == LLVMPointerTypeKind)
@@ -1536,15 +1380,11 @@
                             lp_build_const_int32(gallivm, 1),
                             "fetch_max");
 
-<<<<<<< HEAD
-   lp_build_loop_begin(gallivm, lp_build_const_int32(gallivm, 0), &lp_loop);
-=======
    /* function returns non-zero i32 value if any clipped vertices */
-   ret_ptr = lp_build_alloca(builder, LLVMInt32Type(), ""); 
-   LLVMBuildStore(builder, LLVMConstInt(LLVMInt32Type(), 0, 0), ret_ptr);
-
-   lp_build_loop_begin(builder, LLVMConstInt(LLVMInt32Type(), 0, 0), &lp_loop);
->>>>>>> 34e8801b
+   ret_ptr = lp_build_alloca(gallivm, int32_type, ""); 
+   LLVMBuildStore(builder, lp_build_const_int32(gallivm, 0), ret_ptr);
+
+   lp_build_loop_begin(&lp_loop, gallivm, lp_build_const_int32(gallivm, 0));
    {
       LLVMValueRef inputs[PIPE_MAX_SHADER_INPUTS][NUM_CHANNELS];
       LLVMValueRef aos_attribs[PIPE_MAX_SHADER_INPUTS][NUM_CHANNELS] = { { 0 } };
@@ -1594,31 +1434,13 @@
                   context_ptr,
                   sampler);
 
-<<<<<<< HEAD
-      convert_to_aos(gallivm, io, outputs,
-                     draw->vs.vertex_shader->info.num_outputs,
-                     max_vertices);
-   }
-   lp_build_loop_end_cond(gallivm, fetch_count, step, LLVMIntUGE, &lp_loop);
-
-   sampler->destroy(sampler);
-
-#ifdef PIPE_ARCH_X86
-   /* Avoid corrupting the FPU stack on 32bit OSes. */
-   lp_build_intrinsic(builder, "llvm.x86.mmx.emms", LLVMVoidType(), NULL, 0);
-#endif
-
-   LLVMBuildRetVoid(builder);
-
-   //LLVMDisposeBuilder(builder);
-=======
       /* store original positions in clip before further manipulation */
-      store_clip(builder, io, outputs);
+      store_clip(gallivm, io, outputs);
 
       /* do cliptest */
       if (enable_cliptest){
          /* allocate clipmask, assign it integer type */
-         clipmask = generate_clipmask(builder, outputs,
+         clipmask = generate_clipmask(gallivm, outputs,
                                       variant->key.clip_xy,
                                       variant->key.clip_z, 
                                       variant->key.clip_user,
@@ -1626,10 +1448,10 @@
                                       variant->key.nr_planes,
                                       context_ptr);
          /* return clipping boolean value for function */
-         clipmask_bool(builder, clipmask, ret_ptr);
+         clipmask_bool(gallivm, clipmask, ret_ptr);
       }
       else{
-         clipmask = lp_build_const_int_vec(lp_type_int_vec(32), 0);
+         clipmask = lp_build_const_int_vec(gallivm, lp_type_int_vec(32), 0);
       }
       
       /* do viewport mapping */
@@ -1641,21 +1463,18 @@
        * original positions in clip 
        * and transformed positions in data 
        */   
-      convert_to_aos(builder, io, outputs, clipmask,
+      convert_to_aos(gallivm, io, outputs, clipmask,
                      draw->vs.vertex_shader->info.num_outputs,
                      max_vertices);
    }
 
-   lp_build_loop_end_cond(builder, fetch_count, step, LLVMIntUGE, &lp_loop);
+   lp_build_loop_end_cond(&lp_loop, fetch_count, step, LLVMIntUGE);
 
    sampler->destroy(sampler);
 
    ret = LLVMBuildLoad(builder, ret_ptr,"");   
    LLVMBuildRet(builder, ret);
    
-   LLVMDisposeBuilder(builder);
->>>>>>> 34e8801b
-
    /*
     * Translate the LLVM IR into machine code.
     */
