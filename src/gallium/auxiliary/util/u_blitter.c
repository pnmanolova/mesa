--- conflicted
+++ resolved
@@ -418,29 +418,18 @@
    }
 }
 
-<<<<<<< HEAD
-static void get_normalized_texcoords(struct pipe_resource *src,
-                                     unsigned level,
-=======
 static void get_texcoords(struct pipe_resource *src,
-                                     struct pipe_subresource subsrc,
->>>>>>> b6b91fa0
-                                     unsigned x1, unsigned y1,
-                                     unsigned x2, unsigned y2,
-                                     boolean normalized, float out[4])
-{
-<<<<<<< HEAD
-   out[0] = x1 / (float)u_minify(src->width0,  level);
-   out[1] = y1 / (float)u_minify(src->height0, level);
-   out[2] = x2 / (float)u_minify(src->width0,  level);
-   out[3] = y2 / (float)u_minify(src->height0, level);
-=======
+                          unsigned level,
+                          unsigned x1, unsigned y1,
+                          unsigned x2, unsigned y2,
+                          boolean normalized, float out[4])
+{
    if(normalized)
    {
-      out[0] = x1 / (float)u_minify(src->width0,  subsrc.level);
-      out[1] = y1 / (float)u_minify(src->height0, subsrc.level);
-      out[2] = x2 / (float)u_minify(src->width0,  subsrc.level);
-      out[3] = y2 / (float)u_minify(src->height0, subsrc.level);
+      out[0] = x1 / (float)u_minify(src->width0,  level);
+      out[1] = y1 / (float)u_minify(src->height0, level);
+      out[2] = x2 / (float)u_minify(src->width0,  level);
+      out[3] = y2 / (float)u_minify(src->height0, level);
    }
    else
    {
@@ -449,7 +438,6 @@
       out[2] = x2;
       out[3] = y2;
    }
->>>>>>> b6b91fa0
 }
 
 static void set_texcoords_in_vertices(const float coord[4],
@@ -477,11 +465,7 @@
    unsigned i;
    float coord[4];
 
-<<<<<<< HEAD
-   get_normalized_texcoords(src, level, x1, y1, x2, y2, coord);
-=======
-   get_texcoords(src, subsrc, x1, y1, x2, y2, TRUE, coord);
->>>>>>> b6b91fa0
+   get_texcoords(src, level, x1, y1, x2, y2, TRUE, coord);
    set_texcoords_in_vertices(coord, &ctx->vertices[0][1][0], 8);
 
    for (i = 0; i < 4; i++) {
@@ -516,11 +500,7 @@
    float coord[4];
    float st[4][2];
 
-<<<<<<< HEAD
-   get_normalized_texcoords(src, level, x1, y1, x2, y2, coord);
-=======
-   get_texcoords(src, subsrc, x1, y1, x2, y2, TRUE, coord);
->>>>>>> b6b91fa0
+   get_texcoords(src, level, x1, y1, x2, y2, TRUE, coord);
    set_texcoords_in_vertices(coord, &st[0][0], 2);
 
    util_map_texcoords2d_onto_cubemap(face,
@@ -838,11 +818,7 @@
    pipe->bind_rasterizer_state(pipe, ctx->rs_state);
    pipe->bind_vs_state(pipe, ctx->vs_tex);
    pipe->bind_fragment_sampler_states(pipe, 1,
-<<<<<<< HEAD
-                                      blitter_get_sampler_state(ctx, srclevel));
-=======
-                                      blitter_get_sampler_state(ctx, subsrc.level, normalized));
->>>>>>> b6b91fa0
+                                      blitter_get_sampler_state(ctx, srclevel, normalized));
    pipe->bind_vertex_elements_state(pipe, ctx->velem_state);
    pipe->set_fragment_sampler_views(pipe, 1, &view);
    pipe->set_framebuffer_state(pipe, &fb_state);
@@ -857,13 +833,8 @@
          {
             /* Set texture coordinates. */
             float coord[4];
-<<<<<<< HEAD
-            get_normalized_texcoords(src, srclevel, srcbox->x, srcbox->y,
-                                     srcbox->x+width, srcbox->y+height, coord);
-=======
-            get_texcoords(src, subsrc, srcx, srcy,
-                                     srcx+width, srcy+height, normalized, coord);
->>>>>>> b6b91fa0
+            get_texcoords(src, srclevel, srcbox->x, srcbox->y,
+                          srcbox->x+width, srcbox->y+height, normalized, coord);
 
             /* Draw. */
             blitter->draw_rectangle(blitter, dstx, dsty, dstx+width, dsty+height, 0,
