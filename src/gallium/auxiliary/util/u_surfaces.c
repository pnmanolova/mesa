/**************************************************************************
 *
 * Copyright 2010 Luca Barbieri
 *
 * Permission is hereby granted, free of charge, to any person obtaining
 * a copy of this software and associated documentation files (the
 * "Software"), to deal in the Software without restriction, including
 * without limitation the rights to use, copy, modify, merge, publish,
 * distribute, sublicense, and/or sell copies of the Software, and to
 * permit persons to whom the Software is furnished to do so, subject to
 * the following conditions:
 *
 * The above copyright notice and this permission notice (including the
 * next paragraph) shall be included in all copies or substantial
 * portions of the Software.
 *
 * THE SOFTWARE IS PROVIDED "AS IS", WITHOUT WARRANTY OF ANY KIND,
 * EXPRESS OR IMPLIED, INCLUDING BUT NOT LIMITED TO THE WARRANTIES OF
 * MERCHANTABILITY, FITNESS FOR A PARTICULAR PURPOSE AND NONINFRINGEMENT.
 * IN NO EVENT SHALL THE COPYRIGHT OWNER(S) AND/OR ITS SUPPLIERS BE
 * LIABLE FOR ANY CLAIM, DAMAGES OR OTHER LIABILITY, WHETHER IN AN ACTION
 * OF CONTRACT, TORT OR OTHERWISE, ARISING FROM, OUT OF OR IN CONNECTION
 * WITH THE SOFTWARE OR THE USE OR OTHER DEALINGS IN THE SOFTWARE.
 *
 **************************************************************************/

#include "u_surfaces.h"
#include "util/u_hash_table.h"
#include "util/u_inlines.h"
#include "util/u_memory.h"

struct pipe_surface *
util_surfaces_do_get(struct util_surfaces *us, unsigned surface_struct_size,
                     struct pipe_screen *pscreen, struct pipe_resource *pt,
                     unsigned face, unsigned level, unsigned zslice, unsigned flags)
{
   struct pipe_surface *ps;

   if(pt->target == PIPE_TEXTURE_3D || pt->target == PIPE_TEXTURE_CUBE)
   {    /* or 2D array */
      if(!us->u.hash)
         us->u.hash = cso_hash_create();

      ps = cso_hash_iter_data(cso_hash_find(us->u.hash, ((zslice + face) << 8) | level));
   }
   else
   {
      if(!us->u.array)
         us->u.array = CALLOC(pt->last_level + 1, sizeof(struct pipe_surface *));
      ps = us->u.array[level];
   }

   if(ps)
   {
      p_atomic_inc(&ps->reference.count);
      return ps;
   }

   ps = (struct pipe_surface *)CALLOC(1, surface_struct_size);
   if(!ps)
      return NULL;

   pipe_surface_init(ps, pt, level, zslice + face, flags);

   if(pt->target == PIPE_TEXTURE_3D || pt->target == PIPE_TEXTURE_CUBE)
      cso_hash_insert(us->u.hash, ((zslice + face) << 8) | level, ps);
   else
      us->u.array[level] = ps;

   return ps;
}

void
util_surfaces_do_detach(struct util_surfaces *us, struct pipe_surface *ps)
{
   struct pipe_resource *pt = ps->texture;
   if(pt->target == PIPE_TEXTURE_3D || pt->target == PIPE_TEXTURE_CUBE)
<<<<<<< HEAD
   {	/* or 2D array */
      void* key = (void*)(uintptr_t)(((ps->u.tex.first_layer) << 8) | ps->u.tex.level);
      util_hash_table_remove(us->u.table, key);
=======
   {    /* or 2D array */
      cso_hash_erase(us->u.hash, cso_hash_find(us->u.hash, ((ps->zslice + ps->face) << 8) | ps->level));
>>>>>>> b6b91fa0
   }
   else
      us->u.array[ps->u.tex.level] = 0;
}

void
util_surfaces_destroy(struct util_surfaces *us, struct pipe_resource *pt, void (*destroy_surface) (struct pipe_surface *))
{
   if(pt->target == PIPE_TEXTURE_3D || pt->target == PIPE_TEXTURE_CUBE)
   {    /* or 2D array */
      if(us->u.hash)
      {
         struct cso_hash_iter iter;
         iter = cso_hash_first_node(us->u.hash);
         while (!cso_hash_iter_is_null(iter)) {
            destroy_surface(cso_hash_iter_data(iter));
            iter = cso_hash_iter_next(iter);
         }

         cso_hash_delete(us->u.hash);
         us->u.hash = NULL;
      }
   }
   else
   {
      if(us->u.array)
      {
         unsigned i;
         for(i = 0; i <= pt->last_level; ++i)
         {
            struct pipe_surface *ps = us->u.array[i];
            if(ps)
               destroy_surface(ps);
         }
         FREE(us->u.array);
         us->u.array = NULL;
      }
   }
}<|MERGE_RESOLUTION|>--- conflicted
+++ resolved
@@ -75,14 +75,8 @@
 {
    struct pipe_resource *pt = ps->texture;
    if(pt->target == PIPE_TEXTURE_3D || pt->target == PIPE_TEXTURE_CUBE)
-<<<<<<< HEAD
-   {	/* or 2D array */
-      void* key = (void*)(uintptr_t)(((ps->u.tex.first_layer) << 8) | ps->u.tex.level);
-      util_hash_table_remove(us->u.table, key);
-=======
    {    /* or 2D array */
-      cso_hash_erase(us->u.hash, cso_hash_find(us->u.hash, ((ps->zslice + ps->face) << 8) | ps->level));
->>>>>>> b6b91fa0
+      cso_hash_erase(us->u.hash, cso_hash_find(us->u.hash, (ps->u.tex.first_layer << 8) | ps->u.tex.level));
    }
    else
       us->u.array[ps->u.tex.level] = 0;
