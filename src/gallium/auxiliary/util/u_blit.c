--- conflicted
+++ resolved
@@ -361,17 +361,11 @@
     * This can still be improved upon.
     */
    if ((src_tex == dst->texture &&
-<<<<<<< HEAD
        dst->u.tex.level == src_level &&
        dst->u.tex.first_layer == srcZ0) ||
-       src_tex->target != PIPE_TEXTURE_2D)
-=======
-       dst->face == srcsub.face &&
-       dst->level == srcsub.level &&
-       dst->zslice == srcZ0) ||
+       src_tex->target != PIPE_TEXTURE_2D &&
        (src_tex->target != PIPE_TEXTURE_2D &&
        src_tex->target != PIPE_TEXTURE_RECT))
->>>>>>> b6b91fa0
    {
       struct pipe_resource texTemp;
       struct pipe_resource *tex;
@@ -451,12 +445,6 @@
          return;
       }
 
-<<<<<<< HEAD
-      s0 = srcX0 / (float)(u_minify(sampler_view->texture->width0, src_level));
-      s1 = srcX1 / (float)(u_minify(sampler_view->texture->width0, src_level));
-      t0 = srcY0 / (float)(u_minify(sampler_view->texture->height0, src_level));
-      t1 = srcY1 / (float)(u_minify(sampler_view->texture->height0, src_level));
-=======
       s0 = srcX0;
       s1 = srcX1;
       t0 = srcY0;
@@ -464,12 +452,11 @@
       normalized = sampler_view->texture->target != PIPE_TEXTURE_RECT;
       if(normalized)
       {
-         s0 /= (float)(u_minify(sampler_view->texture->width0, srcsub.level));
-         s1 /= (float)(u_minify(sampler_view->texture->width0, srcsub.level));
-         t0 /= (float)(u_minify(sampler_view->texture->height0, srcsub.level));
-         t1 /= (float)(u_minify(sampler_view->texture->height0, srcsub.level));
+         s0 /= (float)(u_minify(sampler_view->texture->width0, src_level));
+         s1 /= (float)(u_minify(sampler_view->texture->width0, src_level));
+         t0 /= (float)(u_minify(sampler_view->texture->height0, src_level));
+         t1 /= (float)(u_minify(sampler_view->texture->height0, src_level));
       }
->>>>>>> b6b91fa0
    }
 
    dst_is_depth = util_format_is_depth_or_stencil(dst->format);
