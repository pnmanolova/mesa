--- conflicted
+++ resolved
@@ -468,14 +468,9 @@
       if (type.floating &&
           type.width == 64) {
          intrinsic = "llvm.x86.sse41.blendvpd";
-<<<<<<< HEAD
          arg_type = LLVMVectorType(LLVMDoubleTypeInContext(lc), 2);
-      } else if (type.width == 32) {
-=======
-         arg_type = LLVMVectorType(LLVMDoubleType(), 2);
       } else if (type.floating &&
                  type.width == 32) {
->>>>>>> 34e8801b
          intrinsic = "llvm.x86.sse41.blendvps";
          arg_type = LLVMVectorType(LLVMFloatTypeInContext(lc), 4);
       } else {
