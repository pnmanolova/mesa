--- conflicted
+++ resolved
@@ -237,14 +237,7 @@
 
       if (cbuf_surface) {
          struct i915_texture *tex = i915_texture(cbuf_surface->texture);
-<<<<<<< HEAD
-         unsigned offset;
-=======
-         uint32_t tiling_bits = 0;
->>>>>>> 32e1e591
          assert(tex);
-
-         offset = tex->image_offset[cbuf_surface->u.tex.level][cbuf_surface->u.tex.first_layer];
 
          OUT_BATCH(_3DSTATE_BUF_INFO_CMD);
 
@@ -254,22 +247,17 @@
 
          OUT_RELOC(tex->buffer,
                    I915_USAGE_RENDER,
-<<<<<<< HEAD
-                   offset);
-=======
                    0);
->>>>>>> 32e1e591
       }
 
       /* What happens if no zbuf??
        */
       if (depth_surface) {
          struct i915_texture *tex = i915_texture(depth_surface->texture);
-         unsigned offset;
+         unsigned offset = i915_texture_offset(tex, depth_surface->u.tex.level,
+                                               depth_surface->u.tex.first_layer);
          assert(tex);
-         assert(depth_surface->offset == 0);
-
-         offset = tex->image_offset[depth_surface->u.tex.level][depth_surface->u.tex.first_layer];
+         assert(offset == 0);
 
          OUT_BATCH(_3DSTATE_BUF_INFO_CMD);
 
@@ -280,11 +268,7 @@
 
          OUT_RELOC(tex->buffer,
                    I915_USAGE_RENDER,
-<<<<<<< HEAD
-                   offset);
-=======
                    0);
->>>>>>> 32e1e591
       }
 
       {
@@ -429,18 +413,17 @@
       struct pipe_surface *cbuf_surface = i915->framebuffer.cbufs[0];
       struct i915_texture *tex = i915_texture(cbuf_surface->texture);
       unsigned x, y;
-      int face;
+      int layer;
       uint32_t draw_offset;
       boolean ret;
 
       ret = framebuffer_size(&i915->framebuffer, &w, &h);
       assert(ret);
 
-      face = tex->b.b.target == PIPE_TEXTURE_CUBE ?
-               cbuf_surface->face : cbuf_surface->zslice;
-
-      x = tex->image_offset[cbuf_surface->level][face].nblocksx;
-      y = tex->image_offset[cbuf_surface->level][face].nblocksy;
+      layer = cbuf_surface->u.tex.first_layer;
+
+      x = tex->image_offset[cbuf_surface->u.tex.level][layer].nblocksx;
+      y = tex->image_offset[cbuf_surface->u.tex.level][layer].nblocksy;
 
       draw_offset = x | (y << 16);
 
