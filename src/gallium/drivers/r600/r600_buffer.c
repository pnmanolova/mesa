/*
 * Copyright 2010 Jerome Glisse <glisse@freedesktop.org>
 *
 * Permission is hereby granted, free of charge, to any person obtaining a
 * copy of this software and associated documentation files (the "Software"),
 * to deal in the Software without restriction, including without limitation
 * on the rights to use, copy, modify, merge, publish, distribute, sub
 * license, and/or sell copies of the Software, and to permit persons to whom
 * the Software is furnished to do so, subject to the following conditions:
 *
 * The above copyright notice and this permission notice (including the next
 * paragraph) shall be included in all copies or substantial portions of the
 * Software.
 *
 * THE SOFTWARE IS PROVIDED "AS IS", WITHOUT WARRANTY OF ANY KIND, EXPRESS OR
 * IMPLIED, INCLUDING BUT NOT LIMITED TO THE WARRANTIES OF MERCHANTABILITY,
 * FITNESS FOR A PARTICULAR PURPOSE AND NON-INFRINGEMENT. IN NO EVENT SHALL
 * THE AUTHOR(S) AND/OR THEIR SUPPLIERS BE LIABLE FOR ANY CLAIM,
 * DAMAGES OR OTHER LIABILITY, WHETHER IN AN ACTION OF CONTRACT, TORT OR
 * OTHERWISE, ARISING FROM, OUT OF OR IN CONNECTION WITH THE SOFTWARE OR THE
 * USE OR OTHER DEALINGS IN THE SOFTWARE.
 *
 * Authors:
 *      Jerome Glisse
 *      Corbin Simpson <MostAwesomeDude@gmail.com>
 */
#include <pipe/p_screen.h>
#include <util/u_format.h>
#include <util/u_math.h>
#include <util/u_inlines.h>
#include <util/u_memory.h>
#include <util/u_upload_mgr.h>
#include "state_tracker/drm_driver.h"
#include <xf86drm.h>
#include "radeon_drm.h"
#include "r600.h"
#include "r600_pipe.h"

extern struct u_resource_vtbl r600_buffer_vtbl;


struct pipe_resource *r600_buffer_create(struct pipe_screen *screen,
					 const struct pipe_resource *templ)
{
	struct r600_resource_buffer *rbuffer;
	struct r600_bo *bo;
	/* XXX We probably want a different alignment for buffers and textures. */
	unsigned alignment = 4096;

	rbuffer = CALLOC_STRUCT(r600_resource_buffer);
	if (rbuffer == NULL)
		return NULL;

	rbuffer->magic = R600_BUFFER_MAGIC;
	rbuffer->user_buffer = NULL;
	rbuffer->num_ranges = 0;
	rbuffer->r.base.b = *templ;
	pipe_reference_init(&rbuffer->r.base.b.reference, 1);
	rbuffer->r.base.b.screen = screen;
	rbuffer->r.base.vtbl = &r600_buffer_vtbl;
	rbuffer->r.size = rbuffer->r.base.b.width0;
	bo = r600_bo((struct radeon*)screen->winsys, rbuffer->r.base.b.width0, alignment, rbuffer->r.base.b.bind, rbuffer->r.base.b.usage);
	if (bo == NULL) {
		FREE(rbuffer);
		return NULL;
	}
	rbuffer->r.bo = bo;
	return &rbuffer->r.base.b;
}

struct pipe_resource *r600_user_buffer_create(struct pipe_screen *screen,
					      void *ptr, unsigned bytes,
					      unsigned bind)
{
<<<<<<< HEAD
	struct r600_resource *rbuffer;
	struct r600_screen *rscreen = r600_screen(screen);
	struct pipe_resource templ;

	memset(&templ, 0, sizeof(struct pipe_resource));
	templ.target = PIPE_BUFFER;
	templ.format = PIPE_FORMAT_R8_UNORM;
	templ.usage = PIPE_USAGE_IMMUTABLE;
	templ.bind = bind;
	templ.width0 = bytes;
	templ.height0 = 1;
	templ.depth0 = 1;
	templ.array_size = 1;

	rbuffer = (struct r600_resource*)r600_buffer_create(screen, &templ);
	if (rbuffer == NULL) {
=======
	struct r600_resource_buffer *rbuffer;

	rbuffer = CALLOC_STRUCT(r600_resource_buffer);
	if (rbuffer == NULL)
>>>>>>> b6b91fa0
		return NULL;

	rbuffer->magic = R600_BUFFER_MAGIC;
	pipe_reference_init(&rbuffer->r.base.b.reference, 1);
	rbuffer->r.base.vtbl = &r600_buffer_vtbl;
	rbuffer->r.base.b.screen = screen;
	rbuffer->r.base.b.target = PIPE_BUFFER;
	rbuffer->r.base.b.format = PIPE_FORMAT_R8_UNORM;
	rbuffer->r.base.b.usage = PIPE_USAGE_IMMUTABLE;
	rbuffer->r.base.b.bind = bind;
	rbuffer->r.base.b.width0 = bytes;
	rbuffer->r.base.b.height0 = 1;
	rbuffer->r.base.b.depth0 = 1;
	rbuffer->r.base.b.flags = 0;
	rbuffer->num_ranges = 0;
	rbuffer->r.bo = NULL;
	rbuffer->user_buffer = ptr;
	return &rbuffer->r.base.b;
}

static void r600_buffer_destroy(struct pipe_screen *screen,
				struct pipe_resource *buf)
{
	struct r600_resource_buffer *rbuffer = r600_buffer(buf);

	if (rbuffer->r.bo) {
		r600_bo_reference((struct radeon*)screen->winsys, &rbuffer->r.bo, NULL);
	}
	FREE(rbuffer);
}

static void *r600_buffer_transfer_map(struct pipe_context *pipe,
				      struct pipe_transfer *transfer)
{
	struct r600_resource_buffer *rbuffer = r600_buffer(transfer->resource);
	int write = 0;
	uint8_t *data;
	int i;
	boolean flush = FALSE;

	if (rbuffer->user_buffer)
		return (uint8_t*)rbuffer->user_buffer + transfer->box.x;

	if (transfer->usage & PIPE_TRANSFER_DISCARD) {
		for (i = 0; i < rbuffer->num_ranges; i++) {
			if ((transfer->box.x >= rbuffer->ranges[i].start) &&
			    (transfer->box.x < rbuffer->ranges[i].end))
				flush = TRUE;

			if (flush) {
				r600_bo_reference((struct radeon*)pipe->winsys, &rbuffer->r.bo, NULL);
				rbuffer->num_ranges = 0;
				rbuffer->r.bo = r600_bo((struct radeon*)pipe->winsys,
                                                        rbuffer->r.base.b.width0, 0,
                                                        rbuffer->r.base.b.bind,
                                                        rbuffer->r.base.b.usage);
				break;
			}
		}
	}
	if (transfer->usage & PIPE_TRANSFER_DONTBLOCK) {
		/* FIXME */
	}
	if (transfer->usage & PIPE_TRANSFER_WRITE) {
		write = 1;
	}
	data = r600_bo_map((struct radeon*)pipe->winsys, rbuffer->r.bo, transfer->usage, pipe);
	if (!data)
		return NULL;

	return (uint8_t*)data + transfer->box.x;
}

static void r600_buffer_transfer_unmap(struct pipe_context *pipe,
					struct pipe_transfer *transfer)
{
	struct r600_resource_buffer *rbuffer = r600_buffer(transfer->resource);

	if (rbuffer->r.bo)
		r600_bo_unmap((struct radeon*)pipe->winsys, rbuffer->r.bo);
}

static void r600_buffer_transfer_flush_region(struct pipe_context *pipe,
					      struct pipe_transfer *transfer,
					      const struct pipe_box *box)
{
	struct r600_resource_buffer *rbuffer = r600_buffer(transfer->resource);
	unsigned i;
	unsigned offset = transfer->box.x + box->x;
	unsigned length = box->width;

	assert(box->x + box->width <= transfer->box.width);

	if (rbuffer->user_buffer)
		return;

	/* mark the range as used */
	for(i = 0; i < rbuffer->num_ranges; ++i) {
		if(offset <= rbuffer->ranges[i].end && rbuffer->ranges[i].start <= (offset+box->width)) {
			rbuffer->ranges[i].start = MIN2(rbuffer->ranges[i].start, offset);
			rbuffer->ranges[i].end   = MAX2(rbuffer->ranges[i].end, (offset+length));
			return;
		}
	}

	rbuffer->ranges[rbuffer->num_ranges].start = offset;
	rbuffer->ranges[rbuffer->num_ranges].end = offset+length;
	rbuffer->num_ranges++;
}

unsigned r600_buffer_is_referenced_by_cs(struct pipe_context *context,
					 struct pipe_resource *buf,
					 unsigned level, int layer)
{
	/* FIXME */
	return PIPE_REFERENCED_FOR_READ | PIPE_REFERENCED_FOR_WRITE;
}

struct pipe_resource *r600_buffer_from_handle(struct pipe_screen *screen,
					      struct winsys_handle *whandle)
{
	struct radeon *rw = (struct radeon*)screen->winsys;
	struct r600_resource *rbuffer;
	struct r600_bo *bo = NULL;

	bo = r600_bo_handle(rw, whandle->handle, NULL);
	if (bo == NULL) {
		return NULL;
	}

	rbuffer = CALLOC_STRUCT(r600_resource);
	if (rbuffer == NULL) {
		r600_bo_reference(rw, &bo, NULL);
		return NULL;
	}

	pipe_reference_init(&rbuffer->base.b.reference, 1);
	rbuffer->base.b.target = PIPE_BUFFER;
	rbuffer->base.b.screen = screen;
	rbuffer->base.vtbl = &r600_buffer_vtbl;
	rbuffer->bo = bo;
	return &rbuffer->base.b;
}

struct u_resource_vtbl r600_buffer_vtbl =
{
	u_default_resource_get_handle,		/* get_handle */
	r600_buffer_destroy,			/* resource_destroy */
	r600_buffer_is_referenced_by_cs,	/* is_buffer_referenced */
	u_default_get_transfer,			/* get_transfer */
	u_default_transfer_destroy,		/* transfer_destroy */
	r600_buffer_transfer_map,		/* transfer_map */
	r600_buffer_transfer_flush_region,	/* transfer_flush_region */
	r600_buffer_transfer_unmap,		/* transfer_unmap */
	u_default_transfer_inline_write		/* transfer_inline_write */
};

int r600_upload_index_buffer(struct r600_pipe_context *rctx, struct r600_drawl *draw)
{
	struct pipe_resource *upload_buffer = NULL;
	unsigned index_offset = draw->index_buffer_offset;
	int ret = 0;

	if (r600_buffer_is_user_buffer(draw->index_buffer)) {
		ret = u_upload_buffer(rctx->upload_ib,
				      index_offset,
				      draw->count * draw->index_size,
				      draw->index_buffer,
				      &index_offset,
				      &upload_buffer);
		if (ret) {
			goto done;
		}
		draw->index_buffer_offset = index_offset;

		/* Transfer ownership. */
		pipe_resource_reference(&draw->index_buffer, upload_buffer);
		pipe_resource_reference(&upload_buffer, NULL);
	}

done:
	return ret;
}

int r600_upload_user_buffers(struct r600_pipe_context *rctx)
{
	enum pipe_error ret = PIPE_OK;
	int i, nr;

	nr = rctx->vertex_elements->count;

	for (i = 0; i < nr; i++) {
		struct pipe_vertex_buffer *vb =
			&rctx->vertex_buffer[rctx->vertex_elements->elements[i].vertex_buffer_index];

		if (r600_buffer_is_user_buffer(vb->buffer)) {
			struct pipe_resource *upload_buffer = NULL;
			unsigned offset = 0; /*vb->buffer_offset * 4;*/
			unsigned size = vb->buffer->width0;
			unsigned upload_offset;
			ret = u_upload_buffer(rctx->upload_vb,
					      offset, size,
					      vb->buffer,
					      &upload_offset, &upload_buffer);
			if (ret)
				return ret;

			pipe_resource_reference(&vb->buffer, NULL);
			vb->buffer = upload_buffer;
			vb->buffer_offset = upload_offset;
		}
	}
	return ret;
}<|MERGE_RESOLUTION|>--- conflicted
+++ resolved
@@ -72,29 +72,10 @@
 					      void *ptr, unsigned bytes,
 					      unsigned bind)
 {
-<<<<<<< HEAD
-	struct r600_resource *rbuffer;
-	struct r600_screen *rscreen = r600_screen(screen);
-	struct pipe_resource templ;
-
-	memset(&templ, 0, sizeof(struct pipe_resource));
-	templ.target = PIPE_BUFFER;
-	templ.format = PIPE_FORMAT_R8_UNORM;
-	templ.usage = PIPE_USAGE_IMMUTABLE;
-	templ.bind = bind;
-	templ.width0 = bytes;
-	templ.height0 = 1;
-	templ.depth0 = 1;
-	templ.array_size = 1;
-
-	rbuffer = (struct r600_resource*)r600_buffer_create(screen, &templ);
-	if (rbuffer == NULL) {
-=======
 	struct r600_resource_buffer *rbuffer;
 
 	rbuffer = CALLOC_STRUCT(r600_resource_buffer);
 	if (rbuffer == NULL)
->>>>>>> b6b91fa0
 		return NULL;
 
 	rbuffer->magic = R600_BUFFER_MAGIC;
@@ -108,6 +89,7 @@
 	rbuffer->r.base.b.width0 = bytes;
 	rbuffer->r.base.b.height0 = 1;
 	rbuffer->r.base.b.depth0 = 1;
+	rbuffer->r.base.b.array_size = 1;
 	rbuffer->r.base.b.flags = 0;
 	rbuffer->num_ranges = 0;
 	rbuffer->r.bo = NULL;
