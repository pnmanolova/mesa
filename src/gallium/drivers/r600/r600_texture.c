/*
 * Copyright 2010 Jerome Glisse <glisse@freedesktop.org>
 *
 * Permission is hereby granted, free of charge, to any person obtaining a
 * copy of this software and associated documentation files (the "Software"),
 * to deal in the Software without restriction, including without limitation
 * on the rights to use, copy, modify, merge, publish, distribute, sub
 * license, and/or sell copies of the Software, and to permit persons to whom
 * the Software is furnished to do so, subject to the following conditions:
 *
 * The above copyright notice and this permission notice (including the next
 * paragraph) shall be included in all copies or substantial portions of the
 * Software.
 *
 * THE SOFTWARE IS PROVIDED "AS IS", WITHOUT WARRANTY OF ANY KIND, EXPRESS OR
 * IMPLIED, INCLUDING BUT NOT LIMITED TO THE WARRANTIES OF MERCHANTABILITY,
 * FITNESS FOR A PARTICULAR PURPOSE AND NON-INFRINGEMENT. IN NO EVENT SHALL
 * THE AUTHOR(S) AND/OR THEIR SUPPLIERS BE LIABLE FOR ANY CLAIM,
 * DAMAGES OR OTHER LIABILITY, WHETHER IN AN ACTION OF CONTRACT, TORT OR
 * OTHERWISE, ARISING FROM, OUT OF OR IN CONNECTION WITH THE SOFTWARE OR THE
 * USE OR OTHER DEALINGS IN THE SOFTWARE.
 *
 * Authors:
 *      Jerome Glisse
 *      Corbin Simpson
 */
#include <pipe/p_screen.h>
#include <util/u_format.h>
#include <util/u_math.h>
#include <util/u_inlines.h>
#include <util/u_memory.h>
#include "state_tracker/drm_driver.h"
#include "r600_screen.h"
<<<<<<< HEAD
#include "r600_texture.h"
#include "r600_context.h"

extern struct u_resource_vtbl r600_texture_vtbl;

unsigned long r600_texture_get_offset(struct r600_texture *rtex, unsigned level, unsigned layer)
=======
#include "r600_context.h"
#include "r600_resource.h"

extern struct u_resource_vtbl r600_texture_vtbl;

static unsigned long r600_texture_get_offset(struct r600_resource_texture *rtex,
					unsigned level, unsigned zslice,
					unsigned face)
>>>>>>> 1f1928db
{
	unsigned long offset = rtex->offset[level];

	switch (rtex->resource.base.b.target) {
	case PIPE_TEXTURE_3D:
	case PIPE_TEXTURE_CUBE:
		return offset + layer * rtex->layer_size[level];
	default:
		assert(layer == 0);
		return offset;
	}
}

static void r600_setup_miptree(struct r600_screen *rscreen, struct r600_resource_texture *rtex)
{
	struct pipe_resource *ptex = &rtex->resource.base.b;
	unsigned long w, h, pitch, size, layer_size, i, offset;

	rtex->bpt = util_format_get_blocksize(ptex->format);
	for (i = 0, offset = 0; i <= ptex->last_level; i++) {
		w = u_minify(ptex->width0, i);
		h = u_minify(ptex->height0, i);
		pitch = util_format_get_stride(ptex->format, align(w, 64));
		layer_size = pitch * h;
		if (ptex->target == PIPE_TEXTURE_CUBE)
			size = layer_size * 6;
		else
			size = layer_size * u_minify(ptex->depth0, i);
		rtex->offset[i] = offset;
		rtex->layer_size[i] = layer_size;
		rtex->pitch[i] = pitch;
		offset += size;
	}
	rtex->size = offset;
}

struct pipe_resource *r600_texture_create(struct pipe_screen *screen,
						const struct pipe_resource *templ)
{
	struct r600_resource_texture *rtex;
	struct r600_resource *resource;
	struct r600_screen *rscreen = r600_screen(screen);

	rtex = CALLOC_STRUCT(r600_resource_texture);
	if (!rtex) {
		return NULL;
	}
	resource = &rtex->resource;
	resource->base.b = *templ;
	resource->base.vtbl = &r600_texture_vtbl;
	pipe_reference_init(&resource->base.b.reference, 1);
	resource->base.b.screen = screen;
	r600_setup_miptree(rscreen, rtex);

<<<<<<< HEAD
	memset(&templ_buf, 0, sizeof(struct pipe_resource));
	templ_buf.target = PIPE_BUFFER;
	templ_buf.format = PIPE_FORMAT_R8_UNORM;
	templ_buf.usage = templ->usage;
	templ_buf.bind = templ->bind;
	templ_buf.width0 = rtex->size;
	templ_buf.height0 = 1;
	templ_buf.depth0 = 1;
	templ_buf.array_size = 1;

	rtex->buffer = screen->resource_create(screen, &templ_buf);
	if (!rtex->buffer) {
=======
	/* FIXME alignment 4096 enought ? too much ? */
	resource->domain = r600_domain_from_usage(resource->base.b.bind);
	resource->bo = radeon_bo(rscreen->rw, 0, rtex->size, 4096, NULL);
	if (resource->bo == NULL) {
>>>>>>> 1f1928db
		FREE(rtex);
		return NULL;
	}

	return &resource->base.b;
}

static void r600_texture_destroy(struct pipe_screen *screen,
				 struct pipe_resource *ptex)
{
	struct r600_resource_texture *rtex = (struct r600_resource_texture*)ptex;
	struct r600_resource *resource = &rtex->resource;
	struct r600_screen *rscreen = r600_screen(screen);

	if (resource->bo) {
		radeon_bo_decref(rscreen->rw, resource->bo);
	}
	FREE(rtex);
}

static struct pipe_surface *r600_create_surface(struct pipe_context *pipe,
						struct pipe_resource *texture,
						const struct pipe_surface *surf_tmpl)
{
	struct r600_resource_texture *rtex = (struct r600_resource_texture*)texture;
	struct pipe_surface *surface = CALLOC_STRUCT(pipe_surface);
	unsigned long offset;
	unsigned level = surf_tmpl->u.tex.level;

	assert(surf_tmpl->u.tex.first_layer == surf_tmpl->u.tex.last_layer);
	if (surface == NULL)
		return NULL;
	/* offset not used. Either drop or subclass pipe_surface */
	offset = r600_texture_get_offset(rtex, level, surf_tmpl->u.tex.first_layer);
	pipe_reference_init(&surface->reference, 1);
	pipe_resource_reference(&surface->texture, texture);
	surface->context = pipe;
	surface->format = surf_tmpl->format;
	surface->width = u_minify(texture->width0, level);
	surface->height = u_minify(texture->height0, level);
	surface->usage = surf_tmpl->usage;
	surface->texture = texture;
	surface->u.tex.first_layer = surf_tmpl->u.tex.first_layer;
	surface->u.tex.last_layer = surf_tmpl->u.tex.last_layer;
	surface->u.tex.level = level;
	return surface;
}

static void r600_surface_destroy(struct pipe_context *pipe,
				 struct pipe_surface *surface)
{
	pipe_resource_reference(&surface->texture, NULL);
	FREE(surface);
}

struct pipe_resource *r600_texture_from_handle(struct pipe_screen *screen,
					       const struct pipe_resource *templ,
					       struct winsys_handle *whandle)
{
	struct radeon *rw = (struct radeon*)screen->winsys;
	struct r600_resource_texture *rtex;
	struct r600_resource *resource;
	struct radeon_bo *bo = NULL;

	bo = radeon_bo(rw, whandle->handle, 0, 0, NULL);
	if (bo == NULL) {
		return NULL;
	}

	/* Support only 2D textures without mipmaps */
	if (templ->target != PIPE_TEXTURE_2D || templ->depth0 != 1 || templ->last_level != 0)
		return NULL;

	rtex = CALLOC_STRUCT(r600_resource_texture);
	if (rtex == NULL)
		return NULL;

	resource = &rtex->resource;
	resource->base.b = *templ;
	resource->base.vtbl = &r600_texture_vtbl;
	pipe_reference_init(&resource->base.b.reference, 1);
	resource->base.b.screen = screen;
	resource->bo = bo;
	rtex->pitch_override = whandle->stride;
	rtex->bpt = util_format_get_blocksize(templ->format);
	rtex->pitch[0] = whandle->stride;
	rtex->offset[0] = 0;
	rtex->size = align(rtex->pitch[0] * templ->height0, 64);

	return &resource->base.b;
}

static unsigned int r600_texture_is_referenced(struct pipe_context *context,
						struct pipe_resource *texture,
						unsigned face, unsigned level)
{
	/* FIXME */
	return PIPE_REFERENCED_FOR_READ | PIPE_REFERENCED_FOR_WRITE;
}

struct pipe_transfer* r600_texture_get_transfer(struct pipe_context *ctx,
						struct pipe_resource *texture,
						struct pipe_subresource sr,
						unsigned usage,
						const struct pipe_box *box)
{
	struct r600_resource_texture *rtex = (struct r600_resource_texture*)texture;
	struct r600_transfer *trans;

	trans = CALLOC_STRUCT(r600_transfer);
	if (trans == NULL)
		return NULL;
	pipe_resource_reference(&trans->transfer.resource, texture);
	trans->transfer.sr = sr;
	trans->transfer.usage = usage;
	trans->transfer.box = *box;
	trans->transfer.stride = rtex->pitch[sr.level];
	trans->offset = r600_texture_get_offset(rtex, sr.level, box->z, sr.face);
	return &trans->transfer;
}

void r600_texture_transfer_destroy(struct pipe_context *ctx,
				   struct pipe_transfer *trans)
{
	pipe_resource_reference(&trans->resource, NULL);
	FREE(trans);
}

void* r600_texture_transfer_map(struct pipe_context *ctx,
				struct pipe_transfer* transfer)
{
	struct r600_transfer *rtransfer = (struct r600_transfer*)transfer;
	struct r600_resource *resource;
	enum pipe_format format = transfer->resource->format;
	struct r600_screen *rscreen = r600_screen(ctx->screen);
	char *map;

	resource = (struct r600_resource *)transfer->resource;
	if (radeon_bo_map(rscreen->rw, resource->bo)) {
		return NULL;
	}
	map = resource->bo->data;

	return map + rtransfer->offset +
		transfer->box.y / util_format_get_blockheight(format) * transfer->stride +
		transfer->box.x / util_format_get_blockwidth(format) * util_format_get_blocksize(format);
}

<<<<<<< HEAD
static unsigned int r600_texture_is_referenced(struct pipe_context *context,
						struct pipe_resource *texture,
						unsigned level, int layer)
=======
void r600_texture_transfer_unmap(struct pipe_context *ctx,
				 struct pipe_transfer* transfer)
>>>>>>> 1f1928db
{
	struct r600_screen *rscreen = r600_screen(ctx->screen);
	struct r600_resource *resource;

<<<<<<< HEAD
	return r600_buffer_is_referenced_by_cs(context, rtex->buffer, level, layer);
=======
	resource = (struct r600_resource *)transfer->resource;
	radeon_bo_unmap(rscreen->rw, resource->bo);
>>>>>>> 1f1928db
}

struct u_resource_vtbl r600_texture_vtbl =
{
	u_default_resource_get_handle,	/* get_handle */
	r600_texture_destroy,		/* resource_destroy */
	r600_texture_is_referenced,	/* is_resource_referenced */
	r600_texture_get_transfer,	/* get_transfer */
	r600_texture_transfer_destroy,	/* transfer_destroy */
	r600_texture_transfer_map,	/* transfer_map */
	u_default_transfer_flush_region,/* transfer_flush_region */
	r600_texture_transfer_unmap,	/* transfer_unmap */
	u_default_transfer_inline_write	/* transfer_inline_write */
};

void r600_init_surface_functions(struct r600_context *r600)
{
	r600->context.create_surface = r600_create_surface;
	r600->context.surface_destroy = r600_surface_destroy;
}<|MERGE_RESOLUTION|>--- conflicted
+++ resolved
@@ -31,23 +31,13 @@
 #include <util/u_memory.h>
 #include "state_tracker/drm_driver.h"
 #include "r600_screen.h"
-<<<<<<< HEAD
-#include "r600_texture.h"
-#include "r600_context.h"
-
-extern struct u_resource_vtbl r600_texture_vtbl;
-
-unsigned long r600_texture_get_offset(struct r600_texture *rtex, unsigned level, unsigned layer)
-=======
 #include "r600_context.h"
 #include "r600_resource.h"
 
 extern struct u_resource_vtbl r600_texture_vtbl;
 
 static unsigned long r600_texture_get_offset(struct r600_resource_texture *rtex,
-					unsigned level, unsigned zslice,
-					unsigned face)
->>>>>>> 1f1928db
+					unsigned level, unsigned layer)
 {
 	unsigned long offset = rtex->offset[level];
 
@@ -102,25 +92,10 @@
 	resource->base.b.screen = screen;
 	r600_setup_miptree(rscreen, rtex);
 
-<<<<<<< HEAD
-	memset(&templ_buf, 0, sizeof(struct pipe_resource));
-	templ_buf.target = PIPE_BUFFER;
-	templ_buf.format = PIPE_FORMAT_R8_UNORM;
-	templ_buf.usage = templ->usage;
-	templ_buf.bind = templ->bind;
-	templ_buf.width0 = rtex->size;
-	templ_buf.height0 = 1;
-	templ_buf.depth0 = 1;
-	templ_buf.array_size = 1;
-
-	rtex->buffer = screen->resource_create(screen, &templ_buf);
-	if (!rtex->buffer) {
-=======
 	/* FIXME alignment 4096 enought ? too much ? */
 	resource->domain = r600_domain_from_usage(resource->base.b.bind);
 	resource->bo = radeon_bo(rscreen->rw, 0, rtex->size, 4096, NULL);
 	if (resource->bo == NULL) {
->>>>>>> 1f1928db
 		FREE(rtex);
 		return NULL;
 	}
@@ -215,7 +190,7 @@
 
 static unsigned int r600_texture_is_referenced(struct pipe_context *context,
 						struct pipe_resource *texture,
-						unsigned face, unsigned level)
+						unsigned level, int layer)
 {
 	/* FIXME */
 	return PIPE_REFERENCED_FOR_READ | PIPE_REFERENCED_FOR_WRITE;
@@ -223,7 +198,7 @@
 
 struct pipe_transfer* r600_texture_get_transfer(struct pipe_context *ctx,
 						struct pipe_resource *texture,
-						struct pipe_subresource sr,
+						unsigned level,
 						unsigned usage,
 						const struct pipe_box *box)
 {
@@ -234,11 +209,11 @@
 	if (trans == NULL)
 		return NULL;
 	pipe_resource_reference(&trans->transfer.resource, texture);
-	trans->transfer.sr = sr;
+	trans->transfer.level = level;
 	trans->transfer.usage = usage;
 	trans->transfer.box = *box;
-	trans->transfer.stride = rtex->pitch[sr.level];
-	trans->offset = r600_texture_get_offset(rtex, sr.level, box->z, sr.face);
+	trans->transfer.stride = rtex->pitch[level];
+	trans->offset = r600_texture_get_offset(rtex, level, box->z);
 	return &trans->transfer;
 }
 
@@ -269,24 +244,14 @@
 		transfer->box.x / util_format_get_blockwidth(format) * util_format_get_blocksize(format);
 }
 
-<<<<<<< HEAD
-static unsigned int r600_texture_is_referenced(struct pipe_context *context,
-						struct pipe_resource *texture,
-						unsigned level, int layer)
-=======
 void r600_texture_transfer_unmap(struct pipe_context *ctx,
 				 struct pipe_transfer* transfer)
->>>>>>> 1f1928db
 {
 	struct r600_screen *rscreen = r600_screen(ctx->screen);
 	struct r600_resource *resource;
 
-<<<<<<< HEAD
-	return r600_buffer_is_referenced_by_cs(context, rtex->buffer, level, layer);
-=======
 	resource = (struct r600_resource *)transfer->resource;
 	radeon_bo_unmap(rscreen->rw, resource->bo);
->>>>>>> 1f1928db
 }
 
 struct u_resource_vtbl r600_texture_vtbl =
