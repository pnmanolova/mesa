--- conflicted
+++ resolved
@@ -824,7 +824,7 @@
 	struct r600_resource_texture *rtex;
 	struct r600_resource *rbuffer;
 	struct r600_surface *surf;
-	unsigned level = state->cbufs[cb]->level;
+	unsigned level = state->cbufs[cb]->u.tex.level;
 	unsigned pitch, slice;
 	unsigned color_info;
 	unsigned format, swap, ntype;
@@ -892,7 +892,7 @@
 	if (state->zsbuf == NULL)
 		return;
 
-	level = state->zsbuf->level;
+	level = state->zsbuf->u.tex.level;
 
 	surf = (struct r600_surface *)state->zsbuf;
 	rtex = (struct r600_resource_texture*)state->zsbuf->texture;
@@ -1244,412 +1244,6 @@
 
 	rstate->id = R600_PIPE_STATE_CONFIG;
 
-<<<<<<< HEAD
-static struct radeon_state *r600_cb0(struct r600_context *rctx)
-{
-	struct r600_screen *rscreen = rctx->screen;
-	struct r600_resource_texture *rtex;
-	struct r600_resource *rbuffer;
-	struct radeon_state *rstate;
-	const struct pipe_framebuffer_state *state = &rctx->framebuffer->state.framebuffer;
-	unsigned level = state->cbufs[0]->u.tex.level;
-	unsigned pitch, slice;
-
-	rstate = radeon_state(rscreen->rw, R600_CB0_TYPE, R600_CB0);
-	if (rstate == NULL)
-		return NULL;
-	rtex = (struct r600_resource_texture*)state->cbufs[0]->texture;
-	rbuffer = &rtex->resource;
-	rstate->bo[0] = radeon_bo_incref(rscreen->rw, rbuffer->bo);
-	rstate->bo[1] = radeon_bo_incref(rscreen->rw, rbuffer->bo);
-	rstate->bo[2] = radeon_bo_incref(rscreen->rw, rbuffer->bo);
-	rstate->placement[0] = RADEON_GEM_DOMAIN_GTT;
-	rstate->placement[2] = RADEON_GEM_DOMAIN_GTT;
-	rstate->placement[4] = RADEON_GEM_DOMAIN_GTT;
-	rstate->nbo = 3;
-	pitch = (rtex->pitch[level] / rtex->bpt) / 8 - 1;
-	slice = (rtex->pitch[level] / rtex->bpt) * state->cbufs[0]->height / 64 - 1;
-	rstate->states[R600_CB0__CB_COLOR0_BASE] = 0x00000000;
-	rstate->states[R600_CB0__CB_COLOR0_INFO] = 0x08110068;
-	rstate->states[R600_CB0__CB_COLOR0_SIZE] = S_028060_PITCH_TILE_MAX(pitch) |
-						S_028060_SLICE_TILE_MAX(slice);
-	rstate->states[R600_CB0__CB_COLOR0_VIEW] = 0x00000000;
-	rstate->states[R600_CB0__CB_COLOR0_FRAG] = 0x00000000;
-	rstate->states[R600_CB0__CB_COLOR0_TILE] = 0x00000000;
-	rstate->states[R600_CB0__CB_COLOR0_MASK] = 0x00000000;
-	if (radeon_state_pm4(rstate)) {
-		radeon_state_decref(rstate);
-		return NULL;
-	}
-	return rstate;
-}
-
-static int r600_db_format(unsigned pformat, unsigned *format)
-{
-	switch (pformat) {
-	case PIPE_FORMAT_Z24X8_UNORM:
-		*format = V_028010_DEPTH_X8_24;
-		return 0;
-	case PIPE_FORMAT_Z24_UNORM_S8_USCALED:
-		*format = V_028010_DEPTH_8_24;
-		return 0;
-	default:
-		*format = V_028010_DEPTH_INVALID;
-		R600_ERR("unsupported %d\n", pformat);
-		return -EINVAL;
-	}
-}
-
-static struct radeon_state *r600_db(struct r600_context *rctx)
-{
-	struct r600_screen *rscreen = rctx->screen;
-	struct r600_resource_texture *rtex;
-	struct r600_resource *rbuffer;
-	struct radeon_state *rstate;
-	const struct pipe_framebuffer_state *state = &rctx->framebuffer->state.framebuffer;
-	unsigned level;
-	unsigned pitch, slice, format;
-
-	if (state->zsbuf == NULL)
-		return NULL;
-
-	level = state->zsbuf->u.tex.level;
-	rstate = radeon_state(rscreen->rw, R600_DB_TYPE, R600_DB);
-	if (rstate == NULL)
-		return NULL;
-
-	rtex = (struct r600_resource_texture*)state->zsbuf->texture;
-	rbuffer = &rtex->resource;
-	rstate->bo[0] = radeon_bo_incref(rscreen->rw, rbuffer->bo);
-	rstate->nbo = 1;
-	rstate->placement[0] = RADEON_GEM_DOMAIN_VRAM;
-	level = state->zsbuf->u.tex.level;
-	pitch = (rtex->pitch[level] / rtex->bpt) / 8 - 1;
-	slice = (rtex->pitch[level] / rtex->bpt) * state->zsbuf->height / 64 - 1;
-	if (r600_db_format(state->zsbuf->texture->format, &format)) {
-		radeon_state_decref(rstate);
-		return NULL;
-	}
-	rstate->states[R600_DB__DB_DEPTH_BASE] = 0x00000000;
-	rstate->states[R600_DB__DB_DEPTH_INFO] = 0x00010000 |
-					S_028010_FORMAT(format);
-	rstate->states[R600_DB__DB_DEPTH_VIEW] = 0x00000000;
-	rstate->states[R600_DB__DB_PREFETCH_LIMIT] = (state->zsbuf->height / 8) -1;
-	rstate->states[R600_DB__DB_DEPTH_SIZE] = S_028000_PITCH_TILE_MAX(pitch) |
-						S_028000_SLICE_TILE_MAX(slice);
-	if (radeon_state_pm4(rstate)) {
-		radeon_state_decref(rstate);
-		return NULL;
-	}
-	return rstate;
-}
-
-static struct radeon_state *r600_rasterizer(struct r600_context *rctx)
-{
-	const struct pipe_rasterizer_state *state = &rctx->rasterizer->state.rasterizer;
-	struct r600_screen *rscreen = rctx->screen;
-	struct radeon_state *rstate;
-
-	rctx->flat_shade = state->flatshade;
-	rstate = radeon_state(rscreen->rw, R600_RASTERIZER_TYPE, R600_RASTERIZER);
-	if (rstate == NULL)
-		return NULL;
-	rstate->states[R600_RASTERIZER__SPI_INTERP_CONTROL_0] = 0x00000001;
-	rstate->states[R600_RASTERIZER__PA_CL_CLIP_CNTL] = 0x00000000;
-	rstate->states[R600_RASTERIZER__PA_SU_SC_MODE_CNTL] = 0x00080000 |
-			S_028814_CULL_FRONT((state->cull_face & PIPE_FACE_FRONT) ? 1 : 0) |
-			S_028814_CULL_BACK((state->cull_face & PIPE_FACE_BACK) ? 1 : 0) |
-			S_028814_FACE(!state->front_ccw);
-	rstate->states[R600_RASTERIZER__PA_CL_VS_OUT_CNTL] = 0x00000000;
-	rstate->states[R600_RASTERIZER__PA_CL_NANINF_CNTL] = 0x00000000;
-	rstate->states[R600_RASTERIZER__PA_SU_POINT_SIZE] = 0x00080008;
-	rstate->states[R600_RASTERIZER__PA_SU_POINT_MINMAX] = 0x00000000;
-	rstate->states[R600_RASTERIZER__PA_SU_LINE_CNTL] = 0x00000008;
-	rstate->states[R600_RASTERIZER__PA_SC_LINE_STIPPLE] = 0x00000005;
-	rstate->states[R600_RASTERIZER__PA_SC_MPASS_PS_CNTL] = 0x00000000;
-	rstate->states[R600_RASTERIZER__PA_SC_LINE_CNTL] = 0x00000400;
-	rstate->states[R600_RASTERIZER__PA_CL_GB_VERT_CLIP_ADJ] = 0x3F800000;
-	rstate->states[R600_RASTERIZER__PA_CL_GB_VERT_DISC_ADJ] = 0x3F800000;
-	rstate->states[R600_RASTERIZER__PA_CL_GB_HORZ_CLIP_ADJ] = 0x3F800000;
-	rstate->states[R600_RASTERIZER__PA_CL_GB_HORZ_DISC_ADJ] = 0x3F800000;
-	rstate->states[R600_RASTERIZER__PA_SU_POLY_OFFSET_DB_FMT_CNTL] = 0x00000000;
-	rstate->states[R600_RASTERIZER__PA_SU_POLY_OFFSET_CLAMP] = 0x00000000;
-	rstate->states[R600_RASTERIZER__PA_SU_POLY_OFFSET_FRONT_SCALE] = 0x00000000;
-	rstate->states[R600_RASTERIZER__PA_SU_POLY_OFFSET_FRONT_OFFSET] = 0x00000000;
-	rstate->states[R600_RASTERIZER__PA_SU_POLY_OFFSET_BACK_SCALE] = 0x00000000;
-	rstate->states[R600_RASTERIZER__PA_SU_POLY_OFFSET_BACK_OFFSET] = 0x00000000;
-	if (radeon_state_pm4(rstate)) {
-		radeon_state_decref(rstate);
-		return NULL;
-	}
-	return rstate;
-}
-
-static struct radeon_state *r600_scissor(struct r600_context *rctx)
-{
-	const struct pipe_scissor_state *state = &rctx->scissor->state.scissor;
-	struct r600_screen *rscreen = rctx->screen;
-	struct radeon_state *rstate;
-	u32 tl, br;
-
-	tl = S_028240_TL_X(state->minx) | S_028240_TL_Y(state->miny) | S_028240_WINDOW_OFFSET_DISABLE(1);
-	br = S_028244_BR_X(state->maxx) | S_028244_BR_Y(state->maxy);
-	rstate = radeon_state(rscreen->rw, R600_SCISSOR_TYPE, R600_SCISSOR);
-	if (rstate == NULL)
-		return NULL;
-	rstate->states[R600_SCISSOR__PA_SC_SCREEN_SCISSOR_TL] = tl;
-	rstate->states[R600_SCISSOR__PA_SC_SCREEN_SCISSOR_BR] = br;
-	rstate->states[R600_SCISSOR__PA_SC_WINDOW_OFFSET] = 0x00000000;
-	rstate->states[R600_SCISSOR__PA_SC_WINDOW_SCISSOR_TL] = tl;
-	rstate->states[R600_SCISSOR__PA_SC_WINDOW_SCISSOR_BR] = br;
-	rstate->states[R600_SCISSOR__PA_SC_CLIPRECT_RULE] = 0x0000FFFF;
-	rstate->states[R600_SCISSOR__PA_SC_CLIPRECT_0_TL] = tl;
-	rstate->states[R600_SCISSOR__PA_SC_CLIPRECT_0_BR] = br;
-	rstate->states[R600_SCISSOR__PA_SC_CLIPRECT_1_TL] = tl;
-	rstate->states[R600_SCISSOR__PA_SC_CLIPRECT_1_BR] = br;
-	rstate->states[R600_SCISSOR__PA_SC_CLIPRECT_2_TL] = tl;
-	rstate->states[R600_SCISSOR__PA_SC_CLIPRECT_2_BR] = br;
-	rstate->states[R600_SCISSOR__PA_SC_CLIPRECT_3_TL] = tl;
-	rstate->states[R600_SCISSOR__PA_SC_CLIPRECT_3_BR] = br;
-	rstate->states[R600_SCISSOR__PA_SC_EDGERULE] = 0xAAAAAAAA;
-	rstate->states[R600_SCISSOR__PA_SC_GENERIC_SCISSOR_TL] = tl;
-	rstate->states[R600_SCISSOR__PA_SC_GENERIC_SCISSOR_BR] = br;
-	rstate->states[R600_SCISSOR__PA_SC_VPORT_SCISSOR_0_TL] = tl;
-	rstate->states[R600_SCISSOR__PA_SC_VPORT_SCISSOR_0_BR] = br;
-	if (radeon_state_pm4(rstate)) {
-		radeon_state_decref(rstate);
-		return NULL;
-	}
-	return rstate;
-}
-
-static struct radeon_state *r600_viewport(struct r600_context *rctx)
-{
-	const struct pipe_viewport_state *state = &rctx->viewport->state.viewport;
-	struct r600_screen *rscreen = rctx->screen;
-	struct radeon_state *rstate;
-
-	rstate = radeon_state(rscreen->rw, R600_VIEWPORT_TYPE, R600_VIEWPORT);
-	if (rstate == NULL)
-		return NULL;
-	rstate->states[R600_VIEWPORT__PA_SC_VPORT_ZMIN_0] = 0x00000000;
-	rstate->states[R600_VIEWPORT__PA_SC_VPORT_ZMAX_0] = 0x3F800000;
-	rstate->states[R600_VIEWPORT__PA_CL_VPORT_XSCALE_0] = fui(state->scale[0]);
-	rstate->states[R600_VIEWPORT__PA_CL_VPORT_YSCALE_0] = fui(state->scale[1]);
-	rstate->states[R600_VIEWPORT__PA_CL_VPORT_ZSCALE_0] = fui(state->scale[2]);
-	rstate->states[R600_VIEWPORT__PA_CL_VPORT_XOFFSET_0] = fui(state->translate[0]);
-	rstate->states[R600_VIEWPORT__PA_CL_VPORT_YOFFSET_0] = fui(state->translate[1]);
-	rstate->states[R600_VIEWPORT__PA_CL_VPORT_ZOFFSET_0] = fui(state->translate[2]);
-	rstate->states[R600_VIEWPORT__PA_CL_VTE_CNTL] = 0x0000043F;
-	if (radeon_state_pm4(rstate)) {
-		radeon_state_decref(rstate);
-		return NULL;
-	}
-	return rstate;
-}
-
-static struct radeon_state *r600_dsa(struct r600_context *rctx)
-{
-	const struct pipe_depth_stencil_alpha_state *state = &rctx->dsa->state.dsa;
-	struct r600_screen *rscreen = rctx->screen;
-	struct radeon_state *rstate;
-	unsigned db_depth_control, alpha_test_control, alpha_ref;
-	unsigned stencil_ref_mask, stencil_ref_mask_bf;
-	
-	rstate = radeon_state(rscreen->rw, R600_DSA_TYPE, R600_DSA);
-	if (rstate == NULL)
-		return NULL;
-
-	stencil_ref_mask = 0;
-	stencil_ref_mask_bf = 0;
-	db_depth_control = 0x00700700 |
-		S_028800_Z_ENABLE(state->depth.enabled) |
-		S_028800_Z_WRITE_ENABLE(state->depth.writemask) |
-		S_028800_ZFUNC(state->depth.func);
-	/* set stencil enable */
-	db_depth_control |= S_028800_STENCIL_ENABLE(state->stencil[0].enabled);
-	
-	if (state->stencil[0].enabled) {
-
-		db_depth_control |= S_028800_STENCILFUNC(r600_translate_ds_func(state->stencil[0].func));
-		db_depth_control |= S_028800_STENCILFAIL(r600_translate_stencil_op(state->stencil[0].fail_op));
-		db_depth_control |= S_028800_STENCILZPASS(r600_translate_stencil_op(state->stencil[0].zpass_op));
-		db_depth_control |= S_028800_STENCILZFAIL(r600_translate_stencil_op(state->stencil[0].zfail_op));
-		
-		db_depth_control |= S_028800_BACKFACE_ENABLE(state->stencil[1].enabled);
-
-		stencil_ref_mask = (state->stencil[0].valuemask << R600_STENCILMASK_SHIFT) |
-			(state->stencil[0].writemask << R600_STENCILWRITEMASK_SHIFT);
-		if (state->stencil[1].enabled) {
-			db_depth_control |= S_028800_STENCILFUNC_BF(r600_translate_ds_func(state->stencil[1].func));
-			db_depth_control |= S_028800_STENCILFAIL_BF(r600_translate_stencil_op(state->stencil[1].fail_op));
-			db_depth_control |= S_028800_STENCILZPASS_BF(r600_translate_stencil_op(state->stencil[1].zpass_op));
-			db_depth_control |= S_028800_STENCILZFAIL_BF(r600_translate_stencil_op(state->stencil[1].zfail_op));
-			stencil_ref_mask_bf = (state->stencil[1].valuemask << R600_STENCILMASK_SHIFT) |
-				(state->stencil[1].writemask << R600_STENCILWRITEMASK_SHIFT);
-		}
-	}
-
-	alpha_test_control = 0;
-	alpha_ref = 0;
-	if (state->alpha.enabled) {
-		alpha_test_control = (state->alpha.func) << 0;
-		alpha_test_control |= SX_ALPHA_TEST_ENABLE;
-		alpha_ref = fui(state->alpha.ref_value);
-	}
-
-	rstate->states[R600_DSA__DB_STENCIL_CLEAR] = 0x00000000;
-	rstate->states[R600_DSA__DB_DEPTH_CLEAR] = 0x3F800000;
-	rstate->states[R600_DSA__SX_ALPHA_TEST_CONTROL] = alpha_test_control;
-	rstate->states[R600_DSA__DB_STENCILREFMASK] = stencil_ref_mask;
-	rstate->states[R600_DSA__DB_STENCILREFMASK_BF] = stencil_ref_mask_bf;
-	rstate->states[R600_DSA__SX_ALPHA_REF] = alpha_ref;
-	rstate->states[R600_DSA__SPI_FOG_FUNC_SCALE] = 0x00000000;
-	rstate->states[R600_DSA__SPI_FOG_FUNC_BIAS] = 0x00000000;
-	rstate->states[R600_DSA__SPI_FOG_CNTL] = 0x00000000;
-	rstate->states[R600_DSA__DB_DEPTH_CONTROL] = db_depth_control;
-	rstate->states[R600_DSA__DB_SHADER_CONTROL] = 0x00000210;
-	rstate->states[R600_DSA__DB_RENDER_CONTROL] = 0x00000060;
-	rstate->states[R600_DSA__DB_RENDER_OVERRIDE] = 0x0000002A;
-	rstate->states[R600_DSA__DB_SRESULTS_COMPARE_STATE1] = 0x00000000;
-	rstate->states[R600_DSA__DB_PRELOAD_CONTROL] = 0x00000000;
-	rstate->states[R600_DSA__DB_ALPHA_TO_MASK] = 0x0000AA00;
-	if (radeon_state_pm4(rstate)) {
-		radeon_state_decref(rstate);
-		return NULL;
-	}
-	return rstate;
-}
-
-static inline unsigned r600_tex_wrap(unsigned wrap)
-{
-	switch (wrap) {
-	default:
-	case PIPE_TEX_WRAP_REPEAT:
-		return V_03C000_SQ_TEX_WRAP;
-	case PIPE_TEX_WRAP_CLAMP:
-		return V_03C000_SQ_TEX_CLAMP_LAST_TEXEL;
-	case PIPE_TEX_WRAP_CLAMP_TO_EDGE:
-		return V_03C000_SQ_TEX_CLAMP_HALF_BORDER;
-	case PIPE_TEX_WRAP_CLAMP_TO_BORDER:
-		return V_03C000_SQ_TEX_CLAMP_BORDER;
-	case PIPE_TEX_WRAP_MIRROR_REPEAT:
-		return V_03C000_SQ_TEX_MIRROR;
-	case PIPE_TEX_WRAP_MIRROR_CLAMP:
-		return V_03C000_SQ_TEX_MIRROR_ONCE_LAST_TEXEL;
-	case PIPE_TEX_WRAP_MIRROR_CLAMP_TO_EDGE:
-		return V_03C000_SQ_TEX_MIRROR_ONCE_HALF_BORDER;
-	case PIPE_TEX_WRAP_MIRROR_CLAMP_TO_BORDER:
-		return V_03C000_SQ_TEX_MIRROR_ONCE_BORDER;
-	}
-}
-
-static inline unsigned r600_tex_filter(unsigned filter)
-{
-	switch (filter) {
-	default:
-	case PIPE_TEX_FILTER_NEAREST:
-		return V_03C000_SQ_TEX_XY_FILTER_POINT;
-	case PIPE_TEX_FILTER_LINEAR:
-		return V_03C000_SQ_TEX_XY_FILTER_BILINEAR;
-	}
-}
-
-static inline unsigned r600_tex_mipfilter(unsigned filter)
-{
-	switch (filter) {
-	case PIPE_TEX_MIPFILTER_NEAREST:
-		return V_03C000_SQ_TEX_Z_FILTER_POINT;
-	case PIPE_TEX_MIPFILTER_LINEAR:
-		return V_03C000_SQ_TEX_Z_FILTER_LINEAR;
-	default:
-	case PIPE_TEX_MIPFILTER_NONE:
-		return V_03C000_SQ_TEX_Z_FILTER_NONE;
-	}
-}
-
-static inline unsigned r600_tex_compare(unsigned compare)
-{
-	switch (compare) {
-	default:
-	case PIPE_FUNC_NEVER:
-		return V_03C000_SQ_TEX_DEPTH_COMPARE_NEVER;
-	case PIPE_FUNC_LESS:
-		return V_03C000_SQ_TEX_DEPTH_COMPARE_LESS;
-	case PIPE_FUNC_EQUAL:
-		return V_03C000_SQ_TEX_DEPTH_COMPARE_EQUAL;
-	case PIPE_FUNC_LEQUAL:
-		return V_03C000_SQ_TEX_DEPTH_COMPARE_LESSEQUAL;
-	case PIPE_FUNC_GREATER:
-		return V_03C000_SQ_TEX_DEPTH_COMPARE_GREATER;
-	case PIPE_FUNC_NOTEQUAL:
-		return V_03C000_SQ_TEX_DEPTH_COMPARE_NOTEQUAL;
-	case PIPE_FUNC_GEQUAL:
-		return V_03C000_SQ_TEX_DEPTH_COMPARE_GREATEREQUAL;
-	case PIPE_FUNC_ALWAYS:
-		return V_03C000_SQ_TEX_DEPTH_COMPARE_ALWAYS;
-	}
-}
-
-static INLINE u32 S_FIXED(float value, u32 frac_bits)
-{
-	return value * (1 << frac_bits);
-}
-
-static struct radeon_state *r600_sampler(struct r600_context *rctx,
-				const struct pipe_sampler_state *state,
-				unsigned id)
-{
-	struct r600_screen *rscreen = rctx->screen;
-	struct radeon_state *rstate;
-
-	rstate = radeon_state(rscreen->rw, R600_PS_SAMPLER_TYPE, id);
-	if (rstate == NULL)
-		return NULL;
-	rstate->states[R600_PS_SAMPLER__SQ_TEX_SAMPLER_WORD0_0] =
-			S_03C000_CLAMP_X(r600_tex_wrap(state->wrap_s)) |
-			S_03C000_CLAMP_Y(r600_tex_wrap(state->wrap_t)) |
-			S_03C000_CLAMP_Z(r600_tex_wrap(state->wrap_r)) |
-			S_03C000_XY_MAG_FILTER(r600_tex_filter(state->mag_img_filter)) |
-			S_03C000_XY_MIN_FILTER(r600_tex_filter(state->min_img_filter)) |
-			S_03C000_MIP_FILTER(r600_tex_mipfilter(state->min_mip_filter)) |
-			S_03C000_DEPTH_COMPARE_FUNCTION(r600_tex_compare(state->compare_func));
-	/* FIXME LOD it depends on texture base level ... */
-	rstate->states[R600_PS_SAMPLER__SQ_TEX_SAMPLER_WORD1_0] =
-			S_03C004_MIN_LOD(S_FIXED(CLAMP(state->min_lod, 0, 15), 6)) |
-			S_03C004_MAX_LOD(S_FIXED(CLAMP(state->max_lod, 0, 15), 6)) |
-			S_03C004_LOD_BIAS(S_FIXED(CLAMP(state->lod_bias, -16, 16), 6));
-	rstate->states[R600_PS_SAMPLER__SQ_TEX_SAMPLER_WORD2_0] = S_03C008_TYPE(1);
-	if (radeon_state_pm4(rstate)) {
-		radeon_state_decref(rstate);
-		return NULL;
-	}
-	return rstate;
-}
-
-static inline unsigned r600_tex_swizzle(unsigned swizzle)
-{
-	switch (swizzle) {
-	case PIPE_SWIZZLE_RED:
-		return V_038010_SQ_SEL_X;
-	case PIPE_SWIZZLE_GREEN:
-		return V_038010_SQ_SEL_Y;
-	case PIPE_SWIZZLE_BLUE:
-		return V_038010_SQ_SEL_Z;
-	case PIPE_SWIZZLE_ALPHA:
-		return V_038010_SQ_SEL_W;
-	case PIPE_SWIZZLE_ZERO:
-		return V_038010_SQ_SEL_0;
-	default:
-	case PIPE_SWIZZLE_ONE:
-		return V_038010_SQ_SEL_1;
-	}
-}
-
-static inline unsigned r600_format_type(unsigned format_type)
-{
-	switch (format_type) {
-=======
 	/* SQ_CONFIG */
 	tmp = 0;
 	switch (family) {
@@ -1659,7 +1253,6 @@
 	case CHIP_RS880:
 	case CHIP_RV710:
 		break;
->>>>>>> b6b91fa0
 	default:
 		tmp |= S_008C00_VC_ENABLE(1);
 		break;
@@ -1780,42 +1373,6 @@
 		dsa.stencil[0].writemask = 0xff;
 	}
 
-<<<<<<< HEAD
-	/* FIXME properly handle first level != 0 */
-	rstate->states[R600_PS_RESOURCE__RESOURCE0_WORD0] =
-			S_038000_DIM(r600_tex_dim(view->texture->target)) |
-			S_038000_PITCH(((tmp->pitch[0] / tmp->bpt) / 8) - 1) |
-			S_038000_TEX_WIDTH(view->texture->width0 - 1);
-	rstate->states[R600_PS_RESOURCE__RESOURCE0_WORD1] =
-			S_038004_TEX_HEIGHT(view->texture->height0 - 1) |
-			S_038004_TEX_DEPTH(view->texture->depth0 - 1) |
-			S_038004_DATA_FORMAT(format);
-	rstate->states[R600_PS_RESOURCE__RESOURCE0_WORD2] = 0;
-	rstate->states[R600_PS_RESOURCE__RESOURCE0_WORD3] = tmp->offset[1] >> 8;
-	rstate->states[R600_PS_RESOURCE__RESOURCE0_WORD4] =
-			S_038010_FORMAT_COMP_X(r600_format_type(UTIL_FORMAT_TYPE_UNSIGNED)) |
-			S_038010_FORMAT_COMP_Y(r600_format_type(UTIL_FORMAT_TYPE_UNSIGNED)) |
-			S_038010_FORMAT_COMP_Z(r600_format_type(UTIL_FORMAT_TYPE_UNSIGNED)) |
-			S_038010_FORMAT_COMP_W(r600_format_type(UTIL_FORMAT_TYPE_UNSIGNED)) |
-			S_038010_NUM_FORMAT_ALL(V_038010_SQ_NUM_FORMAT_NORM) |
-			S_038010_SRF_MODE_ALL(V_038010_SFR_MODE_NO_ZERO) |
-			S_038010_REQUEST_SIZE(1) |
-			S_038010_DST_SEL_X(r600_tex_swizzle(view->swizzle_b)) |
-			S_038010_DST_SEL_Y(r600_tex_swizzle(view->swizzle_g)) |
-			S_038010_DST_SEL_Z(r600_tex_swizzle(view->swizzle_r)) |
-			S_038010_DST_SEL_W(r600_tex_swizzle(view->swizzle_a)) |
-			S_038010_BASE_LEVEL(view->u.tex.first_level);
-	rstate->states[R600_PS_RESOURCE__RESOURCE0_WORD5] =
-			S_038014_LAST_LEVEL(view->u.tex.last_level) |
-			S_038014_BASE_ARRAY(0) |
-			S_038014_LAST_ARRAY(0);
-	rstate->states[R600_PS_RESOURCE__RESOURCE0_WORD6] =
-			S_038018_TYPE(V_038010_SQ_TEX_VTX_VALID_TEXTURE);
-	if (radeon_state_pm4(rstate)) {
-		radeon_state_decref(rstate);
-		return NULL;
-	}
-=======
 	rstate = rctx->context.create_depth_stencil_alpha_state(&rctx->context, &dsa);
 	r600_pipe_state_add_reg(rstate,
 				R_02880C_DB_SHADER_CONTROL,
@@ -1829,6 +1386,5 @@
 				S_028D0C_DEPTH_COPY_ENABLE(1) |
 				S_028D0C_STENCIL_COPY_ENABLE(1) |
 				S_028D0C_COPY_CENTROID(1), NULL);
->>>>>>> b6b91fa0
 	return rstate;
 }