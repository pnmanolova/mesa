#ifndef NVFX_RESOURCE_H
#define NVFX_RESOURCE_H

#include "util/u_transfer.h"
#include "util/u_format.h"
#include "util/u_math.h"
#include "util/u_double_list.h"
#include "util/u_surfaces.h"
#include "util/u_dirty_surfaces.h"
#include <nouveau/nouveau_bo.h>

struct pipe_resource;
struct nv04_region;

struct nvfx_resource {
	struct pipe_resource base;
	struct nouveau_bo *bo;
};

static INLINE
struct nvfx_resource *nvfx_resource(struct pipe_resource *resource)
{
	return (struct nvfx_resource *)resource;
}

#define NVFX_RESOURCE_FLAG_LINEAR (PIPE_RESOURCE_FLAG_DRV_PRIV << 0)
#define NVFX_RESOURCE_FLAG_USER (PIPE_RESOURCE_FLAG_DRV_PRIV << 1)

/* is resource mapped into the GPU's address space (i.e. VRAM or GART) ? */
static INLINE boolean
nvfx_resource_mapped_by_gpu(struct pipe_resource *resource)
{
   return nvfx_resource(resource)->bo->handle;
}

/* is resource in VRAM? */
static inline int
nvfx_resource_on_gpu(struct pipe_resource* pr)
{
#if 0
	// a compiler error here means you need to apply libdrm-nouveau-add-domain.patch to libdrm
	// TODO: return FALSE if not VRAM and on a PCI-E system
	return ((struct nvfx_resource*)pr)->bo->domain & (NOUVEAU_BO_VRAM | NOUVEAU_BO_GART);
#else
	return TRUE;
#endif
}

#define NVFX_MAX_TEXTURE_LEVELS  16

/* We have the following invariants for render temporaries
 *
 * 1. Render temporaries are always linear
 * 2. Render temporaries are always up to date
 * 3. Currently, render temporaries are destroyed when the resource is used for sampling, but kept for any other use
 *
 * Also, we do NOT flush temporaries on any pipe->flush().
 * This is fine, as long as scanout targets and shared resources never need temps.
 *
 * TODO: we may want to also support swizzled temporaries to improve performance in some cases.
 */

struct nvfx_miptree {
        struct nvfx_resource base;

        unsigned linear_pitch; /* for linear textures, 0 for swizzled and compressed textures with level-dependent minimal pitch */
        unsigned face_size; /* 128-byte aligned face/total size */
        unsigned level_offset[NVFX_MAX_TEXTURE_LEVELS];

        struct util_surfaces surfaces;
        struct util_dirty_surfaces dirty_surfaces;
};

struct nvfx_surface {
	struct util_dirty_surface base;
	unsigned pitch;

	struct nvfx_miptree* temp;
};

static INLINE struct nouveau_bo *
nvfx_surface_buffer(struct pipe_surface *surf)
{
	struct nvfx_resource *mt = nvfx_resource(surf->texture);

	return mt->bo;
}

static INLINE struct util_dirty_surfaces*
nvfx_surface_get_dirty_surfaces(struct pipe_surface* surf)
{
	struct nvfx_miptree *mt = (struct nvfx_miptree *)surf->texture;
	return &mt->dirty_surfaces;
}

void
nvfx_init_resource_functions(struct pipe_context *pipe);

void
nvfx_screen_init_resource_functions(struct pipe_screen *pscreen);


/* Internal:
 */

struct pipe_resource *
nvfx_miptree_create(struct pipe_screen *pscreen, const struct pipe_resource *pt);

void
nvfx_miptree_destroy(struct pipe_screen *pscreen,
                     struct pipe_resource *presource);

struct pipe_resource *
nvfx_miptree_from_handle(struct pipe_screen *pscreen,
			 const struct pipe_resource *template,
			 struct winsys_handle *whandle);

void
nvfx_miptree_surface_del(struct pipe_surface *ps);

struct pipe_surface *
nvfx_miptree_surface_new(struct pipe_screen *pscreen, struct pipe_resource *pt,
			 unsigned face, unsigned level, unsigned zslice,
			 unsigned flags);

/* only for miptrees, don't use for buffers */

/* NOTE: for swizzled 3D textures, this just returns the offset of the mipmap level */
static inline unsigned
nvfx_subresource_offset(struct pipe_resource* pt, unsigned face, unsigned level, unsigned zslice)
{
	if(pt->target == PIPE_BUFFER)
		return 0;
	else
	{
		struct nvfx_miptree *mt = (struct nvfx_miptree *)pt;

		unsigned offset = mt->level_offset[level];
		if (pt->target == PIPE_TEXTURE_CUBE)
			offset += mt->face_size * face;
		else if (pt->target == PIPE_TEXTURE_3D && mt->linear_pitch)
			offset += zslice * util_format_get_2d_size(pt->format, (mt->linear_pitch ? mt->linear_pitch : util_format_get_stride(pt->format, u_minify(pt->width0, level))),  u_minify(pt->height0, level));
		return offset;
	}
}

static inline unsigned
nvfx_subresource_pitch(struct pipe_resource* pt, unsigned level)
{
	if(pt->target == PIPE_BUFFER)
		return ((struct nvfx_resource*)pt)->bo->size;
	else
	{
		struct nvfx_miptree *mt = (struct nvfx_miptree *)pt;

		if(mt->linear_pitch)
			return mt->linear_pitch;
		else
			return util_format_get_stride(pt->format, u_minify(pt->width0, level));
	}
}

void
nvfx_surface_create_temp(struct pipe_context* pipe, struct pipe_surface* surf);

void
nvfx_surface_flush(struct pipe_context* pipe, struct pipe_surface* surf);

struct nvfx_buffer
{
	struct nvfx_resource base;
	uint8_t* data;
	unsigned size;

	/* the range of data not yet uploaded to the GPU bo */
	unsigned dirty_begin;
	unsigned dirty_end;

	/* whether all transfers were unsynchronized */
	boolean dirty_unsynchronized;

	/* whether it would have been profitable to upload
	 * the latest updated data to the GPU immediately */
	boolean last_update_static;

	/* how many bytes we need to draw before we deem
	 * the buffer to be static
	 */
	long long bytes_to_draw_until_static;
};

static inline struct nvfx_buffer* nvfx_buffer(struct pipe_resource* pr)
{
	return (struct nvfx_buffer*)pr;
}

/* this is an heuristic to determine whether we are better off uploading the
 * buffer to the GPU, or just continuing pushing it on the FIFO
 */
static inline boolean nvfx_buffer_seems_static(struct nvfx_buffer* buffer)
{
	return buffer->last_update_static
		|| buffer->bytes_to_draw_until_static < 0;
}

struct pipe_resource *
nvfx_buffer_create(struct pipe_screen *pscreen,
		   const struct pipe_resource *template);

void
nvfx_buffer_destroy(struct pipe_screen *pscreen,
                    struct pipe_resource *presource);

struct pipe_resource *
nvfx_user_buffer_create(struct pipe_screen *screen,
			void *ptr,
			unsigned bytes,
			unsigned usage);

void
<<<<<<< HEAD
nvfx_miptree_surface_del(struct pipe_context *pipe, struct pipe_surface *ps);

struct pipe_surface *
nvfx_miptree_surface_new(struct pipe_context *pipe, struct pipe_resource *pt,
			 const struct pipe_surface *surf_tmpl);

=======
nvfx_buffer_upload(struct nvfx_buffer* buffer);
>>>>>>> b6b91fa0

#endif<|MERGE_RESOLUTION|>--- conflicted
+++ resolved
@@ -218,15 +218,6 @@
 			unsigned usage);
 
 void
-<<<<<<< HEAD
-nvfx_miptree_surface_del(struct pipe_context *pipe, struct pipe_surface *ps);
-
-struct pipe_surface *
-nvfx_miptree_surface_new(struct pipe_context *pipe, struct pipe_resource *pt,
-			 const struct pipe_surface *surf_tmpl);
-
-=======
 nvfx_buffer_upload(struct nvfx_buffer* buffer);
->>>>>>> b6b91fa0
 
 #endif