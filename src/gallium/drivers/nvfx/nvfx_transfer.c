--- conflicted
+++ resolved
@@ -96,11 +96,7 @@
 		tx->surface = pscreen->get_tex_surface(pscreen, pt,
 	                                               sr.face, sr.level,
 						       box->z,
-<<<<<<< HEAD
-	                                               usage);
-=======
 	                                               bind);
->>>>>>> 3a830bc4
 		return &tx->base;
 	}
 
@@ -119,11 +115,7 @@
 
 	tx->surface = pscreen->get_tex_surface(pscreen, tx_tex,
 	                                       0, 0, 0,
-<<<<<<< HEAD
-	                                       tx->base.usage);
-=======
 	                                       bind);
->>>>>>> 3a830bc4
 
 	pipe_resource_reference(&tx_tex, NULL);
 
@@ -195,12 +187,7 @@
 	struct nvfx_transfer *tx = (struct nvfx_transfer *)ptx;
 	struct nv04_surface *ns = (struct nv04_surface *)tx->surface;
 	struct nvfx_miptree *mt = (struct nvfx_miptree *)tx->surface->texture;
-<<<<<<< HEAD
-	uint8_t *map = nouveau_screen_bo_map(pscreen, mt->base.bo, ptx->usage);
-=======
-	uint8_t *map = nouveau_screen_bo_map(pscreen, mt->base.bo,
 					     nouveau_screen_transfer_flags(ptx->usage));
->>>>>>> 3a830bc4
 
 	if(!tx->direct)
 		return map + ns->base.offset;
