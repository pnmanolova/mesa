/**************************************************************************
 *
 * Copyright 2009 VMware, Inc.
 * All Rights Reserved.
 *
 * Permission is hereby granted, free of charge, to any person obtaining a
 * copy of this software and associated documentation files (the
 * "Software"), to deal in the Software without restriction, including
 * without limitation the rights to use, copy, modify, merge, publish,
 * distribute, sub license, and/or sell copies of the Software, and to
 * permit persons to whom the Software is furnished to do so, subject to
 * the following conditions:
 *
 * The above copyright notice and this permission notice (including the
 * next paragraph) shall be included in all copies or substantial portions
 * of the Software.
 *
 * THE SOFTWARE IS PROVIDED "AS IS", WITHOUT WARRANTY OF ANY KIND, EXPRESS
 * OR IMPLIED, INCLUDING BUT NOT LIMITED TO THE WARRANTIES OF
 * MERCHANTABILITY, FITNESS FOR A PARTICULAR PURPOSE AND NON-INFRINGEMENT.
 * IN NO EVENT SHALL VMWARE AND/OR ITS SUPPLIERS BE LIABLE FOR
 * ANY CLAIM, DAMAGES OR OTHER LIABILITY, WHETHER IN AN ACTION OF CONTRACT,
 * TORT OR OTHERWISE, ARISING FROM, OUT OF OR IN CONNECTION WITH THE
 * SOFTWARE OR THE USE OR OTHER DEALINGS IN THE SOFTWARE.
 *
 **************************************************************************/

#include <limits.h>
#include "util/u_memory.h"
#include "util/u_math.h"
#include "util/u_rect.h"
#include "util/u_surface.h"

#include "lp_scene_queue.h"
#include "lp_debug.h"
#include "lp_fence.h"
#include "lp_perf.h"
#include "lp_query.h"
#include "lp_rast.h"
#include "lp_rast_priv.h"
#include "lp_tile_soa.h"
#include "gallivm/lp_bld_debug.h"
#include "lp_scene.h"


#ifdef DEBUG
int jit_line = 0;
const struct lp_rast_state *jit_state = NULL;
#endif


/**
 * Begin rasterizing a scene.
 * Called once per scene by one thread.
 */
static void
lp_rast_begin( struct lp_rasterizer *rast,
               struct lp_scene *scene )
{
   const struct pipe_framebuffer_state *fb = &scene->fb;
   int i;

   rast->curr_scene = scene;

   LP_DBG(DEBUG_RAST, "%s\n", __FUNCTION__);

   rast->state.nr_cbufs = scene->fb.nr_cbufs;

   for (i = 0; i < rast->state.nr_cbufs; i++) {
      struct pipe_surface *cbuf = scene->fb.cbufs[i];
      assert(cbuf->u.tex.first_layer == cbuf->u.tex.last_layer);
      llvmpipe_resource_map(cbuf->texture,
                            cbuf->u.tex.level,
                            cbuf->u.tex.first_layer,
                            LP_TEX_USAGE_READ_WRITE,
                            LP_TEX_LAYOUT_LINEAR);
   }

   if (fb->zsbuf) {
      struct pipe_surface *zsbuf = scene->fb.zsbuf;
      assert(zsbuf->u.tex.first_layer == zsbuf->u.tex.last_layer);
      rast->zsbuf.stride = llvmpipe_resource_stride(zsbuf->texture, zsbuf->u.tex.level);
      rast->zsbuf.blocksize = 
         util_format_get_blocksize(zsbuf->texture->format);

      rast->zsbuf.map = llvmpipe_resource_map(zsbuf->texture,
                                             zsbuf->u.tex.level,
                                             zsbuf->u.tex.first_layer,
                                             LP_TEX_USAGE_READ_WRITE,
                                             LP_TEX_LAYOUT_NONE);
   }

   lp_scene_bin_iter_begin( scene );
}


static void
lp_rast_end( struct lp_rasterizer *rast )
{
   struct lp_scene *scene = rast->curr_scene;
   unsigned i;

   /* Unmap color buffers */
   for (i = 0; i < rast->state.nr_cbufs; i++) {
      struct pipe_surface *cbuf = scene->fb.cbufs[i];
      llvmpipe_resource_unmap(cbuf->texture,
                             cbuf->u.tex.level,
                             cbuf->u.tex.first_layer);
   }

   /* Unmap z/stencil buffer */
   if (rast->zsbuf.map) {
      struct pipe_surface *zsbuf = scene->fb.zsbuf;
      llvmpipe_resource_unmap(zsbuf->texture,
                             zsbuf->u.tex.level,
                             zsbuf->u.tex.first_layer);
      rast->zsbuf.map = NULL;
   }

   lp_scene_reset( rast->curr_scene );

   rast->curr_scene = NULL;

#ifdef DEBUG
   if (0)
      debug_printf("Post render scene: tile unswizzle: %u tile swizzle: %u\n",
                   lp_tile_unswizzle_count, lp_tile_swizzle_count);
#endif
}


/**
 * Begining rasterization of a tile.
 * \param x  window X position of the tile, in pixels
 * \param y  window Y position of the tile, in pixels
 */
static void
lp_rast_tile_begin(struct lp_rasterizer_task *task,
                   unsigned x, unsigned y)
{
   struct lp_rasterizer *rast = task->rast;
   struct lp_scene *scene = rast->curr_scene;
   enum lp_texture_usage usage;

   LP_DBG(DEBUG_RAST, "%s %d,%d\n", __FUNCTION__, x, y);

   assert(x % TILE_SIZE == 0);
   assert(y % TILE_SIZE == 0);

   task->x = x;
   task->y = y;

   /* reset pointers to color tile(s) */
   memset(task->color_tiles, 0, sizeof(task->color_tiles));

   /* get pointer to depth/stencil tile */
   {
      struct pipe_surface *zsbuf = rast->curr_scene->fb.zsbuf;
      if (zsbuf) {
         struct llvmpipe_resource *lpt = llvmpipe_resource(zsbuf->texture);

         if (scene->has_depthstencil_clear)
            usage = LP_TEX_USAGE_WRITE_ALL;
         else
            usage = LP_TEX_USAGE_READ_WRITE;

         /* "prime" the tile: convert data from linear to tiled if necessary
          * and update the tile's layout info.
          */
         (void) llvmpipe_get_texture_tile(lpt,
                                          zsbuf->u.tex.first_layer,
                                          zsbuf->u.tex.level,
                                          usage,
                                          x, y);
         /* Get actual pointer to the tile data.  Note that depth/stencil
          * data is tiled differently than color data.
          */
         task->depth_tile = lp_rast_get_depth_block_pointer(task, x, y);

         assert(task->depth_tile);
      }
      else {
         task->depth_tile = NULL;
      }
   }
}


/**
 * Clear the rasterizer's current color tile.
 * This is a bin command called during bin processing.
 */
void
lp_rast_clear_color(struct lp_rasterizer_task *task,
                    const union lp_rast_cmd_arg arg)
{
   struct lp_rasterizer *rast = task->rast;
   const uint8_t *clear_color = arg.clear_color;

   unsigned i;

   LP_DBG(DEBUG_RAST, "%s 0x%x,0x%x,0x%x,0x%x\n", __FUNCTION__, 
              clear_color[0],
              clear_color[1],
              clear_color[2],
              clear_color[3]);

   if (clear_color[0] == clear_color[1] &&
       clear_color[1] == clear_color[2] &&
       clear_color[2] == clear_color[3]) {
      /* clear to grayscale value {x, x, x, x} */
      for (i = 0; i < rast->state.nr_cbufs; i++) {
         uint8_t *ptr =
            lp_rast_get_color_tile_pointer(task, i, LP_TEX_USAGE_WRITE_ALL);
	 memset(ptr, clear_color[0], TILE_SIZE * TILE_SIZE * 4);
      }
   }
   else {
      /* Non-gray color.
       * Note: if the swizzled tile layout changes (see TILE_PIXEL) this code
       * will need to change.  It'll be pretty obvious when clearing no longer
       * works.
       */
      const unsigned chunk = TILE_SIZE / 4;
      for (i = 0; i < rast->state.nr_cbufs; i++) {
         uint8_t *c =
            lp_rast_get_color_tile_pointer(task, i, LP_TEX_USAGE_WRITE_ALL);
         unsigned j;

         for (j = 0; j < 4 * TILE_SIZE; j++) {
            memset(c, clear_color[0], chunk);
            c += chunk;
            memset(c, clear_color[1], chunk);
            c += chunk;
            memset(c, clear_color[2], chunk);
            c += chunk;
            memset(c, clear_color[3], chunk);
            c += chunk;
         }
      }
   }

   LP_COUNT(nr_color_tile_clear);
}


/**
 * Clear the rasterizer's current z/stencil tile.
 * This is a bin command called during bin processing.
 */
void
lp_rast_clear_zstencil(struct lp_rasterizer_task *task,
                       const union lp_rast_cmd_arg arg)
{
   struct lp_rasterizer *rast = task->rast;
   const struct lp_rast_clearzs *clearzs = arg.clear_zstencil;
   unsigned clear_value = clearzs->clearzs_value;
   unsigned clear_mask = clearzs->clearzs_mask;
   const unsigned height = TILE_SIZE / TILE_VECTOR_HEIGHT;
   const unsigned width = TILE_SIZE * TILE_VECTOR_HEIGHT;
   const unsigned block_size = rast->zsbuf.blocksize;
   const unsigned dst_stride = rast->zsbuf.stride * TILE_VECTOR_HEIGHT;
   uint8_t *dst;
   unsigned i, j;

   LP_DBG(DEBUG_RAST, "%s 0x%x%x\n", __FUNCTION__, clear_value, clear_mask);

   /*
    * Clear the aera of the swizzled depth/depth buffer matching this tile, in
    * stripes of TILE_VECTOR_HEIGHT x TILE_SIZE at a time.
    *
    * The swizzled depth format is such that the depths for
    * TILE_VECTOR_HEIGHT x TILE_VECTOR_WIDTH pixels have consecutive offsets.
    */

   dst = task->depth_tile;

   switch (block_size) {
   case 1:
      memset(dst, (uint8_t) clear_value, height * width);
      break;
   case 2:
      for (i = 0; i < height; i++) {
         uint16_t *row = (uint16_t *)dst;
         for (j = 0; j < width; j++)
            *row++ = (uint16_t) clear_value;
         dst += dst_stride;
      }
      break;
   case 4:
      if (clear_mask == 0xffffffff) {
         for (i = 0; i < height; i++) {
            uint32_t *row = (uint32_t *)dst;
            for (j = 0; j < width; j++)
               *row++ = clear_value;
            dst += dst_stride;
         }
      }
      else {
         for (i = 0; i < height; i++) {
            uint32_t *row = (uint32_t *)dst;
            for (j = 0; j < width; j++) {
               uint32_t tmp = ~clear_mask & *row;
               *row++ = (clear_value & clear_mask) | tmp;
            }
            dst += dst_stride;
         }
      }
      break;
   default:
      assert(0);
      break;
   }
}


/**
 * Load tile color from the framebuffer surface.
 * This is a bin command called during bin processing.
 */
#if 0
void
lp_rast_load_color(struct lp_rasterizer_task *task,
                   const union lp_rast_cmd_arg arg)
{
   struct lp_rasterizer *rast = task->rast;
   unsigned buf;
   enum lp_texture_usage usage;

   LP_DBG(DEBUG_RAST, "%s at %u, %u\n", __FUNCTION__, x, y);

   if (scene->has_color_clear)
      usage = LP_TEX_USAGE_WRITE_ALL;
   else
      usage = LP_TEX_USAGE_READ_WRITE;

   /* Get pointers to color tile(s).
    * This will convert linear data to tiled if needed.
    */
   for (buf = 0; buf < rast->state.nr_cbufs; buf++) {
      struct pipe_surface *cbuf = rast->curr_scene->fb.cbufs[buf];
      struct llvmpipe_texture *lpt;
      assert(cbuf);
      lpt = llvmpipe_texture(cbuf->texture);
      task->color_tiles[buf] = llvmpipe_get_texture_tile(lpt,
                                                         cbuf->first_layer,
                                                         cbuf->level,
                                                         usage,
                                                         task->x, task->y);
      assert(task->color_tiles[buf]);
   }
}
#endif


/**
 * Convert the color tile from tiled to linear layout.
 * This is generally only done when we're flushing the scene just prior to
 * SwapBuffers.  If we didn't do this here, we'd have to convert the entire
 * tiled color buffer to linear layout in the llvmpipe_texture_unmap()
 * function.  It's better to do it here to take advantage of
 * threading/parallelism.
 * This is a bin command which is stored in all bins.
 */
void
lp_rast_store_linear_color( struct lp_rasterizer_task *task,
                            const union lp_rast_cmd_arg arg)
{
   struct lp_rasterizer *rast = task->rast;
   struct lp_scene *scene = rast->curr_scene;
   unsigned buf;

   for (buf = 0; buf < rast->state.nr_cbufs; buf++) {
      struct pipe_surface *cbuf = scene->fb.cbufs[buf];
<<<<<<< HEAD
      /* XXX this used to ignore zslice only used face */
      const unsigned layer = cbuf->u.tex.first_layer, level = cbuf->u.tex.level;
      struct llvmpipe_resource *lpt = llvmpipe_resource(cbuf->texture);
      /* this will convert the tiled data to linear if needed */
      (void) llvmpipe_get_texture_tile_linear(lpt, layer, level,
                                              LP_TEX_USAGE_READ,
                                              task->x, task->y);
=======
      const unsigned face_slice = cbuf->face + cbuf->zslice;
      const unsigned level = cbuf->level;
      struct llvmpipe_resource *lpt = llvmpipe_resource(cbuf->texture);

      if (!task->color_tiles[buf])
         continue;

      llvmpipe_unswizzle_cbuf_tile(lpt,
                                   face_slice,
                                   level,
                                   task->x, task->y,
                                   task->color_tiles[buf]);
>>>>>>> 1f1928db
   }
}



/**
 * Run the shader on all blocks in a tile.  This is used when a tile is
 * completely contained inside a triangle.
 * This is a bin command called during bin processing.
 */
void
lp_rast_shade_tile(struct lp_rasterizer_task *task,
                   const union lp_rast_cmd_arg arg)
{
   struct lp_rasterizer *rast = task->rast;
   const struct lp_rast_shader_inputs *inputs = arg.shade_tile;
   const struct lp_rast_state *state = inputs->state;
   struct lp_fragment_shader_variant *variant = state->variant;
   const unsigned tile_x = task->x, tile_y = task->y;
   unsigned x, y;

   LP_DBG(DEBUG_RAST, "%s\n", __FUNCTION__);

   /* render the whole 64x64 tile in 4x4 chunks */
   for (y = 0; y < TILE_SIZE; y += 4){
      for (x = 0; x < TILE_SIZE; x += 4) {
         uint8_t *color[PIPE_MAX_COLOR_BUFS];
         uint32_t *depth;
         unsigned i;

         /* color buffer */
         for (i = 0; i < rast->state.nr_cbufs; i++)
            color[i] = lp_rast_get_color_block_pointer(task, i,
                                                       tile_x + x, tile_y + y);

         /* depth buffer */
         depth = lp_rast_get_depth_block_pointer(task, tile_x + x, tile_y + y);

         /* run shader on 4x4 block */
         BEGIN_JIT_CALL(state);
         variant->jit_function[RAST_WHOLE]( &state->jit_context,
                                            tile_x + x, tile_y + y,
                                            inputs->facing,
                                            inputs->a0,
                                            inputs->dadx,
                                            inputs->dady,
                                            color,
                                            depth,
                                            0xffff,
                                            &task->vis_counter);
         END_JIT_CALL();
      }
   }
}


/**
 * Run the shader on all blocks in a tile.  This is used when a tile is
 * completely contained inside a triangle, and the shader is opaque.
 * This is a bin command called during bin processing.
 */
void
lp_rast_shade_tile_opaque(struct lp_rasterizer_task *task,
                          const union lp_rast_cmd_arg arg)
{
   struct lp_rasterizer *rast = task->rast;
   unsigned i;

   LP_DBG(DEBUG_RAST, "%s\n", __FUNCTION__);

   /* this will prevent converting the layout from tiled to linear */
   for (i = 0; i < rast->state.nr_cbufs; i++) {
      (void)lp_rast_get_color_tile_pointer(task, i, LP_TEX_USAGE_WRITE_ALL);
   }

   lp_rast_shade_tile(task, arg);
}


/**
 * Compute shading for a 4x4 block of pixels inside a triangle.
 * This is a bin command called during bin processing.
 * \param x  X position of quad in window coords
 * \param y  Y position of quad in window coords
 */
void
lp_rast_shade_quads_mask(struct lp_rasterizer_task *task,
                         const struct lp_rast_shader_inputs *inputs,
                         unsigned x, unsigned y,
                         unsigned mask)
{
   const struct lp_rast_state *state = inputs->state;
   struct lp_fragment_shader_variant *variant = state->variant;
   struct lp_rasterizer *rast = task->rast;
   uint8_t *color[PIPE_MAX_COLOR_BUFS];
   void *depth;
   unsigned i;

   assert(state);

   /* Sanity checks */
   assert(x % TILE_VECTOR_WIDTH == 0);
   assert(y % TILE_VECTOR_HEIGHT == 0);

   assert((x % 4) == 0);
   assert((y % 4) == 0);

   /* color buffer */
   for (i = 0; i < rast->state.nr_cbufs; i++) {
      color[i] = lp_rast_get_color_block_pointer(task, i, x, y);
      assert(lp_check_alignment(color[i], 16));
   }

   /* depth buffer */
   depth = lp_rast_get_depth_block_pointer(task, x, y);


   assert(lp_check_alignment(state->jit_context.blend_color, 16));

   /* run shader on 4x4 block */
   BEGIN_JIT_CALL(state);
   variant->jit_function[RAST_EDGE_TEST](&state->jit_context,
                                         x, y,
                                         inputs->facing,
                                         inputs->a0,
                                         inputs->dadx,
                                         inputs->dady,
                                         color,
                                         depth,
                                         mask,
                                         &task->vis_counter);
   END_JIT_CALL();
}



/**
 * Set top row and left column of the tile's pixels to white.  For debugging.
 */
static void
outline_tile(uint8_t *tile)
{
   const uint8_t val = 0xff;
   unsigned i;

   for (i = 0; i < TILE_SIZE; i++) {
      TILE_PIXEL(tile, i, 0, 0) = val;
      TILE_PIXEL(tile, i, 0, 1) = val;
      TILE_PIXEL(tile, i, 0, 2) = val;
      TILE_PIXEL(tile, i, 0, 3) = val;

      TILE_PIXEL(tile, 0, i, 0) = val;
      TILE_PIXEL(tile, 0, i, 1) = val;
      TILE_PIXEL(tile, 0, i, 2) = val;
      TILE_PIXEL(tile, 0, i, 3) = val;
   }
}


/**
 * Draw grid of gray lines at 16-pixel intervals across the tile to
 * show the sub-tile boundaries.  For debugging.
 */
static void
outline_subtiles(uint8_t *tile)
{
   const uint8_t val = 0x80;
   const unsigned step = 16;
   unsigned i, j;

   for (i = 0; i < TILE_SIZE; i += step) {
      for (j = 0; j < TILE_SIZE; j++) {
         TILE_PIXEL(tile, i, j, 0) = val;
         TILE_PIXEL(tile, i, j, 1) = val;
         TILE_PIXEL(tile, i, j, 2) = val;
         TILE_PIXEL(tile, i, j, 3) = val;

         TILE_PIXEL(tile, j, i, 0) = val;
         TILE_PIXEL(tile, j, i, 1) = val;
         TILE_PIXEL(tile, j, i, 2) = val;
         TILE_PIXEL(tile, j, i, 3) = val;
      }
   }

   outline_tile(tile);
}



/**
 * Called when we're done writing to a color tile.
 */
static void
lp_rast_tile_end(struct lp_rasterizer_task *task)
{
#ifdef DEBUG
   if (LP_DEBUG & (DEBUG_SHOW_SUBTILES | DEBUG_SHOW_TILES)) {
      struct lp_rasterizer *rast = task->rast;
      unsigned buf;

      for (buf = 0; buf < rast->state.nr_cbufs; buf++) {
         uint8_t *color = lp_rast_get_color_block_pointer(task, buf,
                                                          task->x, task->y);

         if (LP_DEBUG & DEBUG_SHOW_SUBTILES)
            outline_subtiles(color);
         else if (LP_DEBUG & DEBUG_SHOW_TILES)
            outline_tile(color);
      }
   }
#else
   (void) outline_subtiles;
#endif

   {
      union lp_rast_cmd_arg dummy = {0};
      lp_rast_store_linear_color(task, dummy);
   }

   /* debug */
   memset(task->color_tiles, 0, sizeof(task->color_tiles));
   task->depth_tile = NULL;
}



/**
 * Signal on a fence.  This is called during bin execution/rasterization.
 * Called per thread.
 */
void
lp_rast_fence(struct lp_rasterizer_task *task,
              const union lp_rast_cmd_arg arg)
{
   struct lp_fence *fence = arg.fence;
   lp_fence_signal(fence);
}


/**
 * Begin a new occlusion query.
 * This is a bin command put in all bins.
 * Called per thread.
 */
void
lp_rast_begin_query(struct lp_rasterizer_task *task,
                    const union lp_rast_cmd_arg arg)
{
   /* Reset the per-task counter */
   task->vis_counter = 0;
}
 

/**
 * End the current occlusion query.
 * This is a bin command put in all bins.
 * Called per thread.
 */
void
lp_rast_end_query(struct lp_rasterizer_task *task,
                  const union lp_rast_cmd_arg arg)
{
   struct llvmpipe_query *pq = arg.query_obj;

   pipe_mutex_lock(pq->mutex);
   {
      /* Accumulate the visible fragment counter from this tile in
       * the query object.
       */
      pq->count[task->thread_index] += task->vis_counter;

      /* check if this is the last tile in the scene */
      pq->tile_count++;
      if (pq->tile_count == pq->num_tiles) {
         uint i;

         /* sum the per-thread counters for the query */
         pq->result = 0;
         for (i = 0; i < LP_MAX_THREADS; i++) {
            pq->result += pq->count[i];
         }

         /* reset counters (in case this query is re-used in the scene) */
         memset(pq->count, 0, sizeof(pq->count));

         pq->tile_count = 0;
         pq->binned = FALSE;
         pq->done = TRUE;
      }
   }
   pipe_mutex_unlock(pq->mutex);
}



/**
 * Rasterize commands for a single bin.
 * \param x, y  position of the bin's tile in the framebuffer
 * Must be called between lp_rast_begin() and lp_rast_end().
 * Called per thread.
 */
static void
rasterize_bin(struct lp_rasterizer_task *task,
              const struct cmd_bin *bin,
              int x, int y)
{
   const struct cmd_block_list *commands = &bin->commands;
   struct cmd_block *block;
   unsigned k;

   lp_rast_tile_begin( task, x * TILE_SIZE, y * TILE_SIZE );

   /* simply execute each of the commands in the block list */
   for (block = commands->head; block; block = block->next) {
      for (k = 0; k < block->count; k++) {
         block->cmd[k]( task, block->arg[k] );
      }
   }

   lp_rast_tile_end(task);

   /* Free data for this bin.
    */
   lp_scene_bin_reset( task->rast->curr_scene, x, y);
}


#define RAST(x) { lp_rast_##x, #x }

static struct {
   lp_rast_cmd cmd;
   const char *name;
} cmd_names[] = 
{
   RAST(clear_color),
   RAST(clear_zstencil),
   RAST(triangle_1),
   RAST(triangle_2),
   RAST(triangle_3),
   RAST(triangle_4),
   RAST(triangle_5),
   RAST(triangle_6),
   RAST(triangle_7),
   RAST(shade_tile),
   RAST(shade_tile_opaque),
   RAST(store_linear_color),
   RAST(fence),
   RAST(begin_query),
   RAST(end_query),
};

static void
debug_bin( const struct cmd_bin *bin )
{
   const struct cmd_block *head = bin->commands.head;
   int i, j;

   for (i = 0; i < head->count; i++) {
      debug_printf("%d: ", i);
      for (j = 0; j < Elements(cmd_names); j++) {
         if (head->cmd[i] == cmd_names[j].cmd) {
            debug_printf("%s\n", cmd_names[j].name);
            break;
         }
      }
      if (j == Elements(cmd_names))
         debug_printf("...other\n");
   }

}

/* An empty bin is one that just loads the contents of the tile and
 * stores them again unchanged.  This typically happens when bins have
 * been flushed for some reason in the middle of a frame, or when
 * incremental updates are being made to a render target.
 * 
 * Try to avoid doing pointless work in this case.
 */
static boolean
is_empty_bin( const struct cmd_bin *bin )
{
   if (0) debug_bin(bin);
   return bin->commands.head->count == 0;
}



/**
 * Rasterize/execute all bins within a scene.
 * Called per thread.
 */
static void
rasterize_scene(struct lp_rasterizer_task *task,
                struct lp_scene *scene)
{
   /* loop over scene bins, rasterize each */
#if 0
   {
      unsigned i, j;
      for (i = 0; i < scene->tiles_x; i++) {
         for (j = 0; j < scene->tiles_y; j++) {
            struct cmd_bin *bin = lp_scene_get_bin(scene, i, j);
            rasterize_bin(task, bin, i, j);
         }
      }
   }
#else
   {
      struct cmd_bin *bin;
      int x, y;

      assert(scene);
      while ((bin = lp_scene_bin_iter_next(scene, &x, &y))) {
         if (!is_empty_bin( bin ))
            rasterize_bin(task, bin, x, y);
      }
   }
#endif

   if (scene->fence) {
      lp_rast_fence(task, lp_rast_arg_fence(scene->fence));
   }
}


/**
 * Called by setup module when it has something for us to render.
 */
void
lp_rast_queue_scene( struct lp_rasterizer *rast,
                     struct lp_scene *scene)
{
   LP_DBG(DEBUG_SETUP, "%s\n", __FUNCTION__);

   if (rast->num_threads == 0) {
      /* no threading */

      lp_rast_begin( rast, scene );

      rasterize_scene( &rast->tasks[0], scene );

      lp_scene_reset( scene );

      lp_rast_end( rast );

      rast->curr_scene = NULL;
   }
   else {
      /* threaded rendering! */
      unsigned i;

      lp_scene_enqueue( rast->full_scenes, scene );

      /* signal the threads that there's work to do */
      for (i = 0; i < rast->num_threads; i++) {
         pipe_semaphore_signal(&rast->tasks[i].work_ready);
      }
   }

   LP_DBG(DEBUG_SETUP, "%s done \n", __FUNCTION__);
}


void
lp_rast_finish( struct lp_rasterizer *rast )
{
   if (rast->num_threads == 0) {
      /* nothing to do */
   }
   else {
      int i;

      /* wait for work to complete */
      for (i = 0; i < rast->num_threads; i++) {
         pipe_semaphore_wait(&rast->tasks[i].work_done);
      }
   }
}


/**
 * This is the thread's main entrypoint.
 * It's a simple loop:
 *   1. wait for work
 *   2. do work
 *   3. signal that we're done
 */
static PIPE_THREAD_ROUTINE( thread_func, init_data )
{
   struct lp_rasterizer_task *task = (struct lp_rasterizer_task *) init_data;
   struct lp_rasterizer *rast = task->rast;
   boolean debug = false;

   while (1) {
      /* wait for work */
      if (debug)
         debug_printf("thread %d waiting for work\n", task->thread_index);
      pipe_semaphore_wait(&task->work_ready);

      if (rast->exit_flag)
         break;

      if (task->thread_index == 0) {
         /* thread[0]:
          *  - get next scene to rasterize
          *  - map the framebuffer surfaces
          */
         lp_rast_begin( rast, 
                        lp_scene_dequeue( rast->full_scenes, TRUE ) );
      }

      /* Wait for all threads to get here so that threads[1+] don't
       * get a null rast->curr_scene pointer.
       */
      pipe_barrier_wait( &rast->barrier );

      /* do work */
      if (debug)
         debug_printf("thread %d doing work\n", task->thread_index);

      rasterize_scene(task,
                      rast->curr_scene);
      
      /* wait for all threads to finish with this scene */
      pipe_barrier_wait( &rast->barrier );

      /* XXX: shouldn't be necessary:
       */
      if (task->thread_index == 0) {
         lp_rast_end( rast );
      }

      /* signal done with work */
      if (debug)
         debug_printf("thread %d done working\n", task->thread_index);

      pipe_semaphore_signal(&task->work_done);
   }

   return NULL;
}


/**
 * Initialize semaphores and spawn the threads.
 */
static void
create_rast_threads(struct lp_rasterizer *rast)
{
   unsigned i;

   /* NOTE: if num_threads is zero, we won't use any threads */
   for (i = 0; i < rast->num_threads; i++) {
      pipe_semaphore_init(&rast->tasks[i].work_ready, 0);
      pipe_semaphore_init(&rast->tasks[i].work_done, 0);
      rast->threads[i] = pipe_thread_create(thread_func,
                                            (void *) &rast->tasks[i]);
   }
}



/**
 * Create new lp_rasterizer.  If num_threads is zero, don't create any
 * new threads, do rendering synchronously.
 * \param num_threads  number of rasterizer threads to create
 */
struct lp_rasterizer *
lp_rast_create( unsigned num_threads )
{
   struct lp_rasterizer *rast;
   unsigned i;

   rast = CALLOC_STRUCT(lp_rasterizer);
   if(!rast)
      return NULL;

   rast->full_scenes = lp_scene_queue_create();

   for (i = 0; i < Elements(rast->tasks); i++) {
      struct lp_rasterizer_task *task = &rast->tasks[i];
      task->rast = rast;
      task->thread_index = i;
   }

   rast->num_threads = num_threads;

   create_rast_threads(rast);

   /* for synchronizing rasterization threads */
   pipe_barrier_init( &rast->barrier, rast->num_threads );

   memset(lp_swizzled_cbuf, 0, sizeof lp_swizzled_cbuf);

   memset(lp_dummy_tile, 0, sizeof lp_dummy_tile);

   return rast;
}


/* Shutdown:
 */
void lp_rast_destroy( struct lp_rasterizer *rast )
{
   unsigned i;

   /* Set exit_flag and signal each thread's work_ready semaphore.
    * Each thread will be woken up, notice that the exit_flag is set and
    * break out of its main loop.  The thread will then exit.
    */
   rast->exit_flag = TRUE;
   for (i = 0; i < rast->num_threads; i++) {
      pipe_semaphore_signal(&rast->tasks[i].work_ready);
   }

   /* Wait for threads to terminate before cleaning up per-thread data */
   for (i = 0; i < rast->num_threads; i++) {
      pipe_thread_wait(rast->threads[i]);
   }

   /* Clean up per-thread data */
   for (i = 0; i < rast->num_threads; i++) {
      pipe_semaphore_destroy(&rast->tasks[i].work_ready);
      pipe_semaphore_destroy(&rast->tasks[i].work_done);
   }

   /* for synchronizing rasterization threads */
   pipe_barrier_destroy( &rast->barrier );

   lp_scene_queue_destroy(rast->full_scenes);

   FREE(rast);
}


/** Return number of rasterization threads */
unsigned
lp_rast_get_num_threads( struct lp_rasterizer *rast )
{
   return rast->num_threads;
}

<|MERGE_RESOLUTION|>--- conflicted
+++ resolved
@@ -372,28 +372,18 @@
 
    for (buf = 0; buf < rast->state.nr_cbufs; buf++) {
       struct pipe_surface *cbuf = scene->fb.cbufs[buf];
-<<<<<<< HEAD
-      /* XXX this used to ignore zslice only used face */
-      const unsigned layer = cbuf->u.tex.first_layer, level = cbuf->u.tex.level;
-      struct llvmpipe_resource *lpt = llvmpipe_resource(cbuf->texture);
-      /* this will convert the tiled data to linear if needed */
-      (void) llvmpipe_get_texture_tile_linear(lpt, layer, level,
-                                              LP_TEX_USAGE_READ,
-                                              task->x, task->y);
-=======
-      const unsigned face_slice = cbuf->face + cbuf->zslice;
-      const unsigned level = cbuf->level;
+      const unsigned layer = cbuf->u.tex.first_layer;
+      const unsigned level = cbuf->u.tex.level;
       struct llvmpipe_resource *lpt = llvmpipe_resource(cbuf->texture);
 
       if (!task->color_tiles[buf])
          continue;
 
       llvmpipe_unswizzle_cbuf_tile(lpt,
-                                   face_slice,
+                                   layer,
                                    level,
                                    task->x, task->y,
                                    task->color_tiles[buf]);
->>>>>>> 1f1928db
    }
 }
 
