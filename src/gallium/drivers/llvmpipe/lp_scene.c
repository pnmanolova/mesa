--- conflicted
+++ resolved
@@ -408,27 +408,10 @@
    for (i = 0; i < scene->fb.nr_cbufs; i++) {
       cbuf = scene->fb.cbufs[i];
       if (cbuf) {
-<<<<<<< HEAD
-	 scene->cbuf_transfer[i] = pipe_get_transfer(pipe,
-                                                          cbuf->texture,
-                                                          cbuf->face,
-                                                          cbuf->level,
-                                                          cbuf->zslice,
-                                                          PIPE_TRANSFER_READ_WRITE,
-                                                          0, 0,
-                                                          cbuf->width, 
-                                                          cbuf->height);
-	 if (!scene->cbuf_transfer[i])
-	    goto fail;
-
-	 scene->cbuf_map[i] = pipe->transfer_map(pipe, 
-                                                 scene->cbuf_transfer[i]);
-=======
-	 scene->cbuf_map[i] = llvmpipe_texture_map(cbuf->texture,
+	 scene->cbuf_map[i] = llvmpipe_resource_map(cbuf->texture,
 	                                           cbuf->face,
                                                    cbuf->level,
                                                    cbuf->zslice);
->>>>>>> 08cddfe2
 	 if (!scene->cbuf_map[i])
 	    goto fail;
       }
@@ -438,27 +421,10 @@
     */
    zsbuf = scene->fb.zsbuf;
    if (zsbuf) {
-<<<<<<< HEAD
-      scene->zsbuf_transfer = pipe_get_transfer(pipe,
-                                                       zsbuf->texture,
-                                                       zsbuf->face,
-                                                       zsbuf->level,
-                                                       zsbuf->zslice,
-                                                       PIPE_TRANSFER_READ_WRITE,
-                                                       0, 0,
-                                                       zsbuf->width,
-                                                       zsbuf->height);
-      if (!scene->zsbuf_transfer)
-         goto fail;
-
-      scene->zsbuf_map = pipe->transfer_map(pipe, 
-                                              scene->zsbuf_transfer);
-=======
-      scene->zsbuf_map = llvmpipe_texture_map(zsbuf->texture,
+      scene->zsbuf_map = llvmpipe_resource_map(zsbuf->texture,
                                               zsbuf->face,
                                               zsbuf->level,
                                               zsbuf->zslice);
->>>>>>> 08cddfe2
       if (!scene->zsbuf_map)
 	 goto fail;
    }
@@ -485,29 +451,9 @@
    unsigned i;
 
    for (i = 0; i < scene->fb.nr_cbufs; i++) {
-<<<<<<< HEAD
-      if (scene->cbuf_map[i]) 
-	 pipe->transfer_unmap(pipe, scene->cbuf_transfer[i]);
-
-      if (scene->cbuf_transfer[i])
-	 pipe->transfer_destroy(pipe, scene->cbuf_transfer[i]);
-
-      scene->cbuf_transfer[i] = NULL;
-      scene->cbuf_map[i] = NULL;
-   }
-
-   if (scene->zsbuf_map) 
-      pipe->transfer_unmap(pipe, scene->zsbuf_transfer);
-
-   if (scene->zsbuf_transfer)
-      pipe->transfer_destroy(pipe, scene->zsbuf_transfer);
-
-   scene->zsbuf_transfer = NULL;
-   scene->zsbuf_map = NULL;
-=======
       if (scene->cbuf_map[i]) {
          struct pipe_surface *cbuf = scene->fb.cbufs[i];
-         llvmpipe_texture_unmap(cbuf->texture,
+         llvmpipe_resource_unmap(cbuf->texture,
                                 cbuf->face,
                                 cbuf->level,
                                 cbuf->zslice);
@@ -517,13 +463,12 @@
 
    if (scene->zsbuf_map) {
       struct pipe_surface *zsbuf = scene->fb.zsbuf;
-      llvmpipe_texture_unmap(zsbuf->texture,
+      llvmpipe_resource_unmap(zsbuf->texture,
                              zsbuf->face,
                              zsbuf->level,
                              zsbuf->zslice);
       scene->zsbuf_map = NULL;
    }
->>>>>>> 08cddfe2
 
    util_unreference_framebuffer_state( &scene->fb );
 }
