/**************************************************************************
 *
 * Copyright 2010 VMware, Inc.
 * All Rights Reserved.
 *
 * Permission is hereby granted, free of charge, to any person obtaining a
 * copy of this software and associated documentation files (the
 * "Software"), to deal in the Software without restriction, including
 * without limitation the rights to use, copy, modify, merge, publish,
 * distribute, sub license, and/or sell copies of the Software, and to
 * permit persons to whom the Software is furnished to do so, subject to
 * the following conditions:
 *
 * The above copyright notice and this permission notice (including the
 * next paragraph) shall be included in all copies or substantial portions
 * of the Software.
 *
 * THE SOFTWARE IS PROVIDED "AS IS", WITHOUT WARRANTY OF ANY KIND, EXPRESS
 * OR IMPLIED, INCLUDING BUT NOT LIMITED TO THE WARRANTIES OF
 * MERCHANTABILITY, FITNESS FOR A PARTICULAR PURPOSE AND NON-INFRINGEMENT.
 * IN NO EVENT SHALL VMWARE AND/OR ITS SUPPLIERS BE LIABLE FOR
 * ANY CLAIM, DAMAGES OR OTHER LIABILITY, WHETHER IN AN ACTION OF CONTRACT,
 * TORT OR OTHERWISE, ARISING FROM, OUT OF OR IN CONNECTION WITH THE
 * SOFTWARE OR THE USE OR OTHER DEALINGS IN THE SOFTWARE.
 *
 **************************************************************************/


#include <stdlib.h>
#include <stdio.h>

#include "util/u_pointer.h"
#include "gallivm/lp_bld.h"
#include "gallivm/lp_bld_init.h"
#include "gallivm/lp_bld_arit.h"

#include "lp_test.h"


void
write_tsv_header(FILE *fp)
{
   fprintf(fp,
           "result\t"
           "format\n");

   fflush(fp);
}


#ifdef PIPE_ARCH_SSE

#define USE_SSE2
#include "sse_mathfun.h"

typedef __m128 (*test_round_t)(__m128);

typedef LLVMValueRef (*lp_func_t)(struct lp_build_context *, LLVMValueRef);


static LLVMValueRef
add_test(struct gallivm_state *gallivm, const char *name, lp_func_t lp_func)
{
   LLVMModuleRef module = gallivm->module;
   LLVMContextRef context = gallivm->context;
   LLVMBuilderRef builder = gallivm->builder;

   LLVMTypeRef v4sf = LLVMVectorType(LLVMFloatTypeInContext(context), 4);
   LLVMTypeRef args[1] = { v4sf };
   LLVMValueRef func = LLVMAddFunction(module, name, LLVMFunctionType(v4sf, args, 1, 0));
   LLVMValueRef arg1 = LLVMGetParam(func, 0);
   LLVMBasicBlockRef block = LLVMAppendBasicBlockInContext(context, func, "entry");
   LLVMValueRef ret;
   struct lp_build_context bld;

<<<<<<< HEAD
   bld.builder = builder;
   bld.gallivm = gallivm;
   bld.type.floating = 1;
   bld.type.width = 32;
   bld.type.length = 4;
=======
   lp_build_context_init(&bld, builder, lp_float32_vec4_type());
>>>>>>> 34e8801b

   LLVMSetFunctionCallConv(func, LLVMCCallConv);

   LLVMPositionBuilderAtEnd(builder, block);

   ret = lp_func(&bld, arg1);

   LLVMBuildRet(builder, ret);

   return func;
}

static void
printv(char* string, v4sf value)
{
   v4sf v = value;
   float *f = (float *)&v;
   printf("%s: %10f %10f %10f %10f\n", string,
           f[0], f[1], f[2], f[3]);
}

static boolean
compare(v4sf x, v4sf y)
{
   boolean success = TRUE;
   float *xp = (float *) &x;
   float *yp = (float *) &y;
   if (xp[0] != yp[0] ||
       xp[1] != yp[1] ||
       xp[2] != yp[2] ||
       xp[3] != yp[3]) {
      printf(" Incorrect result! ^^^^^^^^^^^^^^^^^^^^^^^^^^^^ \n");
      success = FALSE;
   }
   return success;
}



PIPE_ALIGN_STACK
static boolean
test_round(struct gallivm_state *gallivm, unsigned verbose, FILE *fp)
{
   LLVMModuleRef module = gallivm->module;
   LLVMValueRef test_round = NULL, test_trunc, test_floor, test_ceil;
   LLVMExecutionEngineRef engine = gallivm->engine;
   char *error = NULL;
   test_round_t round_func, trunc_func, floor_func, ceil_func;
   float unpacked[4];
   unsigned packed;
   boolean success = TRUE;
   int i;

   test_round = add_test(gallivm, "round", lp_build_round);
   test_trunc = add_test(gallivm, "trunc", lp_build_trunc);
   test_floor = add_test(gallivm, "floor", lp_build_floor);
   test_ceil = add_test(gallivm, "ceil", lp_build_ceil);

   if(LLVMVerifyModule(module, LLVMPrintMessageAction, &error)) {
      printf("LLVMVerifyModule: %s\n", error);
      LLVMDumpModule(module);
      abort();
   }
   LLVMDisposeMessage(error);

   round_func = (test_round_t) pointer_to_func(LLVMGetPointerToGlobal(engine, test_round));
   trunc_func = (test_round_t) pointer_to_func(LLVMGetPointerToGlobal(engine, test_trunc));
   floor_func = (test_round_t) pointer_to_func(LLVMGetPointerToGlobal(engine, test_floor));
   ceil_func = (test_round_t) pointer_to_func(LLVMGetPointerToGlobal(engine, test_ceil));

   memset(unpacked, 0, sizeof unpacked);
   packed = 0;

   if (0)
      LLVMDumpModule(module);

   for (i = 0; i < 3; i++) {
      /* NOTE: There are several acceptable rules for x.5 rounding: ceiling,
       * nearest even, etc. So we avoid testing such corner cases here.
       */
      v4sf xvals[3] = {
         {-10.0, -1, 0, 12.0},
         {-1.49, -0.25, 1.25, 2.51},
         {-0.99, -0.01, 0.01, 0.99}
      };
      v4sf x = xvals[i];
      v4sf y, ref;
      float *xp = (float *) &x;
      float *refp = (float *) &ref;

      printf("\n");
      printv("x            ", x);

      refp[0] = round(xp[0]);
      refp[1] = round(xp[1]);
      refp[2] = round(xp[2]);
      refp[3] = round(xp[3]);
      y = round_func(x);
      printv("C round(x)   ", ref);
      printv("LLVM round(x)", y);
      success = success && compare(ref, y);

      refp[0] = trunc(xp[0]);
      refp[1] = trunc(xp[1]);
      refp[2] = trunc(xp[2]);
      refp[3] = trunc(xp[3]);
      y = trunc_func(x);
      printv("C trunc(x)   ", ref);
      printv("LLVM trunc(x)", y);
      success = success && compare(ref, y);

      refp[0] = floor(xp[0]);
      refp[1] = floor(xp[1]);
      refp[2] = floor(xp[2]);
      refp[3] = floor(xp[3]);
      y = floor_func(x);
      printv("C floor(x)   ", ref);
      printv("LLVM floor(x)", y);
      success = success && compare(ref, y);

      refp[0] = ceil(xp[0]);
      refp[1] = ceil(xp[1]);
      refp[2] = ceil(xp[2]);
      refp[3] = ceil(xp[3]);
      y = ceil_func(x);
      printv("C ceil(x)    ", ref);
      printv("LLVM ceil(x) ", y);
      success = success && compare(ref, y);
   }

   LLVMFreeMachineCodeForFunction(engine, test_round);
   LLVMFreeMachineCodeForFunction(engine, test_trunc);
   LLVMFreeMachineCodeForFunction(engine, test_floor);
   LLVMFreeMachineCodeForFunction(engine, test_ceil);

   return success;
}

#else /* !PIPE_ARCH_SSE */

static boolean
test_round(struct gallivm_state *gallivm, unsigned verbose, FILE *fp)
{
   return TRUE;
}

#endif /* !PIPE_ARCH_SSE */


boolean
test_all(struct gallivm_state *gallivm, unsigned verbose, FILE *fp)
{
<<<<<<< HEAD
   boolean success = TRUE;

   test_round(gallivm, verbose, fp);

   return success;
=======
   return test_round(verbose, fp);
>>>>>>> 34e8801b
}


boolean
test_some(struct gallivm_state *gallivm, unsigned verbose, FILE *fp,
          unsigned long n)
{
   return test_all(gallivm, verbose, fp);
}

boolean
test_single(struct gallivm_state *gallivm, unsigned verbose, FILE *fp)
{
   printf("no test_single()");
   return TRUE;
}<|MERGE_RESOLUTION|>--- conflicted
+++ resolved
@@ -73,15 +73,7 @@
    LLVMValueRef ret;
    struct lp_build_context bld;
 
-<<<<<<< HEAD
-   bld.builder = builder;
-   bld.gallivm = gallivm;
-   bld.type.floating = 1;
-   bld.type.width = 32;
-   bld.type.length = 4;
-=======
-   lp_build_context_init(&bld, builder, lp_float32_vec4_type());
->>>>>>> 34e8801b
+   lp_build_context_init(&bld, gallivm, lp_float32_vec4_type());
 
    LLVMSetFunctionCallConv(func, LLVMCCallConv);
 
@@ -234,15 +226,7 @@
 boolean
 test_all(struct gallivm_state *gallivm, unsigned verbose, FILE *fp)
 {
-<<<<<<< HEAD
-   boolean success = TRUE;
-
-   test_round(gallivm, verbose, fp);
-
-   return success;
-=======
-   return test_round(verbose, fp);
->>>>>>> 34e8801b
+   return test_round(gallivm, verbose, fp);
 }
 
 
