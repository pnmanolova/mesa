/**************************************************************************
 * 
 * Copyright 2007 Tungsten Graphics, Inc., Cedar Park, Texas.
 * All Rights Reserved.
 * 
 * Permission is hereby granted, free of charge, to any person obtaining a
 * copy of this software and associated documentation files (the
 * "Software"), to deal in the Software without restriction, including
 * without limitation the rights to use, copy, modify, merge, publish,
 * distribute, sub license, and/or sell copies of the Software, and to
 * permit persons to whom the Software is furnished to do so, subject to
 * the following conditions:
 * 
 * The above copyright notice and this permission notice (including the
 * next paragraph) shall be included in all copies or substantial portions
 * of the Software.
 * 
 * THE SOFTWARE IS PROVIDED "AS IS", WITHOUT WARRANTY OF ANY KIND, EXPRESS
 * OR IMPLIED, INCLUDING BUT NOT LIMITED TO THE WARRANTIES OF
 * MERCHANTABILITY, FITNESS FOR A PARTICULAR PURPOSE AND NON-INFRINGEMENT.
 * IN NO EVENT SHALL TUNGSTEN GRAPHICS AND/OR ITS SUPPLIERS BE LIABLE FOR
 * ANY CLAIM, DAMAGES OR OTHER LIABILITY, WHETHER IN AN ACTION OF CONTRACT,
 * TORT OR OTHERWISE, ARISING FROM, OUT OF OR IN CONNECTION WITH THE
 * SOFTWARE OR THE USE OR OTHER DEALINGS IN THE SOFTWARE.
 * 
 **************************************************************************/

#ifndef LP_TEXTURE_H
#define LP_TEXTURE_H


#include "pipe/p_state.h"


#define LP_MAX_TEXTURE_2D_LEVELS 13  /* 4K x 4K for now */
#define LP_MAX_TEXTURE_3D_LEVELS 10  /* 512 x 512 x 512 for now */


struct pipe_context;
struct pipe_screen;
struct llvmpipe_context;

struct sw_displaytarget;


struct llvmpipe_resource
{
   struct pipe_resource base;

   unsigned long level_offset[LP_MAX_TEXTURE_2D_LEVELS];
   unsigned stride[LP_MAX_TEXTURE_2D_LEVELS];

   /**
    * Display target, for textures with the PIPE_TEXTURE_USAGE_DISPLAY_TARGET
    * usage.
    */
   struct sw_displaytarget *dt;

   /**
    * Malloc'ed data for regular textures, or a mapping to dt above.
    */
   void *data;

   boolean userBuffer;  /** Is this a user-space buffer? */
   unsigned timestamp;
};


struct llvmpipe_transfer
{
   struct pipe_transfer base;

   unsigned long offset;
};


/** cast wrappers */
static INLINE struct llvmpipe_resource *
llvmpipe_resource(struct pipe_resource *pt)
{
   return (struct llvmpipe_resource *) pt;
}


static INLINE const struct llvmpipe_resource *
llvmpipe_resource_const(const struct pipe_resource *pt)
{
   return (const struct llvmpipe_resource *) pt;
}


static INLINE struct llvmpipe_transfer *
llvmpipe_transfer(struct pipe_transfer *pt)
{
   return (struct llvmpipe_transfer *) pt;
}


<<<<<<< HEAD
void llvmpipe_init_screen_resource_funcs(struct pipe_screen *screen);
void llvmpipe_init_context_resource_funcs(struct pipe_context *pipe);
=======
static INLINE unsigned
llvmpipe_texture_stride(struct pipe_texture *texture,
                        unsigned level)
{
   struct llvmpipe_texture *lpt = llvmpipe_texture(texture);
   assert(level < LP_MAX_TEXTURE_2D_LEVELS);
   return lpt->stride[level];
}


void *
llvmpipe_texture_map(struct pipe_texture *texture,
                     unsigned face,
                     unsigned level,
                     unsigned zslice);

void
llvmpipe_texture_unmap(struct pipe_texture *texture,
                       unsigned face,
                       unsigned level,
                       unsigned zslice);

extern void
llvmpipe_init_screen_texture_funcs(struct pipe_screen *screen);

extern void
llvmpipe_init_context_texture_funcs(struct pipe_context *pipe);
>>>>>>> 08cddfe2

#endif /* LP_TEXTURE_H */<|MERGE_RESOLUTION|>--- conflicted
+++ resolved
@@ -96,37 +96,30 @@
 }
 
 
-<<<<<<< HEAD
 void llvmpipe_init_screen_resource_funcs(struct pipe_screen *screen);
 void llvmpipe_init_context_resource_funcs(struct pipe_context *pipe);
-=======
+
 static INLINE unsigned
-llvmpipe_texture_stride(struct pipe_texture *texture,
+llvmpipe_resource_stride(struct pipe_resource *texture,
                         unsigned level)
 {
-   struct llvmpipe_texture *lpt = llvmpipe_texture(texture);
+   struct llvmpipe_resource *lpt = llvmpipe_resource(texture);
    assert(level < LP_MAX_TEXTURE_2D_LEVELS);
    return lpt->stride[level];
 }
 
 
 void *
-llvmpipe_texture_map(struct pipe_texture *texture,
+llvmpipe_resource_map(struct pipe_resource *texture,
                      unsigned face,
                      unsigned level,
                      unsigned zslice);
 
 void
-llvmpipe_texture_unmap(struct pipe_texture *texture,
+llvmpipe_resource_unmap(struct pipe_resource *texture,
                        unsigned face,
                        unsigned level,
                        unsigned zslice);
 
-extern void
-llvmpipe_init_screen_texture_funcs(struct pipe_screen *screen);
-
-extern void
-llvmpipe_init_context_texture_funcs(struct pipe_context *pipe);
->>>>>>> 08cddfe2
 
 #endif /* LP_TEXTURE_H */