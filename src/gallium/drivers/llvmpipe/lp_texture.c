/**************************************************************************
 * 
 * Copyright 2006 Tungsten Graphics, Inc., Cedar Park, Texas.
 * All Rights Reserved.
 * 
 * Permission is hereby granted, free of charge, to any person obtaining a
 * copy of this software and associated documentation files (the
 * "Software"), to deal in the Software without restriction, including
 * without limitation the rights to use, copy, modify, merge, publish,
 * distribute, sub license, and/or sell copies of the Software, and to
 * permit persons to whom the Software is furnished to do so, subject to
 * the following conditions:
 * 
 * The above copyright notice and this permission notice (including the
 * next paragraph) shall be included in all copies or substantial portions
 * of the Software.
 * 
 * THE SOFTWARE IS PROVIDED "AS IS", WITHOUT WARRANTY OF ANY KIND, EXPRESS
 * OR IMPLIED, INCLUDING BUT NOT LIMITED TO THE WARRANTIES OF
 * MERCHANTABILITY, FITNESS FOR A PARTICULAR PURPOSE AND NON-INFRINGEMENT.
 * IN NO EVENT SHALL TUNGSTEN GRAPHICS AND/OR ITS SUPPLIERS BE LIABLE FOR
 * ANY CLAIM, DAMAGES OR OTHER LIABILITY, WHETHER IN AN ACTION OF CONTRACT,
 * TORT OR OTHERWISE, ARISING FROM, OUT OF OR IN CONNECTION WITH THE
 * SOFTWARE OR THE USE OR OTHER DEALINGS IN THE SOFTWARE.
 * 
 **************************************************************************/
 /*
  * Authors:
  *   Keith Whitwell <keith@tungstengraphics.com>
  *   Michel Dänzer <michel@tungstengraphics.com>
  */

#include "pipe/p_context.h"
#include "pipe/p_defines.h"
#include "util/u_inlines.h"

#include "util/u_format.h"
#include "util/u_math.h"
#include "util/u_memory.h"
#include "util/u_transfer.h"

#include "lp_context.h"
#include "lp_screen.h"
#include "lp_flush.h"
#include "lp_texture.h"
#include "lp_setup.h"
#include "lp_tile_size.h"
#include "state_tracker/sw_winsys.h"


/**
 * Conventional allocation path for non-display textures:
 * Simple, maximally packed layout.
 */
static boolean
llvmpipe_resource_layout(struct llvmpipe_screen *screen,
                        struct llvmpipe_resource *lpt)
{
   struct pipe_resource *pt = &lpt->base;
   unsigned level;
   unsigned width = pt->width0;
   unsigned height = pt->height0;
   unsigned depth = pt->depth0;
   unsigned buffer_size = 0;

   for (level = 0; level <= pt->last_level; level++) {
      unsigned nblocksx, nblocksy;

      /* Allocate storage for whole quads. This is particularly important
       * for depth surfaces, which are currently stored in a swizzled format.
       */
      nblocksx = util_format_get_nblocksx(pt->format, align(width, TILE_SIZE));
      nblocksy = util_format_get_nblocksy(pt->format, align(height, TILE_SIZE));

      lpt->stride[level] = align(nblocksx * util_format_get_blocksize(pt->format), 16);

      lpt->level_offset[level] = buffer_size;

      buffer_size += (nblocksy *
                      ((pt->target == PIPE_TEXTURE_CUBE) ? 6 : depth) *
                      lpt->stride[level]);

      width = u_minify(width, 1);
      height = u_minify(height, 1);
      depth = u_minify(depth, 1);
   }

   lpt->data = align_malloc(buffer_size, 16);

   return lpt->data != NULL;
}



static boolean
llvmpipe_displaytarget_layout(struct llvmpipe_screen *screen,
                              struct llvmpipe_resource *lpt)
{
   struct sw_winsys *winsys = screen->winsys;

   /* Round up the surface size to a multiple of the tile size to
    * avoid tile clipping.
    */
   unsigned width = align(lpt->base.width0, TILE_SIZE);
   unsigned height = align(lpt->base.height0, TILE_SIZE);

   lpt->dt = winsys->displaytarget_create(winsys,
                                          lpt->base.tex_usage,
                                          lpt->base.format,
                                          width, height,
                                          16,
                                          &lpt->stride[0] );

   return lpt->dt != NULL;
}


static struct pipe_resource *
llvmpipe_resource_create(struct pipe_screen *_screen,
                        const struct pipe_resource *templat)
{
   struct llvmpipe_screen *screen = llvmpipe_screen(_screen);
   struct llvmpipe_resource *lpt = CALLOC_STRUCT(llvmpipe_resource);
   if (!lpt)
      return NULL;

   lpt->base = *templat;
   pipe_reference_init(&lpt->base.reference, 1);
   lpt->base.screen = &screen->base;

   if (lpt->base.tex_usage & (PIPE_TEXTURE_USAGE_DISPLAY_TARGET |
                              PIPE_TEXTURE_USAGE_SCANOUT |
                              PIPE_TEXTURE_USAGE_SHARED)) {
      if (!llvmpipe_displaytarget_layout(screen, lpt))
         goto fail;
   }
   else {
      if (!llvmpipe_resource_layout(screen, lpt))
         goto fail;
   }
    
   return &lpt->base;

 fail:
   FREE(lpt);
   return NULL;
}


static void
llvmpipe_resource_destroy(struct pipe_screen *pscreen,
			  struct pipe_resource *pt)
{
   struct llvmpipe_screen *screen = llvmpipe_screen(pscreen);
   struct llvmpipe_resource *lpt = llvmpipe_resource(pt);

   if (lpt->dt) {
      /* display target */
      struct sw_winsys *winsys = screen->winsys;
      winsys->displaytarget_destroy(winsys, lpt->dt);
   }
   else if (!lpt->userBuffer) {
      /* regular texture */
      align_free(lpt->data);
   }

   FREE(lpt);
}


/**
 * Map a texture. Without any synchronization.
 */
void *
llvmpipe_resource_map(struct pipe_resource *texture,
                     unsigned face,
                     unsigned level,
                     unsigned zslice)
{
   struct llvmpipe_resource *lpt = llvmpipe_resource(texture);
   uint8_t *map;

   if (lpt->dt) {
      /* display target */
      struct llvmpipe_screen *screen = llvmpipe_screen(texture->screen);
      struct sw_winsys *winsys = screen->winsys;
      const unsigned usage = PIPE_BUFFER_USAGE_CPU_READ_WRITE;

      assert(face == 0);
      assert(level == 0);
      assert(zslice == 0);

      /* FIXME: keep map count? */
      map = winsys->displaytarget_map(winsys, lpt->dt, usage);
   }
   else {
      /* regular texture */
      unsigned offset;
      unsigned stride;

      map = lpt->data;

      assert(level < LP_MAX_TEXTURE_2D_LEVELS);

      offset = lpt->level_offset[level];
      stride = lpt->stride[level];

      /* XXX shouldn't that rather be
         tex_height = align(u_minify(texture->height0, level), 2)
         to account for alignment done in llvmpipe_resource_layout ?
      */
      if (texture->target == PIPE_TEXTURE_CUBE) {
         unsigned tex_height = u_minify(texture->height0, level);
         offset += face *  util_format_get_nblocksy(texture->format, tex_height) * stride;
      }
      else if (texture->target == PIPE_TEXTURE_3D) {
         unsigned tex_height = u_minify(texture->height0, level);
         offset += zslice * util_format_get_nblocksy(texture->format, tex_height) * stride;
      }
      else {
         assert(face == 0);
         assert(zslice == 0);
      }

      map += offset;
   }

   return map;
}


/**
 * Unmap a texture. Without any synchronization.
 */
void
llvmpipe_resource_unmap(struct pipe_resource *texture,
                       unsigned face,
                       unsigned level,
                       unsigned zslice)
{
   struct llvmpipe_resource *lpt = llvmpipe_resource(texture);

   if (lpt->dt) {
      /* display target */
      struct llvmpipe_screen *lp_screen = llvmpipe_screen(texture->screen);
      struct sw_winsys *winsys = lp_screen->winsys;

      assert(face == 0);
      assert(level == 0);
      assert(zslice == 0);

      winsys->displaytarget_unmap(winsys, lpt->dt);
   }
}


static struct pipe_resource *
llvmpipe_resource_from_handle(struct pipe_screen *screen,
			      const struct pipe_resource *template,
			      struct winsys_handle *whandle)
{
   struct sw_winsys *winsys = llvmpipe_screen(screen)->winsys;
   struct llvmpipe_resource *lpt = CALLOC_STRUCT(llvmpipe_resource);
   if (!lpt)
      return NULL;

   lpt->base = *template;
   pipe_reference_init(&lpt->base.reference, 1);
   lpt->base.screen = screen;

   lpt->dt = winsys->displaytarget_from_handle(winsys,
                                               template,
                                               whandle,
                                               &lpt->stride[0]);
   if (!lpt->dt)
      goto fail;

   return &lpt->base;

 fail:
   FREE(lpt);
   return NULL;
}


static boolean
llvmpipe_resource_get_handle(struct pipe_screen *screen,
                            struct pipe_resource *pt,
                            struct winsys_handle *whandle)
{
   struct sw_winsys *winsys = llvmpipe_screen(screen)->winsys;
   struct llvmpipe_resource *lpt = llvmpipe_resource(pt);

   assert(lpt->dt);
   if (!lpt->dt)
      return FALSE;

   return winsys->displaytarget_get_handle(winsys, lpt->dt, whandle);
}


static struct pipe_surface *
llvmpipe_get_tex_surface(struct pipe_screen *screen,
                         struct pipe_resource *pt,
                         unsigned face, unsigned level, unsigned zslice,
                         unsigned usage)
{
   struct llvmpipe_resource *lpt = llvmpipe_resource(pt);
   struct pipe_surface *ps;

   assert(level <= pt->last_level);

   ps = CALLOC_STRUCT(pipe_surface);
   if (ps) {
      pipe_reference_init(&ps->reference, 1);
      pipe_resource_reference(&ps->texture, pt);
      ps->format = pt->format;
      ps->width = u_minify(pt->width0, level);
      ps->height = u_minify(pt->height0, level);
      ps->usage = usage;

      /* Because we are llvmpipe, anything that the state tracker
       * thought was going to be done with the GPU will actually get
       * done with the CPU.  Let's adjust the flags to take that into
       * account.
       */
      if (ps->usage & PIPE_BUFFER_USAGE_GPU_WRITE) {
         /* GPU_WRITE means "render" and that can involve reads (blending) */
         ps->usage |= PIPE_BUFFER_USAGE_CPU_WRITE | PIPE_BUFFER_USAGE_CPU_READ;
      }

      if (ps->usage & PIPE_BUFFER_USAGE_GPU_READ)
         ps->usage |= PIPE_BUFFER_USAGE_CPU_READ;

      if (ps->usage & (PIPE_BUFFER_USAGE_CPU_WRITE |
                       PIPE_BUFFER_USAGE_GPU_WRITE)) {
         /* Mark the surface as dirty. */
         lpt->timestamp++;
         llvmpipe_screen(screen)->timestamp++;
      }

      ps->face = face;
      ps->level = level;
      ps->zslice = zslice;
   }
   return ps;
}


static void 
llvmpipe_tex_surface_destroy(struct pipe_surface *surf)
{
   /* Effectively do the texture_update work here - if texture images
    * needed post-processing to put them into hardware layout, this is
    * where it would happen.  For llvmpipe, nothing to do.
    */
   assert(surf->texture);
   pipe_resource_reference(&surf->texture, NULL);
   FREE(surf);
}


static struct pipe_transfer *
llvmpipe_get_transfer(struct pipe_context *pipe,
		      struct pipe_resource *resource,
		      struct pipe_subresource sr,
		      enum pipe_transfer_usage usage,
		      const struct pipe_box *box)
{
   struct llvmpipe_resource *lptex = llvmpipe_resource(resource);
   struct llvmpipe_transfer *lpt;

   assert(resource);
   assert(sr.level <= resource->last_level);

   lpt = CALLOC_STRUCT(llvmpipe_transfer);
   if (lpt) {
      struct pipe_transfer *pt = &lpt->base;
      pipe_resource_reference(&pt->resource, resource);
      pt->box = *box;
      pt->stride = lptex->stride[sr.level];
      pt->usage = usage;

      return pt;
   }
   return NULL;
}


static void 
llvmpipe_transfer_destroy(struct pipe_context *pipe,
                              struct pipe_transfer *transfer)
{
   /* Effectively do the texture_update work here - if texture images
    * needed post-processing to put them into hardware layout, this is
    * where it would happen.  For llvmpipe, nothing to do.
    */
   assert (transfer->resource);
   pipe_resource_reference(&transfer->resource, NULL);
   FREE(transfer);
}


static void *
llvmpipe_transfer_map( struct pipe_context *pipe,
                       struct pipe_transfer *transfer )
{
   struct llvmpipe_screen *screen = llvmpipe_screen(pipe->screen);
   ubyte *map;
   struct llvmpipe_resource *lpt;
   enum pipe_format format;

   assert(transfer->resource);
   lpt = llvmpipe_resource(transfer->resource);
   format = lpt->base.format;

   /*
    * Transfers, like other pipe operations, must happen in order, so flush the
    * context if necessary.
    */
   llvmpipe_flush_texture(pipe,
                          transfer->resource,
			  transfer->sr.face,
			  transfer->sr.level,
                          0, /* flush_flags */
                          !(transfer->usage & PIPE_TRANSFER_WRITE), /* read_only */
                          TRUE, /* cpu_access */
                          FALSE); /* do_not_flush */

   map = llvmpipe_resource_map(transfer->resource,
			       transfer->sr.face,
			       transfer->sr.level,
			       transfer->box.z);

   /* May want to different things here depending on read/write nature
    * of the map:
    */
   if (transfer->usage & PIPE_TRANSFER_WRITE) {
      /* Do something to notify sharing contexts of a texture change.
       */
      screen->timestamp++;
   }
   
   map +=
      transfer->box.y / util_format_get_blockheight(format) * transfer->stride +
      transfer->box.x / util_format_get_blockwidth(format) * util_format_get_blocksize(format);

   return map;
}


static void
llvmpipe_transfer_unmap(struct pipe_context *pipe,
                        struct pipe_transfer *transfer)
{
   assert(transfer->resource);

   llvmpipe_resource_unmap(transfer->resource,
			   transfer->sr.face,
			   transfer->sr.level,
			   transfer->box.z);
}

static unsigned int
llvmpipe_is_resource_referenced( struct pipe_context *pipe,
				struct pipe_resource *presource,
				unsigned face, unsigned level)
{
   struct llvmpipe_context *llvmpipe = llvmpipe_context( pipe );

   if (presource->target == PIPE_BUFFER)
      return PIPE_UNREFERENCED;
   
   return lp_setup_is_resource_referenced(llvmpipe->setup, presource);
}



/**
 * Create buffer which wraps user-space data.
 */
static struct pipe_resource *
llvmpipe_user_buffer_create(struct pipe_screen *screen,
                            void *ptr,
                            unsigned bytes,
			    unsigned usage)
{
   struct llvmpipe_resource *buffer;

   buffer = CALLOC_STRUCT(llvmpipe_resource);
   if(!buffer)
      return NULL;

   pipe_reference_init(&buffer->base.reference, 1);
   buffer->base.screen = screen;
   buffer->base.format = PIPE_FORMAT_R8_UNORM; /* ?? */
   buffer->base.usage = PIPE_BUFFER_USAGE_CPU_READ | usage;
   buffer->base.width0 = bytes;
   buffer->base.height0 = 1;
   buffer->base.depth0 = 1;
   buffer->userBuffer = TRUE;
   buffer->data = ptr;

   return &buffer->base;
}


void
llvmpipe_init_screen_resource_funcs(struct pipe_screen *screen)
{
<<<<<<< HEAD
   screen->resource_create = llvmpipe_resource_create;
   screen->resource_from_handle = llvmpipe_resource_from_handle;
   screen->resource_destroy = llvmpipe_resource_destroy;
   screen->resource_get_handle = llvmpipe_resource_get_handle;
   screen->user_buffer_create = llvmpipe_user_buffer_create;
=======
   screen->texture_create = llvmpipe_texture_create;
   screen->texture_destroy = llvmpipe_texture_destroy;
   screen->texture_from_handle = llvmpipe_texture_from_handle;
   screen->texture_get_handle = llvmpipe_texture_get_handle;
>>>>>>> 9fc6c8b8

   screen->get_tex_surface = llvmpipe_get_tex_surface;
   screen->tex_surface_destroy = llvmpipe_tex_surface_destroy;
}


void
llvmpipe_init_context_resource_funcs(struct pipe_context *pipe)
{
   pipe->get_transfer = llvmpipe_get_transfer;
   pipe->transfer_destroy = llvmpipe_transfer_destroy;
   pipe->transfer_map = llvmpipe_transfer_map;
   pipe->transfer_unmap = llvmpipe_transfer_unmap;
   pipe->is_resource_referenced = llvmpipe_is_resource_referenced;
 
   pipe->transfer_flush_region = u_default_transfer_flush_region;
   pipe->transfer_inline_write = u_default_transfer_inline_write;
}<|MERGE_RESOLUTION|>--- conflicted
+++ resolved
@@ -508,18 +508,11 @@
 void
 llvmpipe_init_screen_resource_funcs(struct pipe_screen *screen)
 {
-<<<<<<< HEAD
    screen->resource_create = llvmpipe_resource_create;
+   screen->resource_destroy = llvmpipe_resource_destroy;
    screen->resource_from_handle = llvmpipe_resource_from_handle;
-   screen->resource_destroy = llvmpipe_resource_destroy;
    screen->resource_get_handle = llvmpipe_resource_get_handle;
    screen->user_buffer_create = llvmpipe_user_buffer_create;
-=======
-   screen->texture_create = llvmpipe_texture_create;
-   screen->texture_destroy = llvmpipe_texture_destroy;
-   screen->texture_from_handle = llvmpipe_texture_from_handle;
-   screen->texture_get_handle = llvmpipe_texture_get_handle;
->>>>>>> 9fc6c8b8
 
    screen->get_tex_surface = llvmpipe_get_tex_surface;
    screen->tex_surface_destroy = llvmpipe_tex_surface_destroy;
