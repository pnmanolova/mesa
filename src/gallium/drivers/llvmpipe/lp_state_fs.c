--- conflicted
+++ resolved
@@ -106,74 +106,6 @@
 static unsigned fs_no = 0;
 
 
-<<<<<<< HEAD
-/**
- * Generate the depth /stencil test code.
- */
-static void
-generate_depth_stencil(struct gallivm_state *gallivm,
-                       const struct lp_fragment_shader_variant_key *key,
-                       struct lp_type src_type,
-                       struct lp_build_mask_context *mask,
-                       LLVMValueRef stencil_refs[2],
-                       LLVMValueRef src,
-                       LLVMValueRef dst_ptr,
-                       LLVMValueRef facing,
-                       LLVMValueRef counter)
-{
-   const struct util_format_description *format_desc;
-   struct lp_type dst_type;
-
-   if (!key->depth.enabled && !key->stencil[0].enabled &&
-       !key->stencil[1].enabled)
-      return;
-
-   format_desc = util_format_description(key->zsbuf_format);
-   assert(format_desc);
-
-   /*
-    * Depths are expected to be between 0 and 1, even if they are stored in
-    * floats. Setting these bits here will ensure that the lp_build_conv() call
-    * below won't try to unnecessarily clamp the incoming values.
-    */
-   if(src_type.floating) {
-      src_type.sign = FALSE;
-      src_type.norm = TRUE;
-   }
-   else {
-      assert(!src_type.sign);
-      assert(src_type.norm);
-   }
-
-   /* Pick the depth type. */
-   dst_type = lp_depth_type(format_desc, src_type.width*src_type.length);
-
-   /* FIXME: Cope with a depth test type with a different bit width. */
-   assert(dst_type.width == src_type.width);
-   assert(dst_type.length == src_type.length);
-
-   /* Convert fragment Z from float to integer */
-   lp_build_conv(gallivm, src_type, dst_type, &src, 1, &src, 1);
-
-   dst_ptr = LLVMBuildBitCast(gallivm->builder,
-                              dst_ptr,
-                              LLVMPointerType(lp_build_vec_type(gallivm, dst_type), 0), "");
-   lp_build_depth_stencil_test(gallivm,
-                               &key->depth,
-                               key->stencil,
-                               dst_type,
-                               format_desc,
-                               mask,
-                               stencil_refs,
-                               src,
-                               dst_ptr,
-                               facing,
-                               counter);
-}
-
-=======
->>>>>>> 34e8801b
-
 /**
  * Expand the relevent bits of mask_input to a 4-dword mask for the 
  * four pixels in a 2x2 quad.  This will set the four elements of the
@@ -281,7 +213,8 @@
  * \param partial_mask  if 1, do mask_input testing
  */
 static void
-generate_fs(struct lp_fragment_shader *shader,
+generate_fs(struct gallivm_state *gallivm,
+            struct lp_fragment_shader *shader,
             const struct lp_fragment_shader_variant_key *key,
             LLVMBuilderRef builder,
             struct lp_type type,
@@ -299,7 +232,6 @@
 {
    const struct util_format_description *zs_format_desc = NULL;
    const struct tgsi_token *tokens = shader->base.tokens;
-   struct gallivm_state *gallivm = lp->gallivm;
    LLVMTypeRef vec_type;
    LLVMValueRef consts_ptr;
    LLVMValueRef outputs[PIPE_MAX_SHADER_OUTPUTS][NUM_CHANNELS];
@@ -354,17 +286,12 @@
 
    consts_ptr = lp_jit_context_constants(gallivm, context_ptr);
 
-<<<<<<< HEAD
-   flow = lp_build_flow_create(gallivm);
-
-=======
->>>>>>> 34e8801b
    memset(outputs, 0, sizeof outputs);
 
    /* Declare the color and z variables */
    for(cbuf = 0; cbuf < key->nr_cbufs; cbuf++) {
       for(chan = 0; chan < NUM_CHANNELS; ++chan) {
-	 color[cbuf][chan] = lp_build_alloca(builder, vec_type, "color");
+	 color[cbuf][chan] = lp_build_alloca(gallivm, vec_type, "color");
       }
    }
 
@@ -378,32 +305,16 @@
    }
 
    /* 'mask' will control execution based on quad's pixel alive/killed state */
-<<<<<<< HEAD
-   lp_build_mask_begin(&mask, flow, type, *pmask);
-
-   early_depth_stencil_test =
-      (key->depth.enabled || key->stencil[0].enabled) &&
-      !key->alpha.enabled &&
-      !shader->info.uses_kill &&
-      !shader->info.writes_z;
-
-   if (early_depth_stencil_test)
-      generate_depth_stencil(gallivm, key,
-                             type, &mask,
-                             stencil_refs, z, depth_ptr, facing, counter);
-
-   lp_build_tgsi_soa(gallivm, tokens, type, &mask,
-=======
-   lp_build_mask_begin(&mask, builder, type, *pmask);
+   lp_build_mask_begin(&mask, gallivm, type, *pmask);
 
    if (!(depth_mode & EARLY_DEPTH_TEST) && !simple_shader)
       lp_build_mask_check(&mask);
 
-   lp_build_interp_soa_update_pos(interp, i);
+   lp_build_interp_soa_update_pos(interp, gallivm, i);
    z = interp->pos[2];
 
    if (depth_mode & EARLY_DEPTH_TEST) {
-      lp_build_depth_stencil_test(builder,
+      lp_build_depth_stencil_test(gallivm,
                                   &key->depth,
                                   key->stencil,
                                   type,
@@ -420,58 +331,12 @@
       }
    }
 
-   lp_build_interp_soa_update_inputs(interp, i);
+   lp_build_interp_soa_update_inputs(interp, gallivm, i);
    
    /* Build the actual shader */
-   lp_build_tgsi_soa(builder, tokens, type, &mask,
->>>>>>> 34e8801b
+   lp_build_tgsi_soa(gallivm, tokens, type, &mask,
                      consts_ptr, interp->pos, interp->inputs,
                      outputs, sampler, &shader->info.base);
-
-<<<<<<< HEAD
-   /* loop over fragment shader outputs/results */
-   for (attrib = 0; attrib < shader->info.num_outputs; ++attrib) {
-      for(chan = 0; chan < NUM_CHANNELS; ++chan) {
-         if(outputs[attrib][chan]) {
-            LLVMValueRef out = LLVMBuildLoad(builder, outputs[attrib][chan], "");
-            lp_build_name(out, "output%u.%u.%c", i, attrib, "xyzw"[chan]);
-
-            switch (shader->info.output_semantic_name[attrib]) {
-            case TGSI_SEMANTIC_COLOR:
-               {
-                  unsigned cbuf = shader->info.output_semantic_index[attrib];
-
-                  lp_build_name(out, "color%u.%u.%c", i, attrib, "rgba"[chan]);
-
-                  /* Alpha test */
-		  /* XXX: should only test the final assignment to alpha */
-                  if (cbuf == 0 && chan == 3 && key->alpha.enabled) {
-                     LLVMValueRef alpha = out;
-                     LLVMValueRef alpha_ref_value;
-                     alpha_ref_value = lp_jit_context_alpha_ref_value(gallivm, context_ptr);
-                     alpha_ref_value = lp_build_broadcast(gallivm, vec_type, alpha_ref_value);
-                     lp_build_alpha_test(gallivm, key->alpha.func, type,
-                                         &mask, alpha, alpha_ref_value);
-                  }
-
-		  color[cbuf][chan] = out;
-                  break;
-               }
-
-            case TGSI_SEMANTIC_POSITION:
-               if(chan == 2)
-                  z = out;
-               break;
-            }
-         }
-      }
-   }
-
-   if (!early_depth_stencil_test)
-      generate_depth_stencil(gallivm, key,
-                             type, &mask,
-                             stencil_refs, z, depth_ptr, facing, counter);
-=======
 
    /* Alpha test */
    if (key->alpha.enabled) {
@@ -483,10 +348,10 @@
          LLVMValueRef alpha = LLVMBuildLoad(builder, outputs[color0][3], "alpha");
          LLVMValueRef alpha_ref_value;
 
-         alpha_ref_value = lp_jit_context_alpha_ref_value(builder, context_ptr);
-         alpha_ref_value = lp_build_broadcast(builder, vec_type, alpha_ref_value);
-
-         lp_build_alpha_test(builder, key->alpha.func, type,
+         alpha_ref_value = lp_jit_context_alpha_ref_value(gallivm, context_ptr);
+         alpha_ref_value = lp_build_broadcast(gallivm, vec_type, alpha_ref_value);
+
+         lp_build_alpha_test(gallivm, key->alpha.func, type,
                              &mask, alpha, alpha_ref_value,
                              (depth_mode & LATE_DEPTH_TEST) != 0);
       }
@@ -501,9 +366,8 @@
       if (pos0 != -1 && outputs[pos0][2]) {
          z = LLVMBuildLoad(builder, outputs[pos0][2], "output.z");
       }
->>>>>>> 34e8801b
-
-      lp_build_depth_stencil_test(builder,
+
+      lp_build_depth_stencil_test(gallivm,
                                   &key->depth,
                                   key->stencil,
                                   type,
@@ -526,7 +390,7 @@
        * depth value, update from zs_value with the new mask value and
        * write that out.
        */
-      lp_build_deferred_depth_write(builder,
+      lp_build_deferred_depth_write(gallivm,
                                     type,
                                     zs_format_desc,
                                     &mask,
@@ -555,15 +419,11 @@
       }
    }
 
-<<<<<<< HEAD
-   *pmask = mask.value;
-=======
    if (counter)
-      lp_build_occlusion_count(builder, type,
+      lp_build_occlusion_count(gallivm, type,
                                lp_build_mask_value(&mask), counter);
 
    *pmask = lp_build_mask_end(&mask);
->>>>>>> 34e8801b
 }
 
 
@@ -599,16 +459,9 @@
 
    lp_build_context_init(&bld, gallivm, type);
 
-<<<<<<< HEAD
-   flow = lp_build_flow_create(gallivm);
-
-   /* we'll use this mask context to skip blending if all pixels are dead */
-   lp_build_mask_begin(&mask_ctx, flow, type, mask);
-=======
-   lp_build_mask_begin(&mask_ctx, builder, type, mask);
+   lp_build_mask_begin(&mask_ctx, gallivm, type, mask);
    if (do_branch)
       lp_build_mask_check(&mask_ctx);
->>>>>>> 34e8801b
 
    vec_type = lp_build_vec_type(gallivm, type);
 
@@ -651,24 +504,14 @@
  * 2x2 pixels.
  */
 static void
-<<<<<<< HEAD
-generate_fragment_function(struct llvmpipe_context *lp,
-                           struct lp_fragment_shader *shader,
-                           struct lp_fragment_shader_variant *variant,
-                           unsigned partial_mask)
-{
-   const struct lp_fragment_shader_variant_key *key = &variant->key;
-   struct gallivm_state *gallivm = lp->gallivm;
-   LLVMContextRef lc = gallivm->context;
-=======
-generate_fragment(struct llvmpipe_screen *screen,
+generate_fragment(struct llvmpipe_context *lp,
                   struct lp_fragment_shader *shader,
                   struct lp_fragment_shader_variant *variant,
                   unsigned partial_mask)
 {
+   struct gallivm_state *gallivm = lp->gallivm;
    const struct lp_fragment_shader_variant_key *key = &variant->key;
    struct lp_shader_input inputs[PIPE_MAX_SHADER_INPUTS];
->>>>>>> 34e8801b
    char func_name[256];
    struct lp_type fs_type;
    struct lp_type blend_type;
@@ -677,6 +520,8 @@
    LLVMTypeRef blend_vec_type;
    LLVMTypeRef arg_types[11];
    LLVMTypeRef func_type;
+   LLVMTypeRef int32_type = LLVMInt32TypeInContext(gallivm->context);
+   LLVMTypeRef int8_type = LLVMInt8TypeInContext(gallivm->context);
    LLVMValueRef context_ptr;
    LLVMValueRef x;
    LLVMValueRef y;
@@ -738,41 +583,28 @@
     * lp_jit.h's lp_jit_frag_func function pointer type, and vice-versa.
     */
 
-   fs_elem_type = lp_build_elem_type(lp->gallivm, fs_type);
-   fs_int_vec_type = lp_build_int_vec_type(lp->gallivm, fs_type);
-
-   blend_vec_type = lp_build_vec_type(lp->gallivm, blend_type);
+   fs_elem_type = lp_build_elem_type(gallivm, fs_type);
+   fs_int_vec_type = lp_build_int_vec_type(gallivm, fs_type);
+
+   blend_vec_type = lp_build_vec_type(gallivm, blend_type);
 
    util_snprintf(func_name, sizeof(func_name), "fs%u_variant%u_%s", 
 		 shader->no, variant->no, partial_mask ? "partial" : "whole");
 
-<<<<<<< HEAD
    arg_types[0] = lp_jit_get_context_type(lp);         /* context */
-   arg_types[1] =                                      /* x */
-   arg_types[2] = LLVMInt32TypeInContext(lc);          /* y */
-   arg_types[3] = LLVMFloatTypeInContext(lc);          /* facing */
-   arg_types[4] =                                      /* a0 */
-   arg_types[5] =                                      /* dadx */
-   arg_types[6] = LLVMPointerType(fs_elem_type, 0);    /* dady */
-   arg_types[7] = LLVMPointerType(LLVMPointerType(blend_vec_type, 0), 0);  /* color */
-   arg_types[8] = LLVMPointerType(fs_int_vec_type, 0); /* depth */
-   arg_types[9] = LLVMInt32TypeInContext(lc);          /* mask_input */
-   arg_types[10] = LLVMPointerType(LLVMInt32TypeInContext(lc), 0);/* counter */
-=======
-   arg_types[0] = screen->context_ptr_type;            /* context */
-   arg_types[1] = LLVMInt32Type();                     /* x */
-   arg_types[2] = LLVMInt32Type();                     /* y */
-   arg_types[3] = LLVMInt32Type();                     /* facing */
+   arg_types[1] = int32_type;                          /* x */
+   arg_types[2] = int32_type;                          /* y */
+   arg_types[3] = int32_type;                          /* facing */
    arg_types[4] = LLVMPointerType(fs_elem_type, 0);    /* a0 */
    arg_types[5] = LLVMPointerType(fs_elem_type, 0);    /* dadx */
    arg_types[6] = LLVMPointerType(fs_elem_type, 0);    /* dady */
    arg_types[7] = LLVMPointerType(LLVMPointerType(blend_vec_type, 0), 0);  /* color */
-   arg_types[8] = LLVMPointerType(LLVMInt8Type(), 0);  /* depth */
-   arg_types[9] = LLVMInt32Type();                     /* mask_input */
-   arg_types[10] = LLVMPointerType(LLVMInt32Type(), 0);/* counter */
->>>>>>> 34e8801b
-
-   func_type = LLVMFunctionType(LLVMVoidTypeInContext(lc), arg_types, Elements(arg_types), 0);
+   arg_types[8] = LLVMPointerType(int8_type, 0);       /* depth */
+   arg_types[9] = int32_type;                          /* mask_input */
+   arg_types[10] = LLVMPointerType(int32_type, 0);     /* counter */
+
+   func_type = LLVMFunctionType(LLVMVoidTypeInContext(gallivm->context),
+                                arg_types, Elements(arg_types), 0);
 
    function = LLVMAddFunction(gallivm->module, func_name, func_type);
    LLVMSetFunctionCallConv(function, LLVMCCallConv);
@@ -816,7 +648,7 @@
     * Function body
     */
 
-   block = LLVMAppendBasicBlockInContext(lc, function, "entry");
+   block = LLVMAppendBasicBlockInContext(gallivm->context, function, "entry");
    builder = gallivm->builder;
    assert(builder);
    LLVMPositionBuilderAtEnd(builder, block);
@@ -827,14 +659,9 @@
     * already included in the shader key.
     */
    lp_build_interp_soa_init(&interp, 
-<<<<<<< HEAD
-                            lp->gallivm,
-                            lp->num_inputs,
-                            lp->inputs,
-=======
+                            gallivm,
                             shader->info.base.num_inputs,
                             inputs,
->>>>>>> 34e8801b
                             builder, fs_type,
                             a0_ptr, dadx_ptr, dady_ptr,
                             x, y);
@@ -846,26 +673,16 @@
    zs_format_desc = util_format_description(key->zsbuf_format);
 
    for(i = 0; i < num_fs; ++i) {
-<<<<<<< HEAD
-      LLVMValueRef index = lp_build_const_int32(gallivm, i);
-      LLVMValueRef out_color[PIPE_MAX_COLOR_BUFS][NUM_CHANNELS];
-      LLVMValueRef depth_ptr_i;
-
-      if(i != 0)
-         lp_build_interp_soa_update(&interp, lp->gallivm, i);
-
-      depth_ptr_i = LLVMBuildGEP(builder, depth_ptr, &index, 1, "");
-=======
-      LLVMValueRef depth_offset = LLVMConstInt(LLVMInt32Type(),
+      LLVMValueRef depth_offset = LLVMConstInt(int32_type,
                                                i*fs_type.length*zs_format_desc->block.bits/8,
                                                0);
       LLVMValueRef out_color[PIPE_MAX_COLOR_BUFS][NUM_CHANNELS];
       LLVMValueRef depth_ptr_i;
 
       depth_ptr_i = LLVMBuildGEP(builder, depth_ptr, &depth_offset, 1, "");
->>>>>>> 34e8801b
-
-      generate_fs(shader, key,
+
+      generate_fs(gallivm,
+                  shader, key,
                   builder,
                   fs_type,
                   context_ptr,
@@ -899,10 +716,6 @@
        * Convert the fs's output color and mask to fit to the blending type. 
        */
       for(chan = 0; chan < NUM_CHANNELS; ++chan) {
-<<<<<<< HEAD
-	 lp_build_conv(lp->gallivm, fs_type, blend_type,
-		       fs_out_color[cbuf][chan], num_fs,
-=======
          LLVMValueRef fs_color_vals[LP_MAX_VECTOR_LENGTH];
          
          for (i = 0; i < num_fs; i++) {
@@ -910,10 +723,9 @@
                LLVMBuildLoad(builder, fs_out_color[cbuf][chan][i], "fs_color_vals");
          }
 
-	 lp_build_conv(builder, fs_type, blend_type,
+	 lp_build_conv(gallivm, fs_type, blend_type,
                        fs_color_vals,
                        num_fs,
->>>>>>> 34e8801b
 		       &blend_in_color[chan], 1);
 
 	 lp_build_name(blend_in_color[chan], "color%d.%c", cbuf, "rgba"[chan]);
@@ -938,17 +750,6 @@
       /*
        * Blending.
        */
-<<<<<<< HEAD
-      generate_blend(lp->gallivm,
-                     &key->blend,
-                     rt,
-		     builder,
-		     blend_type,
-		     context_ptr,
-		     blend_mask,
-		     blend_in_color,
-		     color_ptr);
-=======
       {
          /* Could the 4x4 have been killed?
           */
@@ -956,7 +757,8 @@
                               !key->alpha.enabled &&
                               !shader->info.base.uses_kill);
 
-         generate_blend(&key->blend,
+         generate_blend(lp->gallivm,
+                        &key->blend,
                         rt,
                         builder,
                         blend_type,
@@ -966,7 +768,6 @@
                         color_ptr,
                         do_branch);
       }
->>>>>>> 34e8801b
    }
 
    LLVMBuildRetVoid(builder);
@@ -994,7 +795,7 @@
 
    /* Dump byte code to a file */
    if (0) {
-      LLVMWriteBitcodeToFile(lp_build_module, "llvmpipe.bc");
+      LLVMWriteBitcodeToFile(gallivm->module, "llvmpipe.bc");
    }
 
    /*
@@ -1111,7 +912,7 @@
  * other state indicated by the key.
  */
 static struct lp_fragment_shader_variant *
-generate_variant(struct llvmpipe_screen *screen,
+generate_variant(struct llvmpipe_context *lp,
                  struct lp_fragment_shader *shader,
                  const struct lp_fragment_shader_variant_key *key)
 {
@@ -1157,19 +958,11 @@
       lp_debug_fs_variant(variant);
    }
 
-<<<<<<< HEAD
-   generate_fragment_function(lp, shader, variant, RAST_EDGE_TEST);
+   generate_fragment(lp, shader, variant, RAST_EDGE_TEST);
 
    if (variant->opaque) {
       /* Specialized shader, which doesn't need to read the color buffer. */
-      generate_fragment_function(lp, shader, variant, RAST_WHOLE);
-=======
-   generate_fragment(screen, shader, variant, RAST_EDGE_TEST);
-
-   if (variant->opaque) {
-      /* Specialized shader, which doesn't need to read the color buffer. */
-      generate_fragment(screen, shader, variant, RAST_WHOLE);
->>>>>>> 34e8801b
+      generate_fragment(lp, shader, variant, RAST_WHOLE);
    } else {
       variant->jit_function[RAST_WHOLE] = variant->jit_function[RAST_EDGE_TEST];
    }
@@ -1524,7 +1317,6 @@
 void 
 llvmpipe_update_fs(struct llvmpipe_context *lp)
 {
-   struct llvmpipe_screen *screen = llvmpipe_screen(lp->pipe.screen);
    struct lp_fragment_shader *shader = lp->fs;
    struct lp_fragment_shader_variant_key key;
    struct lp_fragment_shader_variant *variant = NULL;
@@ -1573,16 +1365,11 @@
          }
       }
 
-<<<<<<< HEAD
       /*
        * Generate the new variant.
        */
       t0 = os_time_get();
       variant = generate_variant(lp, shader, &key);
-=======
-      variant = generate_variant(screen, shader, &key);
-
->>>>>>> 34e8801b
       t1 = os_time_get();
       dt = t1 - t0;
       LP_COUNT_ADD(llvm_compile_time, dt);
