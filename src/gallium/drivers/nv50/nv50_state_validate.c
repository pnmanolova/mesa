/*
 * Copyright 2008 Ben Skeggs
 *
 * Permission is hereby granted, free of charge, to any person obtaining a
 * copy of this software and associated documentation files (the "Software"),
 * to deal in the Software without restriction, including without limitation
 * the rights to use, copy, modify, merge, publish, distribute, sublicense,
 * and/or sell copies of the Software, and to permit persons to whom the
 * Software is furnished to do so, subject to the following conditions:
 *
 * The above copyright notice and this permission notice shall be included in
 * all copies or substantial portions of the Software.
 *
 * THE SOFTWARE IS PROVIDED "AS IS", WITHOUT WARRANTY OF ANY KIND, EXPRESS OR
 * IMPLIED, INCLUDING BUT NOT LIMITED TO THE WARRANTIES OF MERCHANTABILITY,
 * FITNESS FOR A PARTICULAR PURPOSE AND NONINFRINGEMENT.  IN NO EVENT SHALL
 * THE AUTHORS BE LIABLE FOR ANY CLAIM, DAMAGES OR OTHER LIABILITY,
 * WHETHER IN AN ACTION OF CONTRACT, TORT OR OTHERWISE, ARISING FROM, OUT OF
 * OR IN CONNECTION WITH THE SOFTWARE OR THE USE OR OTHER DEALINGS IN THE
 * SOFTWARE.
 */

#include "util/u_format.h"

#include "nv50_context.h"
#include "nv50_resource.h"
#include "nouveau/nouveau_stateobj.h"

static struct nouveau_stateobj *
validate_fb(struct nv50_context *nv50)
{
	struct nouveau_grobj *tesla = nv50->screen->tesla;
	struct nouveau_stateobj *so = so_new(32, 79, 18);
	struct pipe_framebuffer_state *fb = &nv50->framebuffer;
	unsigned i, w = 0, h = 0, gw = 0;

	/* Set nr of active RTs and select RT for each colour output.
	 * FP result 0 always goes to RT[0], bits 4 - 6 are ignored.
	 * Ambiguous assignment results in no rendering (no DATA_ERROR).
	 */
	so_method(so, tesla, NV50TCL_RT_CONTROL, 1);
	so_data  (so, fb->nr_cbufs |
		  (0 <<  4) | (1 <<  7) | (2 << 10) | (3 << 13) |
		  (4 << 16) | (5 << 19) | (6 << 22) | (7 << 25));

	for (i = 0; i < fb->nr_cbufs; i++) {
		struct pipe_resource *pt = fb->cbufs[i]->texture;
		struct nouveau_bo *bo = nv50_miptree(pt)->base.bo;

		if (!gw) {
			w = fb->cbufs[i]->width;
			h = fb->cbufs[i]->height;
			gw = 1;
		} else {
			assert(w == fb->cbufs[i]->width);
			assert(h == fb->cbufs[i]->height);
		}

		assert(nv50_format_table[fb->cbufs[i]->format].rt);

		so_method(so, tesla, NV50TCL_RT_HORIZ(i), 2);
		so_data  (so, fb->cbufs[i]->width);
		so_data  (so, fb->cbufs[i]->height);

		so_method(so, tesla, NV50TCL_RT_ADDRESS_HIGH(i), 5);
<<<<<<< HEAD
		so_reloc (so, bo, ((struct nv50_surface *)(fb->cbufs[i]))->offset,
			      NOUVEAU_BO_VRAM | NOUVEAU_BO_HIGH | NOUVEAU_BO_RDWR, 0, 0);
		so_reloc (so, bo, ((struct nv50_surface *)(fb->cbufs[i]))->offset,
			      NOUVEAU_BO_VRAM | NOUVEAU_BO_LOW | NOUVEAU_BO_RDWR, 0, 0);
		switch (fb->cbufs[i]->format) {
		case PIPE_FORMAT_B8G8R8A8_UNORM:
			so_data(so, NV50TCL_RT_FORMAT_A8R8G8B8_UNORM);
			break;
		case PIPE_FORMAT_B8G8R8X8_UNORM:
			so_data(so, NV50TCL_RT_FORMAT_X8R8G8B8_UNORM);
			break;
		case PIPE_FORMAT_B5G6R5_UNORM:
			so_data(so, NV50TCL_RT_FORMAT_R5G6B5_UNORM);
			break;
		case PIPE_FORMAT_R16G16B16A16_SNORM:
			so_data(so, NV50TCL_RT_FORMAT_R16G16B16A16_SNORM);
			break;
		case PIPE_FORMAT_R16G16B16A16_UNORM:
			so_data(so, NV50TCL_RT_FORMAT_R16G16B16A16_UNORM);
			break;
		case PIPE_FORMAT_R32G32B32A32_FLOAT:
			so_data(so, NV50TCL_RT_FORMAT_R32G32B32A32_FLOAT);
			break;
		case PIPE_FORMAT_R16G16_SNORM:
			so_data(so, NV50TCL_RT_FORMAT_R16G16_SNORM);
			break;
		case PIPE_FORMAT_R16G16_UNORM:
			so_data(so, NV50TCL_RT_FORMAT_R16G16_UNORM);
			break;
		default:
			NOUVEAU_ERR("AIIII unknown format %s\n",
			            util_format_name(fb->cbufs[i]->format));
			so_data(so, NV50TCL_RT_FORMAT_X8R8G8B8_UNORM);
			break;
		}
		so_data(so, nv50_miptree(pt)->
				level[fb->cbufs[i]->u.tex.level].tile_mode << 4);
=======
		so_reloc (so, bo, fb->cbufs[i]->offset, NOUVEAU_BO_VRAM |
			      NOUVEAU_BO_HIGH | NOUVEAU_BO_RDWR, 0, 0);
		so_reloc (so, bo, fb->cbufs[i]->offset, NOUVEAU_BO_VRAM |
			      NOUVEAU_BO_LOW | NOUVEAU_BO_RDWR, 0, 0);
		so_data  (so, nv50_format_table[fb->cbufs[i]->format].rt);
		so_data  (so, nv50_miptree(pt)->
			      level[fb->cbufs[i]->level].tile_mode << 4);
>>>>>>> b6b91fa0
		so_data(so, 0x00000000);

		so_method(so, tesla, NV50TCL_RT_ARRAY_MODE, 1);
		so_data  (so, 1);
	}

	if (fb->zsbuf) {
		struct pipe_resource *pt = fb->zsbuf->texture;
		struct nouveau_bo *bo = nv50_miptree(pt)->base.bo;

		if (!gw) {
			w = fb->zsbuf->width;
			h = fb->zsbuf->height;
			gw = 1;
		} else {
			assert(w == fb->zsbuf->width);
			assert(h == fb->zsbuf->height);
		}

		assert(nv50_format_table[fb->zsbuf->format].rt);

		so_method(so, tesla, NV50TCL_ZETA_ADDRESS_HIGH, 5);
		so_reloc (so, bo, ((struct nv50_surface *)(fb->zsbuf))->offset, NOUVEAU_BO_VRAM |
			      NOUVEAU_BO_HIGH | NOUVEAU_BO_RDWR, 0, 0);
		so_reloc (so, bo, ((struct nv50_surface *)(fb->zsbuf))->offset, NOUVEAU_BO_VRAM |
			      NOUVEAU_BO_LOW | NOUVEAU_BO_RDWR, 0, 0);
<<<<<<< HEAD
		switch (fb->zsbuf->format) {
		case PIPE_FORMAT_Z24_UNORM_S8_USCALED:
			so_data(so, NV50TCL_ZETA_FORMAT_S8Z24_UNORM);
			break;
		case PIPE_FORMAT_Z24X8_UNORM:
			so_data(so, NV50TCL_ZETA_FORMAT_X8Z24_UNORM);
			break;
		case PIPE_FORMAT_S8_USCALED_Z24_UNORM:
			so_data(so, NV50TCL_ZETA_FORMAT_Z24S8_UNORM);
			break;
		case PIPE_FORMAT_Z32_FLOAT:
			so_data(so, NV50TCL_ZETA_FORMAT_Z32_FLOAT);
			break;
		default:
			NOUVEAU_ERR("AIIII unknown format %s\n",
			            util_format_name(fb->zsbuf->format));
			so_data(so, NV50TCL_ZETA_FORMAT_S8Z24_UNORM);
			break;
		}
		so_data(so, nv50_miptree(pt)->
				level[fb->zsbuf->u.tex.level].tile_mode << 4);
		so_data(so, 0x00000000);
=======
		so_data  (so, nv50_format_table[fb->zsbuf->format].rt);
		so_data  (so, nv50_miptree(pt)->
			      level[fb->zsbuf->level].tile_mode << 4);
		so_data  (so, 0x00000000);
>>>>>>> b6b91fa0

		so_method(so, tesla, NV50TCL_ZETA_ENABLE, 1);
		so_data  (so, 1);
		so_method(so, tesla, NV50TCL_ZETA_HORIZ, 3);
		so_data  (so, fb->zsbuf->width);
		so_data  (so, fb->zsbuf->height);
		so_data  (so, 0x00010001);
	} else {
		so_method(so, tesla, NV50TCL_ZETA_ENABLE, 1);
		so_data  (so, 0);
	}

	so_method(so, tesla, NV50TCL_VIEWPORT_HORIZ(0), 2);
	so_data  (so, w << 16);
	so_data  (so, h << 16);
	/* set window lower left corner */
	so_method(so, tesla, NV50TCL_WINDOW_OFFSET_X, 2);
	so_data  (so, 0);
	so_data  (so, 0);
	/* set screen scissor rectangle */
	so_method(so, tesla, NV50TCL_SCREEN_SCISSOR_HORIZ, 2);
	so_data  (so, w << 16);
	so_data  (so, h << 16);

	return so;
}

static void
nv50_validate_samplers(struct nv50_context *nv50, struct nouveau_stateobj *so,
		       unsigned p)
{
	struct nouveau_grobj *eng2d = nv50->screen->eng2d;
	unsigned i, j, dw = nv50->sampler_nr[p] * 8;

	if (!dw)
		return;
	nv50_so_init_sifc(nv50, so, nv50->screen->tsc, NOUVEAU_BO_VRAM,
			  p * (32 * 8 * 4), dw * 4);

	so_method(so, eng2d, NV50_2D_SIFC_DATA | (2 << 29), dw);

	for (i = 0; i < nv50->sampler_nr[p]; ++i) {
		if (nv50->sampler[p][i])
			so_datap(so, nv50->sampler[p][i]->tsc, 8);
		else {
			for (j = 0; j < 8; ++j) /* you get punished */
				so_data(so, 0); /* ... for leaving holes */
		}
	}
}

static struct nouveau_stateobj *
validate_blend(struct nv50_context *nv50)
{
	struct nouveau_stateobj *so = NULL;
	so_ref(nv50->blend->so, &so);
	return so;
}

static struct nouveau_stateobj *
validate_zsa(struct nv50_context *nv50)
{
	struct nouveau_stateobj *so = NULL;
	so_ref(nv50->zsa->so, &so);
	return so;
}

static struct nouveau_stateobj *
validate_rast(struct nv50_context *nv50)
{
	struct nouveau_stateobj *so = NULL;
	so_ref(nv50->rasterizer->so, &so);
	return so;
}

static struct nouveau_stateobj *
validate_blend_colour(struct nv50_context *nv50)
{
	struct nouveau_grobj *tesla = nv50->screen->tesla;
	struct nouveau_stateobj *so = so_new(1, 4, 0);

	so_method(so, tesla, NV50TCL_BLEND_COLOR(0), 4);
	so_data  (so, fui(nv50->blend_colour.color[0]));
	so_data  (so, fui(nv50->blend_colour.color[1]));
	so_data  (so, fui(nv50->blend_colour.color[2]));
	so_data  (so, fui(nv50->blend_colour.color[3]));
	return so;
}

static struct nouveau_stateobj *
validate_stencil_ref(struct nv50_context *nv50)
{
	struct nouveau_grobj *tesla = nv50->screen->tesla;
	struct nouveau_stateobj *so = so_new(2, 2, 0);

	so_method(so, tesla, NV50TCL_STENCIL_FRONT_FUNC_REF, 1);
	so_data  (so, nv50->stencil_ref.ref_value[0]);
	so_method(so, tesla, NV50TCL_STENCIL_BACK_FUNC_REF, 1);
	so_data  (so, nv50->stencil_ref.ref_value[1]);
	return so;
}

static struct nouveau_stateobj *
validate_stipple(struct nv50_context *nv50)
{
	struct nouveau_grobj *tesla = nv50->screen->tesla;
	struct nouveau_stateobj *so = so_new(1, 32, 0);
	int i;

	so_method(so, tesla, NV50TCL_POLYGON_STIPPLE_PATTERN(0), 32);
	for (i = 0; i < 32; i++)
		so_data(so, util_bswap32(nv50->stipple.stipple[i]));
	return so;
}

static struct nouveau_stateobj *
validate_scissor(struct nv50_context *nv50)
{
	struct nouveau_grobj *tesla = nv50->screen->tesla;
        struct pipe_scissor_state *s = &nv50->scissor;
	struct nouveau_stateobj *so;

	so = so_new(1, 2, 0);
	so_method(so, tesla, NV50TCL_SCISSOR_HORIZ(0), 2);
	so_data  (so, (s->maxx << 16) | s->minx);
	so_data  (so, (s->maxy << 16) | s->miny);
	return so;
}

static struct nouveau_stateobj *
validate_viewport(struct nv50_context *nv50)
{
	struct nouveau_grobj *tesla = nv50->screen->tesla;
	struct nouveau_stateobj *so = so_new(3, 7, 0);

	so_method(so, tesla, NV50TCL_VIEWPORT_TRANSLATE_X(0), 3);
	so_data  (so, fui(nv50->viewport.translate[0]));
	so_data  (so, fui(nv50->viewport.translate[1]));
	so_data  (so, fui(nv50->viewport.translate[2]));
	so_method(so, tesla, NV50TCL_VIEWPORT_SCALE_X(0), 3);
	so_data  (so, fui(nv50->viewport.scale[0]));
	so_data  (so, fui(nv50->viewport.scale[1]));
	so_data  (so, fui(nv50->viewport.scale[2]));

	/* no idea what 0f90 does */
	so_method(so, tesla, 0x0f90, 1);
	so_data  (so, 0);

	return so;
}

static struct nouveau_stateobj *
validate_sampler(struct nv50_context *nv50)
{
	struct nouveau_grobj *tesla = nv50->screen->tesla;
	struct nouveau_stateobj *so;
	unsigned nr = 0, i;

	for (i = 0; i < 3; ++i)
		nr += nv50->sampler_nr[i];

	so = so_new(1 + 5 * 3, 1 + 19 * 3 + nr * 8, 3 * 2);

	nv50_validate_samplers(nv50, so, 0); /* VP */
	nv50_validate_samplers(nv50, so, 2); /* FP */

	so_method(so, tesla, 0x1334, 1); /* flush TSC */
	so_data  (so, 0);

	return so;
}

static struct nouveau_stateobj *
validate_vtxbuf(struct nv50_context *nv50)
{
	struct nouveau_stateobj *so = NULL;
	so_ref(nv50->state.vtxbuf, &so);
	return so;
}

static struct nouveau_stateobj *
validate_vtxattr(struct nv50_context *nv50)
{
	struct nouveau_stateobj *so = NULL;
	so_ref(nv50->state.vtxattr, &so);
	return so;
}

static struct nouveau_stateobj *
validate_clip(struct nv50_context *nv50)
{
	struct nouveau_grobj *tesla = nv50->screen->tesla;
	struct nouveau_stateobj *so = so_new(1, 1, 0);
	uint32_t vvcc;

	/* 0x0000 = remove whole primitive only (xyz)
	 * 0x1018 = remove whole primitive only (xy), clamp z
	 * 0x1080 = clip primitive (xyz)
	 * 0x1098 = clip primitive (xy), clamp z
	 */
	vvcc = nv50->clip.depth_clamp ? 0x1098 : 0x1080;

	so_method(so, tesla, NV50TCL_VIEW_VOLUME_CLIP_CTRL, 1);
	so_data  (so, vvcc);

	return so;
}

struct state_validate {
	struct nouveau_stateobj *(*func)(struct nv50_context *nv50);
	unsigned states;
} validate_list[] = {
	{ validate_fb             , NV50_NEW_FRAMEBUFFER                      },
	{ validate_blend          , NV50_NEW_BLEND                            },
	{ validate_zsa            , NV50_NEW_ZSA                              },
	{ nv50_vertprog_validate  , NV50_NEW_VERTPROG | NV50_NEW_VERTPROG_CB  },
	{ nv50_fragprog_validate  , NV50_NEW_FRAGPROG | NV50_NEW_FRAGPROG_CB  },
	{ nv50_geomprog_validate  , NV50_NEW_GEOMPROG | NV50_NEW_GEOMPROG_CB  },
	{ nv50_fp_linkage_validate, NV50_NEW_VERTPROG | NV50_NEW_GEOMPROG |
				    NV50_NEW_FRAGPROG | NV50_NEW_RASTERIZER   },
	{ nv50_gp_linkage_validate, NV50_NEW_VERTPROG | NV50_NEW_GEOMPROG     },
	{ validate_rast           , NV50_NEW_RASTERIZER                       },
	{ validate_blend_colour   , NV50_NEW_BLEND_COLOUR                     },
	{ validate_stencil_ref    , NV50_NEW_STENCIL_REF                      },
	{ validate_stipple        , NV50_NEW_STIPPLE                          },
	{ validate_scissor        , NV50_NEW_SCISSOR                          },
	{ validate_viewport       , NV50_NEW_VIEWPORT                         },
	{ validate_sampler        , NV50_NEW_SAMPLER                          },
	{ nv50_tex_validate       , NV50_NEW_TEXTURE | NV50_NEW_SAMPLER       },
	{ nv50_vbo_validate       , NV50_NEW_ARRAYS                           },
	{ validate_vtxbuf         , NV50_NEW_ARRAYS                           },
	{ validate_vtxattr        , NV50_NEW_ARRAYS                           },
	{ validate_clip           , NV50_NEW_CLIP                             },
	{ NULL                    , 0                                         }
};
#define validate_list_len (sizeof(validate_list) / sizeof(validate_list[0]))

boolean
nv50_state_validate(struct nv50_context *nv50, unsigned wait_dwords)
{
	struct nouveau_channel *chan = nv50->screen->base.channel;
	struct nouveau_grobj *tesla = nv50->screen->tesla;
	unsigned nr_relocs = 128, nr_dwords = wait_dwords + 128 + 4;
	int ret, i;

	for (i = 0; i < validate_list_len; i++) {
		struct state_validate *validate = &validate_list[i];
		struct nouveau_stateobj *so;

		if (!(nv50->dirty & validate->states))
			continue;

		so = validate->func(nv50);
		if (!so)
			continue;

		nr_dwords += (so->total + so->cur);
		nr_relocs += so->cur_reloc;

		so_ref(so, &nv50->state.hw[i]);
		so_ref(NULL, &so);
		nv50->state.hw_dirty |= (1 << i);
	}
	nv50->dirty = 0;

	if (nv50->screen->cur_ctx != nv50) {
		for (i = 0; i < validate_list_len; i++) {
			if (!nv50->state.hw[i] ||
			    (nv50->state.hw_dirty & (1 << i)))
				continue;

			nr_dwords += (nv50->state.hw[i]->total +
				      nv50->state.hw[i]->cur);
			nr_relocs += nv50->state.hw[i]->cur_reloc;
			nv50->state.hw_dirty |= (1 << i);
		}

		nv50->screen->cur_ctx = nv50;
	}

	ret = MARK_RING(chan, nr_dwords, nr_relocs);
	if (ret) {
		debug_printf("MARK_RING(%d, %d) failed: %d\n",
			     nr_dwords, nr_relocs, ret);
		return FALSE;
	}

	while (nv50->state.hw_dirty) {
		i = ffs(nv50->state.hw_dirty) - 1;
		nv50->state.hw_dirty &= ~(1 << i);

		so_emit(chan, nv50->state.hw[i]);
	}

	/* Yes, really, we need to do this.  If a buffer that is referenced
	 * on the hardware isn't part of changed state above, without doing
	 * this the kernel is given no clue that the buffer is being used
	 * still.  This can cause all sorts of fun issues.
	 */
	nv50_tex_relocs(nv50);
	so_emit_reloc_markers(chan, nv50->state.hw[0]); /* fb */
	so_emit_reloc_markers(chan, nv50->state.hw[3]); /* vp */
	so_emit_reloc_markers(chan, nv50->state.hw[4]); /* fp */
	so_emit_reloc_markers(chan, nv50->state.hw[17]); /* vb */
	nv50_screen_relocs(nv50->screen);

	/* No idea.. */
	BEGIN_RING(chan, tesla, 0x142c, 1);
	OUT_RING  (chan, 0);
	BEGIN_RING(chan, tesla, 0x142c, 1);
	OUT_RING  (chan, 0);
	return TRUE;
}

void nv50_so_init_sifc(struct nv50_context *nv50,
		       struct nouveau_stateobj *so,
		       struct nouveau_bo *bo, unsigned reloc,
		       unsigned offset, unsigned size)
{
	struct nouveau_grobj *eng2d = nv50->screen->eng2d;

	reloc |= NOUVEAU_BO_WR;

	so_method(so, eng2d, NV50_2D_DST_FORMAT, 2);
	so_data  (so, NV50_2D_DST_FORMAT_R8_UNORM);
	so_data  (so, 1);
	so_method(so, eng2d, NV50_2D_DST_PITCH, 5);
	so_data  (so, 262144);
	so_data  (so, 65536);
	so_data  (so, 1);
	so_reloc (so, bo, offset, reloc | NOUVEAU_BO_HIGH, 0, 0);
	so_reloc (so, bo, offset, reloc | NOUVEAU_BO_LOW, 0, 0);
	so_method(so, eng2d, NV50_2D_SIFC_BITMAP_ENABLE, 2);
	so_data  (so, 0);
	so_data  (so, NV50_2D_SIFC_FORMAT_R8_UNORM);
	so_method(so, eng2d, NV50_2D_SIFC_WIDTH, 10);
	so_data  (so, size);
	so_data  (so, 1);
	so_data  (so, 0);
	so_data  (so, 1);
	so_data  (so, 0);
	so_data  (so, 1);
	so_data  (so, 0);
	so_data  (so, 0);
	so_data  (so, 0);
	so_data  (so, 0);
}<|MERGE_RESOLUTION|>--- conflicted
+++ resolved
@@ -63,53 +63,13 @@
 		so_data  (so, fb->cbufs[i]->height);
 
 		so_method(so, tesla, NV50TCL_RT_ADDRESS_HIGH(i), 5);
-<<<<<<< HEAD
-		so_reloc (so, bo, ((struct nv50_surface *)(fb->cbufs[i]))->offset,
-			      NOUVEAU_BO_VRAM | NOUVEAU_BO_HIGH | NOUVEAU_BO_RDWR, 0, 0);
-		so_reloc (so, bo, ((struct nv50_surface *)(fb->cbufs[i]))->offset,
-			      NOUVEAU_BO_VRAM | NOUVEAU_BO_LOW | NOUVEAU_BO_RDWR, 0, 0);
-		switch (fb->cbufs[i]->format) {
-		case PIPE_FORMAT_B8G8R8A8_UNORM:
-			so_data(so, NV50TCL_RT_FORMAT_A8R8G8B8_UNORM);
-			break;
-		case PIPE_FORMAT_B8G8R8X8_UNORM:
-			so_data(so, NV50TCL_RT_FORMAT_X8R8G8B8_UNORM);
-			break;
-		case PIPE_FORMAT_B5G6R5_UNORM:
-			so_data(so, NV50TCL_RT_FORMAT_R5G6B5_UNORM);
-			break;
-		case PIPE_FORMAT_R16G16B16A16_SNORM:
-			so_data(so, NV50TCL_RT_FORMAT_R16G16B16A16_SNORM);
-			break;
-		case PIPE_FORMAT_R16G16B16A16_UNORM:
-			so_data(so, NV50TCL_RT_FORMAT_R16G16B16A16_UNORM);
-			break;
-		case PIPE_FORMAT_R32G32B32A32_FLOAT:
-			so_data(so, NV50TCL_RT_FORMAT_R32G32B32A32_FLOAT);
-			break;
-		case PIPE_FORMAT_R16G16_SNORM:
-			so_data(so, NV50TCL_RT_FORMAT_R16G16_SNORM);
-			break;
-		case PIPE_FORMAT_R16G16_UNORM:
-			so_data(so, NV50TCL_RT_FORMAT_R16G16_UNORM);
-			break;
-		default:
-			NOUVEAU_ERR("AIIII unknown format %s\n",
-			            util_format_name(fb->cbufs[i]->format));
-			so_data(so, NV50TCL_RT_FORMAT_X8R8G8B8_UNORM);
-			break;
-		}
-		so_data(so, nv50_miptree(pt)->
-				level[fb->cbufs[i]->u.tex.level].tile_mode << 4);
-=======
 		so_reloc (so, bo, fb->cbufs[i]->offset, NOUVEAU_BO_VRAM |
 			      NOUVEAU_BO_HIGH | NOUVEAU_BO_RDWR, 0, 0);
 		so_reloc (so, bo, fb->cbufs[i]->offset, NOUVEAU_BO_VRAM |
 			      NOUVEAU_BO_LOW | NOUVEAU_BO_RDWR, 0, 0);
 		so_data  (so, nv50_format_table[fb->cbufs[i]->format].rt);
 		so_data  (so, nv50_miptree(pt)->
-			      level[fb->cbufs[i]->level].tile_mode << 4);
->>>>>>> b6b91fa0
+			      level[fb->cbufs[i]->u.tex.level].tile_mode << 4);
 		so_data(so, 0x00000000);
 
 		so_method(so, tesla, NV50TCL_RT_ARRAY_MODE, 1);
@@ -136,35 +96,10 @@
 			      NOUVEAU_BO_HIGH | NOUVEAU_BO_RDWR, 0, 0);
 		so_reloc (so, bo, ((struct nv50_surface *)(fb->zsbuf))->offset, NOUVEAU_BO_VRAM |
 			      NOUVEAU_BO_LOW | NOUVEAU_BO_RDWR, 0, 0);
-<<<<<<< HEAD
-		switch (fb->zsbuf->format) {
-		case PIPE_FORMAT_Z24_UNORM_S8_USCALED:
-			so_data(so, NV50TCL_ZETA_FORMAT_S8Z24_UNORM);
-			break;
-		case PIPE_FORMAT_Z24X8_UNORM:
-			so_data(so, NV50TCL_ZETA_FORMAT_X8Z24_UNORM);
-			break;
-		case PIPE_FORMAT_S8_USCALED_Z24_UNORM:
-			so_data(so, NV50TCL_ZETA_FORMAT_Z24S8_UNORM);
-			break;
-		case PIPE_FORMAT_Z32_FLOAT:
-			so_data(so, NV50TCL_ZETA_FORMAT_Z32_FLOAT);
-			break;
-		default:
-			NOUVEAU_ERR("AIIII unknown format %s\n",
-			            util_format_name(fb->zsbuf->format));
-			so_data(so, NV50TCL_ZETA_FORMAT_S8Z24_UNORM);
-			break;
-		}
-		so_data(so, nv50_miptree(pt)->
-				level[fb->zsbuf->u.tex.level].tile_mode << 4);
-		so_data(so, 0x00000000);
-=======
 		so_data  (so, nv50_format_table[fb->zsbuf->format].rt);
 		so_data  (so, nv50_miptree(pt)->
-			      level[fb->zsbuf->level].tile_mode << 4);
+			      level[fb->zsbuf->u.tex.level].tile_mode << 4);
 		so_data  (so, 0x00000000);
->>>>>>> b6b91fa0
 
 		so_method(so, tesla, NV50TCL_ZETA_ENABLE, 1);
 		so_data  (so, 1);
