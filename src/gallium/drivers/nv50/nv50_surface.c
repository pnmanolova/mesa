/*
 * Copyright 2008 Ben Skeggs
 *
 * Permission is hereby granted, free of charge, to any person obtaining a
 * copy of this software and associated documentation files (the "Software"),
 * to deal in the Software without restriction, including without limitation
 * the rights to use, copy, modify, merge, publish, distribute, sublicense,
 * and/or sell copies of the Software, and to permit persons to whom the
 * Software is furnished to do so, subject to the following conditions:
 *
 * The above copyright notice and this permission notice shall be included in
 * all copies or substantial portions of the Software.
 *
 * THE SOFTWARE IS PROVIDED "AS IS", WITHOUT WARRANTY OF ANY KIND, EXPRESS OR
 * IMPLIED, INCLUDING BUT NOT LIMITED TO THE WARRANTIES OF MERCHANTABILITY,
 * FITNESS FOR A PARTICULAR PURPOSE AND NONINFRINGEMENT.  IN NO EVENT SHALL
 * THE AUTHORS BE LIABLE FOR ANY CLAIM, DAMAGES OR OTHER LIABILITY,
 * WHETHER IN AN ACTION OF CONTRACT, TORT OR OTHERWISE, ARISING FROM, OUT OF
 * OR IN CONNECTION WITH THE SOFTWARE OR THE USE OR OTHER DEALINGS IN THE
 * SOFTWARE.
 */

#define __NOUVEAU_PUSH_H__
#include <stdint.h>
#include "nouveau/nouveau_pushbuf.h"
#include "nv50_context.h"
#include "nv50_resource.h"
#include "pipe/p_defines.h"
#include "util/u_inlines.h"
#include "util/u_pack_color.h"

#include "util/u_format.h"

/* return TRUE for formats that can be converted among each other by NV50_2D */
static INLINE boolean
nv50_2d_format_faithful(enum pipe_format format)
{
	switch (format) {
	case PIPE_FORMAT_B8G8R8A8_UNORM:
	case PIPE_FORMAT_B8G8R8X8_UNORM:
	case PIPE_FORMAT_B8G8R8A8_SRGB:
	case PIPE_FORMAT_B8G8R8X8_SRGB:
	case PIPE_FORMAT_B5G6R5_UNORM:
	case PIPE_FORMAT_B5G5R5A1_UNORM:
	case PIPE_FORMAT_B10G10R10A2_UNORM:
	case PIPE_FORMAT_R8_UNORM:
	case PIPE_FORMAT_R32G32B32A32_FLOAT:
	case PIPE_FORMAT_R32G32B32_FLOAT:
		return TRUE;
	default:
		return FALSE;
	}
}

static INLINE int
nv50_format(enum pipe_format format)
{
	switch (format) {
	case PIPE_FORMAT_B8G8R8A8_UNORM:
		return NV50_2D_DST_FORMAT_A8R8G8B8_UNORM;
	case PIPE_FORMAT_B8G8R8X8_UNORM:
		return NV50_2D_DST_FORMAT_X8R8G8B8_UNORM;
	case PIPE_FORMAT_B8G8R8A8_SRGB:
		return NV50_2D_DST_FORMAT_A8R8G8B8_SRGB;
	case PIPE_FORMAT_B8G8R8X8_SRGB:
		return NV50_2D_DST_FORMAT_X8R8G8B8_SRGB;
	case PIPE_FORMAT_B5G6R5_UNORM:
		return NV50_2D_DST_FORMAT_R5G6B5_UNORM;
	case PIPE_FORMAT_B5G5R5A1_UNORM:
		return NV50_2D_DST_FORMAT_A1R5G5B5_UNORM;
	case PIPE_FORMAT_B10G10R10A2_UNORM:
		return NV50_2D_DST_FORMAT_A2R10G10B10_UNORM;
	case PIPE_FORMAT_A8_UNORM:
	case PIPE_FORMAT_I8_UNORM:
	case PIPE_FORMAT_L8_UNORM:
	case PIPE_FORMAT_R8_UNORM:
		return NV50_2D_DST_FORMAT_R8_UNORM;
	case PIPE_FORMAT_R32G32B32A32_FLOAT:
		return NV50_2D_DST_FORMAT_R32G32B32A32_FLOAT;
	case PIPE_FORMAT_R32G32B32_FLOAT:
		return NV50_2D_DST_FORMAT_R32G32B32X32_FLOAT;
	case PIPE_FORMAT_Z32_FLOAT:
		return NV50_2D_DST_FORMAT_R32_FLOAT;

	/* only because we require src format == dst format: */
	case PIPE_FORMAT_R16G16_SNORM:
	case PIPE_FORMAT_R16G16_UNORM:
	case PIPE_FORMAT_S8_USCALED_Z24_UNORM:
	case PIPE_FORMAT_Z24_UNORM_S8_USCALED:
		return NV50_2D_DST_FORMAT_A8R8G8B8_UNORM;
	case PIPE_FORMAT_L8A8_UNORM:
	case PIPE_FORMAT_B4G4R4A4_UNORM:
		return NV50_2D_DST_FORMAT_R16_UNORM;

	default:
		return -1;
	}
}

static int
nv50_surface_set(struct nv50_screen *screen, struct pipe_surface *ps, int dst)
{
	struct nv50_miptree *mt = nv50_miptree(ps->texture);
	struct nouveau_channel *chan = screen->eng2d->channel;
	struct nouveau_grobj *eng2d = screen->eng2d;
	struct nouveau_bo *bo = nv50_miptree(ps->texture)->base.bo;
 	int format, mthd = dst ? NV50_2D_DST_FORMAT : NV50_2D_SRC_FORMAT;
 	int flags = NOUVEAU_BO_VRAM | (dst ? NOUVEAU_BO_WR : NOUVEAU_BO_RD);

 	format = nv50_format(ps->format);
	if (format < 0) {
		NOUVEAU_ERR("invalid/unsupported surface format: %s\n",
			    util_format_name(ps->format));
 		return 1;
	}

 	if (!bo->tile_flags) {
 		BEGIN_RING(chan, eng2d, mthd, 2);
 		OUT_RING  (chan, format);
 		OUT_RING  (chan, 1);
 		BEGIN_RING(chan, eng2d, mthd + 0x14, 5);
		OUT_RING  (chan, mt->level[ps->level].pitch);
 		OUT_RING  (chan, ps->width);
 		OUT_RING  (chan, ps->height);
 		OUT_RELOCh(chan, bo, ps->offset, flags);
 		OUT_RELOCl(chan, bo, ps->offset, flags);
 	} else {
 		BEGIN_RING(chan, eng2d, mthd, 5);
 		OUT_RING  (chan, format);
 		OUT_RING  (chan, 0);
		OUT_RING  (chan, mt->level[ps->level].tile_mode << 4);
 		OUT_RING  (chan, 1);
 		OUT_RING  (chan, 0);
 		BEGIN_RING(chan, eng2d, mthd + 0x18, 4);
 		OUT_RING  (chan, ps->width);
 		OUT_RING  (chan, ps->height);
 		OUT_RELOCh(chan, bo, ps->offset, flags);
 		OUT_RELOCl(chan, bo, ps->offset, flags);
 	}
 
#if 0
 	if (dst) {
 		BEGIN_RING(chan, eng2d, NV50_2D_CLIP_X, 4);
 		OUT_RING  (chan, 0);
 		OUT_RING  (chan, 0);
 		OUT_RING  (chan, surf->width);
 		OUT_RING  (chan, surf->height);
 	}
#endif
  
 	return 0;
}

int
nv50_surface_do_copy(struct nv50_screen *screen, struct pipe_surface *dst,
		     int dx, int dy, struct pipe_surface *src, int sx, int sy,
		     int w, int h)
{
	struct nouveau_channel *chan = screen->eng2d->channel;
	struct nouveau_grobj *eng2d = screen->eng2d;
	int ret;

	ret = MARK_RING(chan, 2*16 + 32, 4);
	if (ret)
		return ret;

	ret = nv50_surface_set(screen, dst, 1);
	if (ret)
		return ret;

	ret = nv50_surface_set(screen, src, 0);
	if (ret)
		return ret;

	BEGIN_RING(chan, eng2d, 0x088c, 1);
	OUT_RING  (chan, 0);
	BEGIN_RING(chan, eng2d, NV50_2D_BLIT_DST_X, 4);
	OUT_RING  (chan, dx);
	OUT_RING  (chan, dy);
	OUT_RING  (chan, w);
	OUT_RING  (chan, h);
	BEGIN_RING(chan, eng2d, 0x08c0, 4);
	OUT_RING  (chan, 0);
	OUT_RING  (chan, 1);
	OUT_RING  (chan, 0);
	OUT_RING  (chan, 1);
	BEGIN_RING(chan, eng2d, 0x08d0, 4);
	OUT_RING  (chan, 0);
	OUT_RING  (chan, sx);
	OUT_RING  (chan, 0);
	OUT_RING  (chan, sy);

	return 0;
}

static void
nv50_surface_copy(struct pipe_context *pipe,
		  struct pipe_resource *dest, unsigned dst_level,
		  unsigned destx, unsigned desty, unsigned destz,
		  struct pipe_resource *src, unsigned src_level,
		  const struct pipe_box *src_box)
{
	struct nv50_context *nv50 = nv50_context(pipe);
	struct nv50_screen *screen = nv50->screen;
	struct pipe_surface *ps_dst, *ps_src;

	assert((src->format == dest->format) ||
	       (nv50_2d_format_faithful(src->format) &&
		nv50_2d_format_faithful(dest->format)));
	assert(src_box->depth == 1);

<<<<<<< HEAD
	/* XXX really need surfaces here? */
	ps_src = nv50_miptree_surface_new(pipe, src, src_level, src_box->z,
					  src_box->z, 0 /* bind flags */);
	ps_dst = nv50_miptree_surface_new(pipe, dest, dst_level, destz,
					  destz, 0 /* bindflags */);
=======
	ps_src = nv50_miptree_surface_new(pipe->screen, src, subsrc.face,
					  subsrc.level, srcz, 0 /* bind flags */);
	ps_dst = nv50_miptree_surface_new(pipe->screen, dest, subdst.face,
					  subdst.level, destz, 0 /* bindflags */);
>>>>>>> 8ad410dc

	nv50_surface_do_copy(screen, ps_dst, destx, desty, ps_src, src_box->x,
			     src_box->y, src_box->width, src_box->height);

	nv50_miptree_surface_del(pipe, ps_src);
	nv50_miptree_surface_del(pipe, ps_dst);
}

/* XXX this should probably look more along the lines of nv50_clear */
static void
nv50_clear_render_target(struct pipe_context *pipe,
			 struct pipe_surface *dst,
			 const float *rgba,
			 unsigned dstx, unsigned dsty,
			 unsigned width, unsigned height)
{
	struct nv50_context *nv50 = nv50_context(pipe);
	struct nv50_screen *screen = nv50->screen;
	struct nouveau_channel *chan = screen->eng2d->channel;
	struct nouveau_grobj *eng2d = screen->eng2d;
	int format, ret;
	union util_color uc;
	util_pack_color(rgba, dst->format, &uc);

	format = nv50_format(dst->format);
	if (format < 0)
		return;

	ret = MARK_RING (chan, 16 + 32, 2);
	if (ret)
		return;

	ret = nv50_surface_set(screen, dst, 1);
	if (ret)
		return;

	BEGIN_RING(chan, eng2d, NV50_2D_DRAW_SHAPE, 3);
	OUT_RING  (chan, NV50_2D_DRAW_SHAPE_RECTANGLES);
	OUT_RING  (chan, format);
	OUT_RING  (chan, uc.ui);
	BEGIN_RING(chan, eng2d, NV50_2D_DRAW_POINT32_X(0), 4);
	OUT_RING  (chan, dstx);
	OUT_RING  (chan, dsty);
	OUT_RING  (chan, width);
	OUT_RING  (chan, height);

}

void
nv50_init_surface_functions(struct nv50_context *nv50)
{
	nv50->pipe.resource_copy_region = nv50_surface_copy;
	nv50->pipe.clear_render_target = nv50_clear_render_target;
}

<|MERGE_RESOLUTION|>--- conflicted
+++ resolved
@@ -209,18 +209,11 @@
 		nv50_2d_format_faithful(dest->format)));
 	assert(src_box->depth == 1);
 
-<<<<<<< HEAD
 	/* XXX really need surfaces here? */
 	ps_src = nv50_miptree_surface_new(pipe, src, src_level, src_box->z,
 					  src_box->z, 0 /* bind flags */);
 	ps_dst = nv50_miptree_surface_new(pipe, dest, dst_level, destz,
 					  destz, 0 /* bindflags */);
-=======
-	ps_src = nv50_miptree_surface_new(pipe->screen, src, subsrc.face,
-					  subsrc.level, srcz, 0 /* bind flags */);
-	ps_dst = nv50_miptree_surface_new(pipe->screen, dest, subdst.face,
-					  subdst.level, destz, 0 /* bindflags */);
->>>>>>> 8ad410dc
 
 	nv50_surface_do_copy(screen, ps_dst, destx, desty, ps_src, src_box->x,
 			     src_box->y, src_box->width, src_box->height);
