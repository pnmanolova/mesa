/**************************************************************************
 * 
 * Copyright 2006 Tungsten Graphics, Inc., Cedar Park, Texas.
 * All Rights Reserved.
 * 
 * Permission is hereby granted, free of charge, to any person obtaining a
 * copy of this software and associated documentation files (the
 * "Software"), to deal in the Software without restriction, including
 * without limitation the rights to use, copy, modify, merge, publish,
 * distribute, sub license, and/or sell copies of the Software, and to
 * permit persons to whom the Software is furnished to do so, subject to
 * the following conditions:
 * 
 * The above copyright notice and this permission notice (including the
 * next paragraph) shall be included in all copies or substantial portions
 * of the Software.
 * 
 * THE SOFTWARE IS PROVIDED "AS IS", WITHOUT WARRANTY OF ANY KIND, EXPRESS
 * OR IMPLIED, INCLUDING BUT NOT LIMITED TO THE WARRANTIES OF
 * MERCHANTABILITY, FITNESS FOR A PARTICULAR PURPOSE AND NON-INFRINGEMENT.
 * IN NO EVENT SHALL TUNGSTEN GRAPHICS AND/OR ITS SUPPLIERS BE LIABLE FOR
 * ANY CLAIM, DAMAGES OR OTHER LIABILITY, WHETHER IN AN ACTION OF CONTRACT,
 * TORT OR OTHERWISE, ARISING FROM, OUT OF OR IN CONNECTION WITH THE
 * SOFTWARE OR THE USE OR OTHER DEALINGS IN THE SOFTWARE.
 * 
 **************************************************************************/
 /*
  * Authors:
  *   Keith Whitwell <keith@tungstengraphics.com>
  *   Michel Dänzer <michel@tungstengraphics.com>
  */

#include "pipe/p_defines.h"
#include "util/u_inlines.h"

#include "util/u_format.h"
#include "util/u_math.h"
#include "util/u_memory.h"
#include "util/u_transfer.h"

#include "sp_context.h"
#include "sp_texture.h"
#include "sp_screen.h"

#include "state_tracker/sw_winsys.h"


/**
 * Conventional allocation path for non-display textures:
 * Use a simple, maximally packed layout.
 */
static boolean
softpipe_resource_layout(struct pipe_screen *screen,
                        struct softpipe_resource * spt)
{
   struct pipe_resource *pt = &spt->base;
   unsigned level;
   unsigned width = pt->width0;
   unsigned height = pt->height0;
   unsigned depth = pt->depth0;
   unsigned buffer_size = 0;

   for (level = 0; level <= pt->last_level; level++) {
      spt->stride[level] = util_format_get_stride(pt->format, width);

      spt->level_offset[level] = buffer_size;

      buffer_size += (util_format_get_nblocksy(pt->format, height) *
                      ((pt->target == PIPE_TEXTURE_CUBE) ? 6 : depth) *
                      spt->stride[level]);

      width  = u_minify(width, 1);
      height = u_minify(height, 1);
      depth = u_minify(depth, 1);
   }

   spt->data = align_malloc(buffer_size, 16);

   return spt->data != NULL;
}


/**
 * Texture layout for simple color buffers.
 */
static boolean
softpipe_displaytarget_layout(struct pipe_screen *screen,
                              struct softpipe_resource * spt)
{
   struct sw_winsys *winsys = softpipe_screen(screen)->winsys;

   /* Round up the surface size to a multiple of the tile size?
    */
   spt->dt = winsys->displaytarget_create(winsys,
                                          spt->base.tex_usage,
                                          spt->base.format,
                                          spt->base.width0, 
                                          spt->base.height0,
                                          16,
                                          &spt->stride[0] );

   return spt->dt != NULL;
}


/**
 * Create new pipe_resource given the template information.
 */
static struct pipe_resource *
softpipe_resource_create(struct pipe_screen *screen,
                        const struct pipe_resource *template)
{
   struct softpipe_resource *spt = CALLOC_STRUCT(softpipe_resource);
   if (!spt)
      return NULL;

   assert(template->format != PIPE_FORMAT_NONE);

   spt->base = *template;
   pipe_reference_init(&spt->base.reference, 1);
   spt->base.screen = screen;

   spt->pot = (util_is_power_of_two(template->width0) &&
               util_is_power_of_two(template->height0) &&
               util_is_power_of_two(template->depth0));

   if (spt->base.tex_usage & (PIPE_TEXTURE_USAGE_DISPLAY_TARGET |
                              PIPE_TEXTURE_USAGE_SCANOUT |
                              PIPE_TEXTURE_USAGE_SHARED)) {
      if (!softpipe_displaytarget_layout(screen, spt))
         goto fail;
   }
   else {
      if (!softpipe_resource_layout(screen, spt))
         goto fail;
   }
    
   return &spt->base;

 fail:
   FREE(spt);
   return NULL;
}


static void
softpipe_resource_destroy(struct pipe_screen *pscreen,
			  struct pipe_resource *pt)
{
   struct softpipe_screen *screen = softpipe_screen(pscreen);
   struct softpipe_resource *spt = softpipe_resource(pt);

   if (spt->dt) {
      /* display target */
      struct sw_winsys *winsys = screen->winsys;
      winsys->displaytarget_destroy(winsys, spt->dt);
   }
   else if (!spt->userBuffer) {
      /* regular texture */
      align_free(spt->data);
   }

   FREE(spt);
}


static struct pipe_texture *
softpipe_texture_from_handle(struct pipe_screen *screen,
                             const struct pipe_texture *template,
                             struct winsys_handle *whandle)
{
   struct sw_winsys *winsys = softpipe_screen(screen)->winsys;
   struct softpipe_texture *spt = CALLOC_STRUCT(softpipe_texture);
   if (!spt)
      return NULL;

   spt->base = *template;
   pipe_reference_init(&spt->base.reference, 1);
   spt->base.screen = screen;

   spt->pot = (util_is_power_of_two(template->width0) &&
               util_is_power_of_two(template->height0) &&
               util_is_power_of_two(template->depth0));

   spt->dt = winsys->displaytarget_from_handle(winsys,
                                               template,
                                               whandle,
                                               &spt->stride[0]);
   if (!spt->dt)
      goto fail;

   return &spt->base;

 fail:
   FREE(spt);
   return NULL;
}


static boolean
softpipe_texture_get_handle(struct pipe_screen *screen,
                            struct pipe_texture *pt,
                            struct winsys_handle *whandle)
{
   struct sw_winsys *winsys = softpipe_screen(screen)->winsys;
   struct softpipe_texture *spt = softpipe_texture(pt);

   assert(spt->dt);
   if (!spt->dt)
      return FALSE;

   return winsys->displaytarget_get_handle(winsys, spt->dt, whandle);
}


/**
 * Get a pipe_surface "view" into a texture.
 */
static struct pipe_surface *
softpipe_get_tex_surface(struct pipe_screen *screen,
                         struct pipe_resource *pt,
                         unsigned face, unsigned level, unsigned zslice,
                         unsigned usage)
{
   struct softpipe_resource *spt = softpipe_resource(pt);
   struct pipe_surface *ps;

   assert(level <= pt->last_level);

   ps = CALLOC_STRUCT(pipe_surface);
   if (ps) {
      pipe_reference_init(&ps->reference, 1);
      pipe_resource_reference(&ps->texture, pt);
      ps->format = pt->format;
      ps->width = u_minify(pt->width0, level);
      ps->height = u_minify(pt->height0, level);
      ps->offset = spt->level_offset[level];
      ps->usage = usage;

      /* Because we are softpipe, anything that the state tracker
       * thought was going to be done with the GPU will actually get
       * done with the CPU.  Let's adjust the flags to take that into
       * account.
       */
      if (ps->usage & PIPE_BUFFER_USAGE_GPU_WRITE) {
         /* GPU_WRITE means "render" and that can involve reads (blending) */
         ps->usage |= PIPE_BUFFER_USAGE_CPU_WRITE | PIPE_BUFFER_USAGE_CPU_READ;
      }

      if (ps->usage & PIPE_BUFFER_USAGE_GPU_READ)
         ps->usage |= PIPE_BUFFER_USAGE_CPU_READ;

      if (ps->usage & (PIPE_BUFFER_USAGE_CPU_WRITE |
                       PIPE_BUFFER_USAGE_GPU_WRITE)) {
         /* Mark the surface as dirty.  The tile cache will look for this. */
         spt->timestamp++;
         softpipe_screen(screen)->timestamp++;
      }

      ps->face = face;
      ps->level = level;
      ps->zslice = zslice;

      if (pt->target == PIPE_TEXTURE_CUBE) {
         ps->offset += face * util_format_get_nblocksy(pt->format, u_minify(pt->height0, level)) *
                       spt->stride[level];
      }
      else if (pt->target == PIPE_TEXTURE_3D) {
         ps->offset += zslice * util_format_get_nblocksy(pt->format, u_minify(pt->height0, level)) *
                       spt->stride[level];
      }
      else {
         assert(face == 0);
         assert(zslice == 0);
      }
   }
   return ps;
}


/**
 * Free a pipe_surface which was created with softpipe_get_tex_surface().
 */
static void 
softpipe_tex_surface_destroy(struct pipe_surface *surf)
{
   /* Effectively do the texture_update work here - if texture images
    * needed post-processing to put them into hardware layout, this is
    * where it would happen.  For softpipe, nothing to do.
    */
   assert(surf->texture);
   pipe_resource_reference(&surf->texture, NULL);
   FREE(surf);
}


/**
 * Geta pipe_transfer object which is used for moving data in/out of
 * a texture object.
 * \param face  one of PIPE_TEX_FACE_x or 0
 * \param level  texture mipmap level
 * \param zslice  2D slice of a 3D texture
 * \param usage  one of PIPE_TRANSFER_READ/WRITE/READ_WRITE
 * \param x  X position of region to read/write
 * \param y  Y position of region to read/write
 * \param width  width of region to read/write
 * \param height  height of region to read/write
 */
static struct pipe_transfer *
softpipe_get_transfer(struct pipe_context *pipe,
		      struct pipe_resource *resource,
		      struct pipe_subresource sr,
		      enum pipe_transfer_usage usage,
		      const struct pipe_box *box)
{
   struct softpipe_resource *sptex = softpipe_resource(resource);
   struct softpipe_transfer *spt;

   assert(resource);
   assert(sr.level <= resource->last_level);

   /* make sure the requested region is in the image bounds */
   assert(box->x + box->width <= u_minify(resource->width0, sr.level));
   assert(box->y + box->height <= u_minify(resource->height0, sr.level));
   assert(box->z + box->depth <= u_minify(resource->depth0, sr.level));

   spt = CALLOC_STRUCT(softpipe_transfer);
   if (spt) {
      struct pipe_transfer *pt = &spt->base;
      enum pipe_format format = resource->format;
      int nblocksy = util_format_get_nblocksy(resource->format, 
					      u_minify(resource->height0, sr.level));
      pipe_resource_reference(&pt->resource, resource);
      pt->box = *box;
      pt->stride = sptex->stride[sr.level];
      pt->usage = usage;
      //pt->face = face;
      //pt->level = level;

      spt->offset = sptex->level_offset[sr.level];

      if (resource->target == PIPE_TEXTURE_CUBE) {
         spt->offset += sr.face * nblocksy * pt->stride;
      }
      else if (resource->target == PIPE_TEXTURE_3D) {
         spt->offset += box->z * nblocksy * pt->stride;
      }
      else {
         assert(sr.face == 0);
         assert(box->z == 0);
      }
      
      spt->offset += 
	 box->y / util_format_get_blockheight(format) * spt->base.stride +
	 box->x / util_format_get_blockwidth(format) * util_format_get_blocksize(format);

      return pt;
   }
   return NULL;
}


/**
 * Free a pipe_transfer object which was created with
 * softpipe_get_transfer().
 */
static void 
softpipe_transfer_destroy(struct pipe_context *pipe,
                              struct pipe_transfer *transfer)
{
   pipe_resource_reference(&transfer->resource, NULL);
   FREE(transfer);
}


/**
 * Create memory mapping for given pipe_transfer object.
 */
static void *
softpipe_transfer_map( struct pipe_context *pipe,
                       struct pipe_transfer *transfer )
{
   struct softpipe_transfer *sp_transfer = softpipe_transfer(transfer);
   struct softpipe_resource *sp_resource = softpipe_resource(transfer->resource);
   struct sw_winsys *winsys = softpipe_screen(pipe->screen)->winsys;
   uint8_t *map;
   
   /* resources backed by display target treated specially:
    */
   if (sp_resource->dt) {
      map = winsys->displaytarget_map(winsys,
				      sp_resource->dt,
                                      transfer->usage);
   }
   else {
      map = sp_resource->data;
   }

   if (map == NULL)
      return NULL;
   else
      return map + sp_transfer->offset;
}


/**
 * Unmap memory mapping for given pipe_transfer object.
 */
static void
softpipe_transfer_unmap(struct pipe_context *pipe,
                        struct pipe_transfer *transfer)
{
   struct softpipe_resource *spt;

   assert(transfer->resource);
   spt = softpipe_resource(transfer->resource);

   if (spt->dt) {
      /* display target */
      struct sw_winsys *winsys = softpipe_screen(pipe->screen)->winsys;
      winsys->displaytarget_unmap(winsys, spt->dt);
   }

   if (transfer->usage & PIPE_TRANSFER_WRITE) {
      /* Mark the texture as dirty to expire the tile caches. */
      spt->timestamp++;
   }
}

/**
 * Create buffer which wraps user-space data.
 */
static struct pipe_resource *
softpipe_user_buffer_create(struct pipe_screen *screen,
                            void *ptr,
                            unsigned bytes,
			    unsigned usage)
{
   struct softpipe_resource *buffer;

   buffer = CALLOC_STRUCT(softpipe_resource);
   if(!buffer)
      return NULL;

   pipe_reference_init(&buffer->base.reference, 1);
   buffer->base.screen = screen;
   buffer->base.format = PIPE_FORMAT_R8_UNORM; /* ?? */
   buffer->base.usage = PIPE_BUFFER_USAGE_CPU_READ | usage;
   buffer->base.width0 = bytes;
   buffer->base.height0 = 1;
   buffer->base.depth0 = 1;
   buffer->userBuffer = TRUE;
   buffer->data = ptr;

   return &buffer->base;
}





void
softpipe_init_texture_funcs(struct pipe_context *pipe)
{
   pipe->get_transfer = softpipe_get_transfer;
   pipe->transfer_destroy = softpipe_transfer_destroy;
   pipe->transfer_map = softpipe_transfer_map;
   pipe->transfer_unmap = softpipe_transfer_unmap;

   pipe->transfer_flush_region = u_default_transfer_flush_region;
   pipe->transfer_inline_write = u_default_transfer_inline_write;
}

void
softpipe_init_screen_texture_funcs(struct pipe_screen *screen)
{
<<<<<<< HEAD
   screen->resource_create = softpipe_resource_create;
   screen->resource_destroy = softpipe_resource_destroy;
   screen->user_buffer_create = softpipe_user_buffer_create;
=======
   screen->texture_create = softpipe_texture_create;
   screen->texture_destroy = softpipe_texture_destroy;
   screen->texture_from_handle = softpipe_texture_from_handle;
   screen->texture_get_handle = softpipe_texture_get_handle;
>>>>>>> 8cdfd121

   screen->get_tex_surface = softpipe_get_tex_surface;
   screen->tex_surface_destroy = softpipe_tex_surface_destroy;
}


<|MERGE_RESOLUTION|>--- conflicted
+++ resolved
@@ -164,13 +164,13 @@
 }
 
 
-static struct pipe_texture *
-softpipe_texture_from_handle(struct pipe_screen *screen,
-                             const struct pipe_texture *template,
+static struct pipe_resource *
+softpipe_resource_from_handle(struct pipe_screen *screen,
+                             const struct pipe_resource *template,
                              struct winsys_handle *whandle)
 {
    struct sw_winsys *winsys = softpipe_screen(screen)->winsys;
-   struct softpipe_texture *spt = CALLOC_STRUCT(softpipe_texture);
+   struct softpipe_resource *spt = CALLOC_STRUCT(softpipe_resource);
    if (!spt)
       return NULL;
 
@@ -198,12 +198,12 @@
 
 
 static boolean
-softpipe_texture_get_handle(struct pipe_screen *screen,
-                            struct pipe_texture *pt,
+softpipe_resource_get_handle(struct pipe_screen *screen,
+                            struct pipe_resource *pt,
                             struct winsys_handle *whandle)
 {
    struct sw_winsys *winsys = softpipe_screen(screen)->winsys;
-   struct softpipe_texture *spt = softpipe_texture(pt);
+   struct softpipe_resource *spt = softpipe_resource(pt);
 
    assert(spt->dt);
    if (!spt->dt)
@@ -474,16 +474,11 @@
 void
 softpipe_init_screen_texture_funcs(struct pipe_screen *screen)
 {
-<<<<<<< HEAD
    screen->resource_create = softpipe_resource_create;
    screen->resource_destroy = softpipe_resource_destroy;
+   screen->resource_from_handle = softpipe_resource_from_handle;
+   screen->resource_get_handle = softpipe_resource_get_handle;
    screen->user_buffer_create = softpipe_user_buffer_create;
-=======
-   screen->texture_create = softpipe_texture_create;
-   screen->texture_destroy = softpipe_texture_destroy;
-   screen->texture_from_handle = softpipe_texture_from_handle;
-   screen->texture_get_handle = softpipe_texture_get_handle;
->>>>>>> 8cdfd121
 
    screen->get_tex_surface = softpipe_get_tex_surface;
    screen->tex_surface_destroy = softpipe_tex_surface_destroy;
