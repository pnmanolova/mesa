--- conflicted
+++ resolved
@@ -106,34 +106,6 @@
 
          switch (spfs->info.input_semantic_name[i]) {
          case TGSI_SEMANTIC_POSITION:
-<<<<<<< HEAD
-            src = draw_find_shader_output(softpipe->draw,
-                                      TGSI_SEMANTIC_POSITION, 0);
-            draw_emit_vertex_attr(vinfo, EMIT_4F, INTERP_POS, src);
-            break;
-
-         case TGSI_SEMANTIC_COLOR:
-            src = draw_find_shader_output(softpipe->draw, TGSI_SEMANTIC_COLOR, 
-                                 spfs->info.input_semantic_index[i]);
-            draw_emit_vertex_attr(vinfo, EMIT_4F, colorInterp, src);
-            break;
-
-         case TGSI_SEMANTIC_FOG:
-            src = draw_find_shader_output(softpipe->draw, TGSI_SEMANTIC_FOG, 0);
-            draw_emit_vertex_attr(vinfo, EMIT_4F, interp, src);
-            break;
-
-         case TGSI_SEMANTIC_GENERIC:
-         case TGSI_SEMANTIC_FACE:
-            /* this includes texcoords and varying vars */
-            src = draw_find_shader_output(softpipe->draw, TGSI_SEMANTIC_GENERIC,
-                                          spfs->info.input_semantic_index[i]);
-            draw_emit_vertex_attr(vinfo, EMIT_4F, interp, src);
-            break;
-
-         default:
-            assert(0);
-=======
             interp = INTERP_POS;
             break;
 
@@ -142,13 +114,12 @@
                interp = INTERP_CONSTANT;
             }
             break;
->>>>>>> aef3218f
          }
 
          /* this includes texcoords and varying vars */
-         src = draw_find_vs_output(softpipe->draw,
-                                   spfs->info.input_semantic_name[i],
-                                   spfs->info.input_semantic_index[i]);
+         src = draw_find_shader_output(softpipe->draw,
+                                       spfs->info.input_semantic_name[i],
+                                       spfs->info.input_semantic_index[i]);
          draw_emit_vertex_attr(vinfo, EMIT_4F, interp, src);
       }
 
