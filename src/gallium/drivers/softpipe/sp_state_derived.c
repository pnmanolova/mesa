/**************************************************************************
 * 
 * Copyright 2003 Tungsten Graphics, Inc., Cedar Park, Texas.
 * All Rights Reserved.
 * 
 * Permission is hereby granted, free of charge, to any person obtaining a
 * copy of this software and associated documentation files (the
 * "Software"), to deal in the Software without restriction, including
 * without limitation the rights to use, copy, modify, merge, publish,
 * distribute, sub license, and/or sell copies of the Software, and to
 * permit persons to whom the Software is furnished to do so, subject to
 * the following conditions:
 * 
 * The above copyright notice and this permission notice (including the
 * next paragraph) shall be included in all copies or substantial portions
 * of the Software.
 * 
 * THE SOFTWARE IS PROVIDED "AS IS", WITHOUT WARRANTY OF ANY KIND, EXPRESS
 * OR IMPLIED, INCLUDING BUT NOT LIMITED TO THE WARRANTIES OF
 * MERCHANTABILITY, FITNESS FOR A PARTICULAR PURPOSE AND NON-INFRINGEMENT.
 * IN NO EVENT SHALL TUNGSTEN GRAPHICS AND/OR ITS SUPPLIERS BE LIABLE FOR
 * ANY CLAIM, DAMAGES OR OTHER LIABILITY, WHETHER IN AN ACTION OF CONTRACT,
 * TORT OR OTHERWISE, ARISING FROM, OUT OF OR IN CONNECTION WITH THE
 * SOFTWARE OR THE USE OR OTHER DEALINGS IN THE SOFTWARE.
 * 
 **************************************************************************/

#include "util/u_math.h"
#include "util/u_memory.h"
#include "pipe/p_shader_tokens.h"
#include "draw/draw_context.h"
#include "draw/draw_vertex.h"
#include "draw/draw_private.h"
#include "sp_context.h"
#include "sp_screen.h"
#include "sp_state.h"
#include "sp_texture.h"
#include "sp_tex_tile_cache.h"


/**
 * Mark the current vertex layout as "invalid".
 * We'll validate the vertex layout later, when we start to actually
 * render a point or line or tri.
 */
static void
invalidate_vertex_layout(struct softpipe_context *softpipe)
{
   softpipe->vertex_info.num_attribs =  0;
}


/**
 * The vertex info describes how to convert the post-transformed vertices
 * (simple float[][4]) used by the 'draw' module into vertices for
 * rasterization.
 *
 * This function validates the vertex layout and returns a pointer to a
 * vertex_info object.
 */
struct vertex_info *
softpipe_get_vertex_info(struct softpipe_context *softpipe)
{
   struct vertex_info *vinfo = &softpipe->vertex_info;

   if (vinfo->num_attribs == 0) {
      /* compute vertex layout now */
      const struct sp_fragment_shader *spfs = softpipe->fs;
      const enum interp_mode colorInterp
         = softpipe->rasterizer->flatshade ? INTERP_CONSTANT : INTERP_LINEAR;
      struct vertex_info *vinfo_vbuf = &softpipe->vertex_info_vbuf;
      const uint num = draw_num_vs_outputs(softpipe->draw);
      uint i;

<<<<<<< HEAD
      if (softpipe->vbuf) {
         /* if using the post-transform vertex buffer, tell draw_vbuf to
          * simply emit the whole post-xform vertex as-is:
          */
         struct vertex_info *vinfo_vbuf = &softpipe->vertex_info_vbuf;
         const uint num = draw_num_shader_outputs(softpipe->draw);
         uint i;

         /* No longer any need to try and emit draw vertex_header info.
          */
         vinfo_vbuf->num_attribs = 0;
         for (i = 0; i < num; i++) {
            draw_emit_vertex_attr(vinfo_vbuf, EMIT_4F, INTERP_PERSPECTIVE, i);
         }
         draw_compute_vertex_size(vinfo_vbuf);
=======
      /* Tell draw_vbuf to simply emit the whole post-xform vertex
       * as-is.  No longer any need to try and emit draw vertex_header
       * info.
       */
      vinfo_vbuf->num_attribs = 0;
      for (i = 0; i < num; i++) {
	 draw_emit_vertex_attr(vinfo_vbuf, EMIT_4F, INTERP_PERSPECTIVE, i);
>>>>>>> 51173e4e
      }
      draw_compute_vertex_size(vinfo_vbuf);

      /*
       * Loop over fragment shader inputs, searching for the matching output
       * from the vertex shader.
       */
      vinfo->num_attribs = 0;
      for (i = 0; i < spfs->info.num_inputs; i++) {
         int src;
         enum interp_mode interp;

         switch (spfs->info.input_interpolate[i]) {
         case TGSI_INTERPOLATE_CONSTANT:
            interp = INTERP_CONSTANT;
            break;
         case TGSI_INTERPOLATE_LINEAR:
            interp = INTERP_LINEAR;
            break;
         case TGSI_INTERPOLATE_PERSPECTIVE:
            interp = INTERP_PERSPECTIVE;
            break;
         default:
            assert(0);
            interp = INTERP_LINEAR;
         }

         switch (spfs->info.input_semantic_name[i]) {
         case TGSI_SEMANTIC_POSITION:
            src = draw_find_shader_output(softpipe->draw,
                                      TGSI_SEMANTIC_POSITION, 0);
            draw_emit_vertex_attr(vinfo, EMIT_4F, INTERP_POS, src);
            break;

         case TGSI_SEMANTIC_COLOR:
            src = draw_find_shader_output(softpipe->draw, TGSI_SEMANTIC_COLOR, 
                                 spfs->info.input_semantic_index[i]);
            draw_emit_vertex_attr(vinfo, EMIT_4F, colorInterp, src);
            break;

         case TGSI_SEMANTIC_FOG:
<<<<<<< HEAD
            src = draw_find_shader_output(softpipe->draw, TGSI_SEMANTIC_FOG, 0);
            draw_emit_vertex_attr(vinfo, EMIT_4F, INTERP_PERSPECTIVE, src);
=======
            src = draw_find_vs_output(softpipe->draw, TGSI_SEMANTIC_FOG, 0);
            draw_emit_vertex_attr(vinfo, EMIT_4F, interp, src);
>>>>>>> 51173e4e
            break;

         case TGSI_SEMANTIC_GENERIC:
         case TGSI_SEMANTIC_FACE:
            /* this includes texcoords and varying vars */
<<<<<<< HEAD
            src = draw_find_shader_output(softpipe->draw, TGSI_SEMANTIC_GENERIC,
                                          spfs->info.input_semantic_index[i]);
            draw_emit_vertex_attr(vinfo, EMIT_4F, INTERP_PERSPECTIVE, src);
=======
            src = draw_find_vs_output(softpipe->draw, TGSI_SEMANTIC_GENERIC,
                                      spfs->info.input_semantic_index[i]);
            draw_emit_vertex_attr(vinfo, EMIT_4F, interp, src);
>>>>>>> 51173e4e
            break;

         default:
            assert(0);
         }
      }

      softpipe->psize_slot = draw_find_shader_output(softpipe->draw,
                                                 TGSI_SEMANTIC_PSIZE, 0);
      if (softpipe->psize_slot > 0) {
         draw_emit_vertex_attr(vinfo, EMIT_4F, INTERP_CONSTANT,
                               softpipe->psize_slot);
      }

      draw_compute_vertex_size(vinfo);
   }

   return vinfo;
}


/**
 * Called from vbuf module.
 *
 * Note that there's actually two different vertex layouts in softpipe.
 *
 * The normal one is computed in softpipe_get_vertex_info() above and is
 * used by the point/line/tri "setup" code.
 *
 * The other one (this one) is only used by the vbuf module (which is
 * not normally used by default but used in testing).  For the vbuf module,
 * we basically want to pass-through the draw module's vertex layout as-is.
 * When the softpipe vbuf code begins drawing, the normal vertex layout
 * will come into play again.
 */
struct vertex_info *
softpipe_get_vbuf_vertex_info(struct softpipe_context *softpipe)
{
   (void) softpipe_get_vertex_info(softpipe);
   return &softpipe->vertex_info_vbuf;
}


/**
 * Recompute cliprect from scissor bounds, scissor enable and surface size.
 */
static void
compute_cliprect(struct softpipe_context *sp)
{
   /* SP_NEW_FRAMEBUFFER
    */
   uint surfWidth = sp->framebuffer.width;
   uint surfHeight = sp->framebuffer.height;

   /* SP_NEW_RASTERIZER
    */
   if (sp->rasterizer->scissor) {

      /* SP_NEW_SCISSOR
       *
       * clip to scissor rect:
       */
      sp->cliprect.minx = MAX2(sp->scissor.minx, 0);
      sp->cliprect.miny = MAX2(sp->scissor.miny, 0);
      sp->cliprect.maxx = MIN2(sp->scissor.maxx, surfWidth);
      sp->cliprect.maxy = MIN2(sp->scissor.maxy, surfHeight);
   }
   else {
      /* clip to surface bounds */
      sp->cliprect.minx = 0;
      sp->cliprect.miny = 0;
      sp->cliprect.maxx = surfWidth;
      sp->cliprect.maxy = surfHeight;
   }
}


static void
update_tgsi_samplers( struct softpipe_context *softpipe )
{
   unsigned i;

   softpipe_reset_sampler_varients( softpipe );

   for (i = 0; i < PIPE_MAX_SAMPLERS; i++) {
      struct softpipe_tex_tile_cache *tc = softpipe->tex_cache[i];
      if (tc->texture) {
         struct softpipe_texture *spt = softpipe_texture(tc->texture);
         if (spt->timestamp != tc->timestamp) {
	    sp_tex_tile_cache_validate_texture( tc );
            /*
            _debug_printf("INV %d %d\n", tc->timestamp, spt->timestamp);
            */
            tc->timestamp = spt->timestamp;
         }
      }
   }
}


/* Hopefully this will remain quite simple, otherwise need to pull in
 * something like the state tracker mechanism.
 */
void softpipe_update_derived( struct softpipe_context *softpipe )
{
   struct softpipe_screen *sp_screen = softpipe_screen(softpipe->pipe.screen);

   /* Check for updated textures.
    */
   if (softpipe->tex_timestamp != sp_screen->timestamp) {
      softpipe->tex_timestamp = sp_screen->timestamp;
      softpipe->dirty |= SP_NEW_TEXTURE;
   }
      
   if (softpipe->dirty & (SP_NEW_SAMPLER |
                          SP_NEW_TEXTURE |
                          SP_NEW_FS | 
                          SP_NEW_VS))
      update_tgsi_samplers( softpipe );

   if (softpipe->dirty & (SP_NEW_RASTERIZER |
                          SP_NEW_FS |
                          SP_NEW_VS))
      invalidate_vertex_layout( softpipe );

   if (softpipe->dirty & (SP_NEW_SCISSOR |
                          SP_NEW_RASTERIZER |
                          SP_NEW_FRAMEBUFFER))
      compute_cliprect(softpipe);

   if (softpipe->dirty & (SP_NEW_BLEND |
                          SP_NEW_DEPTH_STENCIL_ALPHA |
                          SP_NEW_FRAMEBUFFER |
                          SP_NEW_FS))
      sp_build_quad_pipeline(softpipe);

   softpipe->dirty = 0;
}<|MERGE_RESOLUTION|>--- conflicted
+++ resolved
@@ -72,23 +72,6 @@
       const uint num = draw_num_vs_outputs(softpipe->draw);
       uint i;
 
-<<<<<<< HEAD
-      if (softpipe->vbuf) {
-         /* if using the post-transform vertex buffer, tell draw_vbuf to
-          * simply emit the whole post-xform vertex as-is:
-          */
-         struct vertex_info *vinfo_vbuf = &softpipe->vertex_info_vbuf;
-         const uint num = draw_num_shader_outputs(softpipe->draw);
-         uint i;
-
-         /* No longer any need to try and emit draw vertex_header info.
-          */
-         vinfo_vbuf->num_attribs = 0;
-         for (i = 0; i < num; i++) {
-            draw_emit_vertex_attr(vinfo_vbuf, EMIT_4F, INTERP_PERSPECTIVE, i);
-         }
-         draw_compute_vertex_size(vinfo_vbuf);
-=======
       /* Tell draw_vbuf to simply emit the whole post-xform vertex
        * as-is.  No longer any need to try and emit draw vertex_header
        * info.
@@ -96,7 +79,6 @@
       vinfo_vbuf->num_attribs = 0;
       for (i = 0; i < num; i++) {
 	 draw_emit_vertex_attr(vinfo_vbuf, EMIT_4F, INTERP_PERSPECTIVE, i);
->>>>>>> 51173e4e
       }
       draw_compute_vertex_size(vinfo_vbuf);
 
@@ -138,27 +120,16 @@
             break;
 
          case TGSI_SEMANTIC_FOG:
-<<<<<<< HEAD
             src = draw_find_shader_output(softpipe->draw, TGSI_SEMANTIC_FOG, 0);
-            draw_emit_vertex_attr(vinfo, EMIT_4F, INTERP_PERSPECTIVE, src);
-=======
-            src = draw_find_vs_output(softpipe->draw, TGSI_SEMANTIC_FOG, 0);
             draw_emit_vertex_attr(vinfo, EMIT_4F, interp, src);
->>>>>>> 51173e4e
             break;
 
          case TGSI_SEMANTIC_GENERIC:
          case TGSI_SEMANTIC_FACE:
             /* this includes texcoords and varying vars */
-<<<<<<< HEAD
             src = draw_find_shader_output(softpipe->draw, TGSI_SEMANTIC_GENERIC,
                                           spfs->info.input_semantic_index[i]);
-            draw_emit_vertex_attr(vinfo, EMIT_4F, INTERP_PERSPECTIVE, src);
-=======
-            src = draw_find_vs_output(softpipe->draw, TGSI_SEMANTIC_GENERIC,
-                                      spfs->info.input_semantic_index[i]);
             draw_emit_vertex_attr(vinfo, EMIT_4F, interp, src);
->>>>>>> 51173e4e
             break;
 
          default:
