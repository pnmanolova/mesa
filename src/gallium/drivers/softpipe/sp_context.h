/**************************************************************************
 * 
 * Copyright 2007 Tungsten Graphics, Inc., Cedar Park, Texas.
 * All Rights Reserved.
 *
 * Permission is hereby granted, free of charge, to any person obtaining a
 * copy of this software and associated documentation files (the
 * "Software"), to deal in the Software without restriction, including
 * without limitation the rights to use, copy, modify, merge, publish,
 * distribute, sub license, and/or sell copies of the Software, and to
 * permit persons to whom the Software is furnished to do so, subject to
 * the following conditions:
 * 
 * The above copyright notice and this permission notice (including the
 * next paragraph) shall be included in all copies or substantial portions
 * of the Software.
 * 
 * THE SOFTWARE IS PROVIDED "AS IS", WITHOUT WARRANTY OF ANY KIND, EXPRESS
 * OR IMPLIED, INCLUDING BUT NOT LIMITED TO THE WARRANTIES OF
 * MERCHANTABILITY, FITNESS FOR A PARTICULAR PURPOSE AND NON-INFRINGEMENT.
 * IN NO EVENT SHALL TUNGSTEN GRAPHICS AND/OR ITS SUPPLIERS BE LIABLE FOR
 * ANY CLAIM, DAMAGES OR OTHER LIABILITY, WHETHER IN AN ACTION OF CONTRACT,
 * TORT OR OTHERWISE, ARISING FROM, OUT OF OR IN CONNECTION WITH THE
 * SOFTWARE OR THE USE OR OTHER DEALINGS IN THE SOFTWARE.
 * 
 **************************************************************************/

/* Authors:  Keith Whitwell <keith@tungstengraphics.com>
 */

#ifndef SP_CONTEXT_H
#define SP_CONTEXT_H

#include "pipe/p_context.h"

#include "draw/draw_vertex.h"

#include "sp_quad_pipe.h"


struct softpipe_vbuf_render;
struct draw_context;
struct draw_stage;
struct softpipe_tile_cache;
struct softpipe_tex_tile_cache;
struct sp_fragment_shader;
struct sp_vertex_shader;


struct softpipe_context {
   struct pipe_context pipe;  /**< base class */

   /** Constant state objects */
<<<<<<< HEAD
   const struct pipe_blend_state *blend;
   const struct pipe_sampler_state *sampler[PIPE_MAX_SAMPLERS];
   const struct pipe_depth_stencil_alpha_state *depth_stencil;
   const struct pipe_rasterizer_state *rasterizer;
   const struct sp_fragment_shader *fs;
   const struct sp_vertex_shader *vs;
   const struct sp_geometry_shader *gs;
=======
   struct pipe_blend_state *blend;
   struct pipe_sampler_state *sampler[PIPE_MAX_SAMPLERS];
   struct pipe_depth_stencil_alpha_state *depth_stencil;
   struct pipe_rasterizer_state *rasterizer;
   struct sp_fragment_shader *fs;
   struct sp_vertex_shader *vs;
>>>>>>> 51173e4e

   /** Other rendering state */
   struct pipe_blend_color blend_color;
   struct pipe_clip_state clip;
   struct pipe_constant_buffer constants[PIPE_SHADER_TYPES];
   struct pipe_framebuffer_state framebuffer;
   struct pipe_poly_stipple poly_stipple;
   struct pipe_scissor_state scissor;
   struct pipe_texture *texture[PIPE_MAX_SAMPLERS];
   struct pipe_viewport_state viewport;
   struct pipe_vertex_buffer vertex_buffer[PIPE_MAX_ATTRIBS];
   struct pipe_vertex_element vertex_element[PIPE_MAX_ATTRIBS];

   unsigned num_samplers;
   unsigned num_textures;
   unsigned num_vertex_elements;
   unsigned num_vertex_buffers;

   unsigned dirty; /**< Mask of SP_NEW_x flags */

   /* Counter for occlusion queries.  Note this supports overlapping
    * queries.
    */
   uint64_t occlusion_count;
   unsigned active_query_count;

   /** Mapped vertex buffers */
   ubyte *mapped_vbuffer[PIPE_MAX_ATTRIBS];

   /** Mapped constant buffers */
   void *mapped_constants[PIPE_SHADER_TYPES];

   /** Vertex format */
   struct vertex_info vertex_info;
   struct vertex_info vertex_info_vbuf;

   /** Which vertex shader output slot contains point size */
   int psize_slot;

   /** The reduced version of the primitive supplied by the state tracker */
   unsigned reduced_api_prim;

   /**
    * The reduced primitive after unfilled triangles, wide-line decomposition,
    * etc, are taken into account.  This is the primitive type that's actually
    * rasterized.
    */
   unsigned reduced_prim;

   /** Derived from scissor and surface bounds: */
   struct pipe_scissor_state cliprect;

   unsigned line_stipple_counter;

   /** Software quad rendering pipeline */
   struct {
      struct quad_stage *shade;
      struct quad_stage *depth_test;
      struct quad_stage *blend;
      struct quad_stage *first; /**< points to one of the above stages */
   } quad;

   /** TGSI exec things */
   struct {
      struct sp_sampler_varient *vert_samplers_list[PIPE_MAX_SAMPLERS];
      struct sp_sampler_varient *frag_samplers_list[PIPE_MAX_SAMPLERS];
   } tgsi;

   /** The primitive drawing context */
   struct draw_context *draw;

   /** Draw module backend */
   struct vbuf_render *vbuf_backend;
   struct draw_stage *vbuf;

   boolean dirty_render_cache;

   struct softpipe_tile_cache *cbuf_cache[PIPE_MAX_COLOR_BUFS];
   struct softpipe_tile_cache *zsbuf_cache;

   unsigned tex_timestamp;
   struct softpipe_tex_tile_cache *tex_cache[PIPE_MAX_SAMPLERS];

   unsigned use_sse : 1;
   unsigned dump_fs : 1;
   unsigned no_rast : 1;
};


static INLINE struct softpipe_context *
softpipe_context( struct pipe_context *pipe )
{
   return (struct softpipe_context *)pipe;
}

void
softpipe_reset_sampler_varients(struct softpipe_context *softpipe);


#endif /* SP_CONTEXT_H */<|MERGE_RESOLUTION|>--- conflicted
+++ resolved
@@ -51,22 +51,13 @@
    struct pipe_context pipe;  /**< base class */
 
    /** Constant state objects */
-<<<<<<< HEAD
-   const struct pipe_blend_state *blend;
-   const struct pipe_sampler_state *sampler[PIPE_MAX_SAMPLERS];
-   const struct pipe_depth_stencil_alpha_state *depth_stencil;
-   const struct pipe_rasterizer_state *rasterizer;
-   const struct sp_fragment_shader *fs;
-   const struct sp_vertex_shader *vs;
-   const struct sp_geometry_shader *gs;
-=======
    struct pipe_blend_state *blend;
    struct pipe_sampler_state *sampler[PIPE_MAX_SAMPLERS];
    struct pipe_depth_stencil_alpha_state *depth_stencil;
    struct pipe_rasterizer_state *rasterizer;
    struct sp_fragment_shader *fs;
    struct sp_vertex_shader *vs;
->>>>>>> 51173e4e
+   struct sp_geometry_shader *gs;
 
    /** Other rendering state */
    struct pipe_blend_color blend_color;
