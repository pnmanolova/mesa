--- conflicted
+++ resolved
@@ -911,21 +911,13 @@
         else
             surface->cbzb_format = R300_DEPTHFORMAT_16BIT_INT_Z;
 
-<<<<<<< HEAD
         DBG(r300_context(ctx), DBG_CBZB,
-            "CBZB Dim: %ix%i, Misalignment: %i, Macro: %s\n",
+            "CBZB Allowed: %s, Dim: %ix%i, Misalignment: %i, Micro: %s, Macro: %s\n",
+            surface->cbzb_allowed ? "YES" : " NO",
             surface->cbzb_width, surface->cbzb_height,
             offset & 2047,
+            tex->desc.microtile ? "YES" : " NO",
             tex->desc.macrotile[level] ? "YES" : " NO");
-=======
-        SCREEN_DBG(r300_screen(screen), DBG_CBZB,
-                   "CBZB Allowed: %s, Dim: %ix%i, Misalignment: %i, Micro: %s, Macro: %s\n",
-                   surface->cbzb_allowed ? "YES" : " NO",
-                   surface->cbzb_width, surface->cbzb_height,
-                   offset & 2047,
-                   tex->desc.microtile ? "YES" : " NO",
-                   tex->desc.macrotile[level] ? "YES" : " NO");
->>>>>>> b6b91fa0
     }
 
     return &surface->base;
