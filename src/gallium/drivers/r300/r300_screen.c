/*
 * Copyright 2008 Corbin Simpson <MostAwesomeDude@gmail.com>
 * Copyright 2010 Marek Olšák <maraeo@gmail.com>
 *
 * Permission is hereby granted, free of charge, to any person obtaining a
 * copy of this software and associated documentation files (the "Software"),
 * to deal in the Software without restriction, including without limitation
 * on the rights to use, copy, modify, merge, publish, distribute, sub
 * license, and/or sell copies of the Software, and to permit persons to whom
 * the Software is furnished to do so, subject to the following conditions:
 *
 * The above copyright notice and this permission notice (including the next
 * paragraph) shall be included in all copies or substantial portions of the
 * Software.
 *
 * THE SOFTWARE IS PROVIDED "AS IS", WITHOUT WARRANTY OF ANY KIND, EXPRESS OR
 * IMPLIED, INCLUDING BUT NOT LIMITED TO THE WARRANTIES OF MERCHANTABILITY,
 * FITNESS FOR A PARTICULAR PURPOSE AND NON-INFRINGEMENT. IN NO EVENT SHALL
 * THE AUTHOR(S) AND/OR THEIR SUPPLIERS BE LIABLE FOR ANY CLAIM,
 * DAMAGES OR OTHER LIABILITY, WHETHER IN AN ACTION OF CONTRACT, TORT OR
 * OTHERWISE, ARISING FROM, OUT OF OR IN CONNECTION WITH THE SOFTWARE OR THE
 * USE OR OTHER DEALINGS IN THE SOFTWARE. */

#include "util/u_format.h"
#include "util/u_memory.h"

#include "r300_context.h"
#include "r300_texture.h"
#include "r300_screen_buffer.h"
#include "r300_winsys.h"

/* Return the identifier behind whom the brave coders responsible for this
 * amalgamation of code, sweat, and duct tape, routinely obscure their names.
 *
 * ...I should have just put "Corbin Simpson", but I'm not that cool.
 *
 * (Or egotistical. Yet.) */
static const char* r300_get_vendor(struct pipe_screen* pscreen)
{
    return "X.Org R300 Project";
}

static const char* chip_families[] = {
    "R300",
    "R350",
    "R360",
    "RV350",
    "RV370",
    "RV380",
    "R420",
    "R423",
    "R430",
    "R480",
    "R481",
    "RV410",
    "RS400",
    "RC410",
    "RS480",
    "RS482",
    "RS600",
    "RS690",
    "RS740",
    "RV515",
    "R520",
    "RV530",
    "R580",
    "RV560",
    "RV570"
};

static const char* r300_get_name(struct pipe_screen* pscreen)
{
    struct r300_screen* r300screen = r300_screen(pscreen);

    return chip_families[r300screen->caps.family];
}

static int r300_get_param(struct pipe_screen* pscreen, int param)
{
    struct r300_screen* r300screen = r300_screen(pscreen);

    switch (param) {
        case PIPE_CAP_MAX_TEXTURE_IMAGE_UNITS:
        case PIPE_CAP_MAX_COMBINED_SAMPLERS:
            return r300screen->caps.num_tex_units;
        case PIPE_CAP_NPOT_TEXTURES:
            /* XXX enable now to get GL2.1 API,
             * figure out later how to emulate this */
            return 1;
        case PIPE_CAP_TWO_SIDED_STENCIL:
            return 1;
        case PIPE_CAP_GLSL:
            /* I'll be frank. This is a lie.
             *
             * We don't truly support GLSL on any of this driver's chipsets.
             * To be fair, no chipset supports the full GLSL specification
             * to the best of our knowledge, but some of the less esoteric
             * features are still missing here.
             *
             * Rather than cripple ourselves intentionally, I'm going to set
             * this flag, and as Gallium's interface continues to change, I
             * hope that this single monolithic GLSL enable can slowly get
             * split down into many different pieces and the state tracker
             * will handle fallbacks transparently, like it should.
             *
             * ~ C.
             */
            return 1;
        case PIPE_CAP_DUAL_SOURCE_BLEND:
            return 0;
        case PIPE_CAP_ANISOTROPIC_FILTER:
            return 1;
        case PIPE_CAP_POINT_SPRITE:
            return 1;
        case PIPE_CAP_MAX_RENDER_TARGETS:
            return 4;
        case PIPE_CAP_OCCLUSION_QUERY:
            return 1;
        case PIPE_CAP_TEXTURE_SHADOW_MAP:
            return 1;
        case PIPE_CAP_MAX_TEXTURE_2D_LEVELS:
        case PIPE_CAP_MAX_TEXTURE_3D_LEVELS:
        case PIPE_CAP_MAX_TEXTURE_CUBE_LEVELS:
            if (r300screen->caps.is_r500) {
                /* 13 == 4096 */
                return 13;
            } else {
                /* 12 == 2048 */
                return 12;
            }
        case PIPE_CAP_TEXTURE_MIRROR_CLAMP:
            return 1;
        case PIPE_CAP_TEXTURE_MIRROR_REPEAT:
            return 1;
        case PIPE_CAP_MAX_VERTEX_TEXTURE_UNITS:
            return 0;
        case PIPE_CAP_TGSI_CONT_SUPPORTED:
            return 0;
        case PIPE_CAP_BLEND_EQUATION_SEPARATE:
            return 1;
        case PIPE_CAP_SM3:
            if (r300screen->caps.is_r500) {
                return 1;
            } else {
                return 0;
            }
        case PIPE_CAP_MAX_CONST_BUFFERS:
            return 1;
        case PIPE_CAP_MAX_CONST_BUFFER_SIZE:
            return 256;
        case PIPE_CAP_INDEP_BLEND_ENABLE:
            return 0;
        case PIPE_CAP_INDEP_BLEND_FUNC:
            return 0;
        case PIPE_CAP_TGSI_FS_COORD_ORIGIN_UPPER_LEFT:
        case PIPE_CAP_TGSI_FS_COORD_PIXEL_CENTER_HALF_INTEGER:
	    return 1;
        case PIPE_CAP_TGSI_FS_COORD_ORIGIN_LOWER_LEFT:
        case PIPE_CAP_TGSI_FS_COORD_PIXEL_CENTER_INTEGER:
            return 0;
        default:
            fprintf(stderr, "r300: Implementation error: Bad param %d\n",
                param);
            return 0;
    }
}

static float r300_get_paramf(struct pipe_screen* pscreen, int param)
{
    struct r300_screen* r300screen = r300_screen(pscreen);

    switch (param) {
        case PIPE_CAP_MAX_LINE_WIDTH:
        case PIPE_CAP_MAX_LINE_WIDTH_AA:
        case PIPE_CAP_MAX_POINT_WIDTH:
        case PIPE_CAP_MAX_POINT_WIDTH_AA:
            /* The maximum dimensions of the colorbuffer are our practical
             * rendering limits. 2048 pixels should be enough for anybody. */
            if (r300screen->caps.is_r500) {
                return 4096.0f;
            } else if (r300screen->caps.is_r400) {
                return 4021.0f;
            } else {
                return 2560.0f;
            }
        case PIPE_CAP_MAX_TEXTURE_ANISOTROPY:
            return 16.0f;
        case PIPE_CAP_MAX_TEXTURE_LOD_BIAS:
            return 16.0f;
        default:
            fprintf(stderr, "r300: Implementation error: Bad paramf %d\n",
                param);
            return 0.0f;
    }
}

static boolean r300_is_format_supported(struct pipe_screen* screen,
                                        enum pipe_format format,
                                        enum pipe_texture_target target,
                                        unsigned usage,
                                        unsigned geom_flags)
{
    uint32_t retval = 0;
    boolean is_r500 = r300_screen(screen)->caps.is_r500;
    boolean is_r400 = r300_screen(screen)->caps.is_r400;
    boolean is_z24 = format == PIPE_FORMAT_X8Z24_UNORM ||
                     format == PIPE_FORMAT_S8_USCALED_Z24_UNORM;
    boolean is_color2101010 = format == PIPE_FORMAT_R10G10B10A2_UNORM;
    boolean is_ati1n = format == PIPE_FORMAT_RGTC1_UNORM ||
                       format == PIPE_FORMAT_RGTC1_SNORM;
    boolean is_ati2n = format == PIPE_FORMAT_RGTC2_UNORM ||
                       format == PIPE_FORMAT_RGTC2_SNORM;

    if (target >= PIPE_MAX_TEXTURE_TYPES) {
        fprintf(stderr, "r300: Implementation error: Received bogus texture "
            "target %d in %s\n", target, __FUNCTION__);
        return FALSE;
    }

    /* Check sampler format support. */
    if ((usage & PIPE_BIND_SAMPLER_VIEW) &&
        /* Z24 cannot be sampled from on non-r5xx. */
        (is_r500 || !is_z24) &&
        /* ATI1N is r5xx-only. */
        (is_r500 || !is_ati1n) &&
        /* ATI2N is supported on r4xx-r5xx. */
        (is_r400 || is_r500 || !is_ati2n) &&
        r300_is_sampler_format_supported(format)) {
        retval |= PIPE_BIND_SAMPLER_VIEW;
    }

    /* Check colorbuffer format support. */
    if ((usage & (PIPE_BIND_RENDER_TARGET |
                  PIPE_BIND_DISPLAY_TARGET |
                  PIPE_BIND_SCANOUT |
                  PIPE_BIND_SHARED)) &&
        /* 2101010 cannot be rendered to on non-r5xx. */
        (is_r500 || !is_color2101010) &&
        r300_is_colorbuffer_format_supported(format)) {
        retval |= usage &
            (PIPE_BIND_RENDER_TARGET |
             PIPE_BIND_DISPLAY_TARGET |
             PIPE_BIND_SCANOUT |
             PIPE_BIND_SHARED);
    }

    /* Check depth-stencil format support. */
    if (usage & PIPE_BIND_DEPTH_STENCIL &&
        r300_is_zs_format_supported(format)) {
        retval |= PIPE_BIND_DEPTH_STENCIL;
    }

    return retval == usage;
}

static void r300_destroy_screen(struct pipe_screen* pscreen)
{
    struct r300_screen* r300screen = r300_screen(pscreen);
    struct r300_winsys_screen *rws = r300_winsys_screen(pscreen);

    if (rws)
      rws->destroy(rws);

    FREE(r300screen);
}

static void r300_fence_reference(struct pipe_screen *screen,
                                 struct pipe_fence_handle **ptr,
                                 struct pipe_fence_handle *fence)
{
}

static int r300_fence_signalled(struct pipe_screen *screen,
                                struct pipe_fence_handle *fence,
                                unsigned flags)
{
    return 0;
}

static int r300_fence_finish(struct pipe_screen *screen,
                             struct pipe_fence_handle *fence,
                             unsigned flags)
{
    return 0;
}

struct pipe_screen* r300_create_screen(struct r300_winsys_screen *rws)
{
    struct r300_screen *r300screen = CALLOC_STRUCT(r300_screen);

    if (!r300screen) {
        FREE(r300screen);
        return NULL;
    }

    r300screen->caps.pci_id = rws->get_value(rws, R300_VID_PCI_ID);
    r300screen->caps.num_frag_pipes = rws->get_value(rws, R300_VID_GB_PIPES);
    r300screen->caps.num_z_pipes = rws->get_value(rws, R300_VID_Z_PIPES);

    r300_init_debug(r300screen);
    r300_parse_chipset(&r300screen->caps);

    r300screen->rws = rws;
    r300screen->screen.winsys = (struct pipe_winsys*)rws;
    r300screen->screen.destroy = r300_destroy_screen;
    r300screen->screen.get_name = r300_get_name;
    r300screen->screen.get_vendor = r300_get_vendor;
    r300screen->screen.get_param = r300_get_param;
    r300screen->screen.get_paramf = r300_get_paramf;
    r300screen->screen.is_format_supported = r300_is_format_supported;
    r300screen->screen.context_create = r300_create_context;

<<<<<<< HEAD
    r300_init_screen_resource_functions(r300screen);
=======
    r300screen->screen.fence_reference = r300_fence_reference;
    r300screen->screen.fence_signalled = r300_fence_signalled;
    r300screen->screen.fence_finish = r300_fence_finish;

    r300_init_screen_texture_functions(&r300screen->screen);
>>>>>>> 54526154

    return &r300screen->screen;
}

struct r300_winsys_screen *
r300_winsys_screen(struct pipe_screen *screen)
{
    return r300_screen(screen)->rws;
}<|MERGE_RESOLUTION|>--- conflicted
+++ resolved
@@ -310,15 +310,11 @@
     r300screen->screen.is_format_supported = r300_is_format_supported;
     r300screen->screen.context_create = r300_create_context;
 
-<<<<<<< HEAD
-    r300_init_screen_resource_functions(r300screen);
-=======
     r300screen->screen.fence_reference = r300_fence_reference;
     r300screen->screen.fence_signalled = r300_fence_signalled;
     r300screen->screen.fence_finish = r300_fence_finish;
 
-    r300_init_screen_texture_functions(&r300screen->screen);
->>>>>>> 54526154
+    r300_init_screen_resource_functions(r300screen);
 
     return &r300screen->screen;
 }
