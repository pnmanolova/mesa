/*
 * Copyright 2008 Corbin Simpson <MostAwesomeDude@gmail.com>
 *
 * Permission is hereby granted, free of charge, to any person obtaining a
 * copy of this software and associated documentation files (the "Software"),
 * to deal in the Software without restriction, including without limitation
 * on the rights to use, copy, modify, merge, publish, distribute, sub
 * license, and/or sell copies of the Software, and to permit persons to whom
 * the Software is furnished to do so, subject to the following conditions:
 *
 * The above copyright notice and this permission notice (including the next
 * paragraph) shall be included in all copies or substantial portions of the
 * Software.
 *
 * THE SOFTWARE IS PROVIDED "AS IS", WITHOUT WARRANTY OF ANY KIND, EXPRESS OR
 * IMPLIED, INCLUDING BUT NOT LIMITED TO THE WARRANTIES OF MERCHANTABILITY,
 * FITNESS FOR A PARTICULAR PURPOSE AND NON-INFRINGEMENT. IN NO EVENT SHALL
 * THE AUTHOR(S) AND/OR THEIR SUPPLIERS BE LIABLE FOR ANY CLAIM,
 * DAMAGES OR OTHER LIABILITY, WHETHER IN AN ACTION OF CONTRACT, TORT OR
 * OTHERWISE, ARISING FROM, OUT OF OR IN CONNECTION WITH THE SOFTWARE OR THE
 * USE OR OTHER DEALINGS IN THE SOFTWARE. */

#include "draw/draw_context.h"

#include "util/u_memory.h"
#include "util/u_simple_list.h"
#include "util/u_upload_mgr.h"

#include "r300_blit.h"
#include "r300_context.h"
#include "r300_emit.h"
#include "r300_flush.h"
#include "r300_query.h"
#include "r300_render.h"
#include "r300_screen.h"
#include "r300_screen_buffer.h"
#include "r300_state_invariant.h"
#include "r300_texture.h"
<<<<<<< HEAD

#include "radeon_winsys.h"
=======
#include "r300_transfer.h"
#include "r300_winsys.h"
>>>>>>> 9fc6c8b8

static void r300_destroy_context(struct pipe_context* context)
{
    struct r300_context* r300 = r300_context(context);
    struct r300_query* query, * temp;

    util_blitter_destroy(r300->blitter);
    draw_destroy(r300->draw);

    /* Free the OQ BO. */
    context->screen->resource_destroy(context->screen, r300->oqbo);

    /* If there are any queries pending or not destroyed, remove them now. */
    foreach_s(query, temp, &r300->query_list) {
        remove_from_list(query);
        FREE(query);
    }

    u_upload_destroy(r300->upload_vb);
    u_upload_destroy(r300->upload_ib);

    FREE(r300->blend_color_state.state);
    FREE(r300->clip_state.state);
    FREE(r300->fb_state.state);
    FREE(r300->rs_block_state.state);
    FREE(r300->scissor_state.state);
    FREE(r300->textures_state.state);
    FREE(r300->vap_output_state.state);
    FREE(r300->viewport_state.state);
    FREE(r300->ztop_state.state);
    FREE(r300);
}


static void r300_flush_cb(void *data)
{
    struct r300_context* const cs_context_copy = data;

    cs_context_copy->context.flush(&cs_context_copy->context, 0, NULL);
}

#define R300_INIT_ATOM(atomname, atomsize) \
    r300->atomname.name = #atomname; \
    r300->atomname.state = NULL; \
    r300->atomname.size = atomsize; \
    r300->atomname.emit = r300_emit_##atomname; \
    r300->atomname.dirty = FALSE; \
    insert_at_tail(&r300->atom_list, &r300->atomname);

static void r300_setup_atoms(struct r300_context* r300)
{
    boolean is_r500 = r300_screen(r300->context.screen)->caps->is_r500;
    boolean has_tcl = r300_screen(r300->context.screen)->caps->has_tcl;

    /* Create the actual atom list.
     *
     * Each atom is examined and emitted in the order it appears here, which
     * can affect performance and conformance if not handled with care.
     *
     * Some atoms never change size, others change every emit - those have
     * the size of 0 here. */
    make_empty_list(&r300->atom_list);
    R300_INIT_ATOM(invariant_state, 71);
    R300_INIT_ATOM(ztop_state, 2);
    R300_INIT_ATOM(blend_state, 8);
    R300_INIT_ATOM(blend_color_state, is_r500 ? 3 : 2);
    R300_INIT_ATOM(clip_state, has_tcl ? 5 + (6 * 4) : 2);
    R300_INIT_ATOM(dsa_state, is_r500 ? 8 : 6);
    R300_INIT_ATOM(fb_state, 0);
    R300_INIT_ATOM(rs_state, 0);
    R300_INIT_ATOM(scissor_state, 3);
    R300_INIT_ATOM(viewport_state, 9);
    R300_INIT_ATOM(rs_block_state, 0);
    R300_INIT_ATOM(vertex_stream_state, 0);
    R300_INIT_ATOM(vap_output_state, 6);
    R300_INIT_ATOM(pvs_flush, 2);
    R300_INIT_ATOM(vs_state, 0);
    R300_INIT_ATOM(texture_cache_inval, 2);
    R300_INIT_ATOM(textures_state, 0);

    /* Some non-CSO atoms need explicit space to store the state locally. */
    r300->blend_color_state.state = CALLOC_STRUCT(r300_blend_color_state);
    r300->clip_state.state = CALLOC_STRUCT(pipe_clip_state);
    r300->fb_state.state = CALLOC_STRUCT(pipe_framebuffer_state);
    r300->rs_block_state.state = CALLOC_STRUCT(r300_rs_block);
    r300->scissor_state.state = CALLOC_STRUCT(pipe_scissor_state);
    r300->textures_state.state = CALLOC_STRUCT(r300_textures_state);
    r300->vap_output_state.state = CALLOC_STRUCT(r300_vap_output_state);
    r300->viewport_state.state = CALLOC_STRUCT(r300_viewport_state);
    r300->ztop_state.state = CALLOC_STRUCT(r300_ztop_state);
}

struct pipe_context* r300_create_context(struct pipe_screen* screen,
                                         void *priv)
{
    struct r300_context* r300 = CALLOC_STRUCT(r300_context);
    struct r300_screen* r300screen = r300_screen(screen);
    struct r300_winsys_screen *rws = r300screen->rws;

    if (!r300)
        return NULL;

    r300->rws = rws;

    r300->context.winsys = (struct pipe_winsys*)rws;
    r300->context.screen = screen;
    r300->context.priv = priv;

    r300->context.destroy = r300_destroy_context;

    r300->context.clear = r300_clear;
    r300->context.surface_copy = r300_surface_copy;
    r300->context.surface_fill = r300_surface_fill;

    if (r300screen->caps->has_tcl) {
        r300->context.draw_arrays = r300_draw_arrays;
        r300->context.draw_elements = r300_draw_elements;
        r300->context.draw_range_elements = r300_draw_range_elements;
    } else {
        r300->context.draw_arrays = r300_swtcl_draw_arrays;
        r300->context.draw_elements = r300_draw_elements;
        r300->context.draw_range_elements = r300_swtcl_draw_range_elements;

        /* Create a Draw. This is used for SW TCL. */
        r300->draw = draw_create();
        /* Enable our renderer. */
        draw_set_rasterize_stage(r300->draw, r300_draw_stage(r300));
        /* Enable Draw's clipping. */
        draw_set_driver_clipping(r300->draw, FALSE);
        /* Force Draw to never do viewport transform, since we can do
         * transform in hardware, always. */
        draw_set_viewport_state(r300->draw, &r300_viewport_identity);
    }

    r300_setup_atoms(r300);

    r300->sprite_coord_index = -1;

    /* Open up the OQ BO. */
<<<<<<< HEAD
    r300->oqbo = pipe_buffer_create(screen, 4096,
            PIPE_BUFFER_USAGE_VERTEX, 4096);
=======
    r300->oqbo = screen->buffer_create(screen, 4096,
            PIPE_BUFFER_USAGE_PIXEL, 4096);
>>>>>>> 9fc6c8b8
    make_empty_list(&r300->query_list);

    r300_init_flush_functions(r300);

    r300_init_query_functions(r300);

    r300_init_state_functions(r300);

    r300->invariant_state.dirty = TRUE;

    rws->set_flush_cb(r300->rws, r300_flush_cb, r300);
    r300->dirty_hw++;

    r300->blitter = util_blitter_create(&r300->context);

    r300->upload_ib = u_upload_create(&r300->context,
				      32 * 1024, 16,
				      PIPE_BUFFER_USAGE_INDEX);

    if (r300->upload_ib == NULL)
        goto no_upload_ib;

    r300->upload_vb = u_upload_create(&r300->context,
				      128 * 1024, 16,
				      PIPE_BUFFER_USAGE_VERTEX);
    if (r300->upload_vb == NULL)
        goto no_upload_vb;

    return &r300->context;

 no_upload_ib:
    u_upload_destroy(r300->upload_ib);
 no_upload_vb:
    FREE(r300);
    return NULL;
}<|MERGE_RESOLUTION|>--- conflicted
+++ resolved
@@ -36,13 +36,8 @@
 #include "r300_screen_buffer.h"
 #include "r300_state_invariant.h"
 #include "r300_texture.h"
-<<<<<<< HEAD
-
-#include "radeon_winsys.h"
-=======
 #include "r300_transfer.h"
 #include "r300_winsys.h"
->>>>>>> 9fc6c8b8
 
 static void r300_destroy_context(struct pipe_context* context)
 {
@@ -182,13 +177,8 @@
     r300->sprite_coord_index = -1;
 
     /* Open up the OQ BO. */
-<<<<<<< HEAD
     r300->oqbo = pipe_buffer_create(screen, 4096,
-            PIPE_BUFFER_USAGE_VERTEX, 4096);
-=======
-    r300->oqbo = screen->buffer_create(screen, 4096,
             PIPE_BUFFER_USAGE_PIXEL, 4096);
->>>>>>> 9fc6c8b8
     make_empty_list(&r300->query_list);
 
     r300_init_flush_functions(r300);
