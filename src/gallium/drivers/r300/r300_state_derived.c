--- conflicted
+++ resolved
@@ -618,15 +618,9 @@
             } else {
                 /* determine min/max levels */
                 /* the MAX_MIP level is the largest (finest) one */
-<<<<<<< HEAD
                 max_level = MIN3(sampler->max_lod + view->base.u.tex.first_level,
-                                 tex->b.b.last_level, view->base.u.tex.last_level);
+                                 tex->desc.b.b.last_level, view->base.u.tex.last_level);
                 min_level = MIN2(sampler->min_lod + view->base.u.tex.first_level,
-=======
-                max_level = MIN3(sampler->max_lod + view->base.first_level,
-                                 tex->desc.b.b.last_level, view->base.last_level);
-                min_level = MIN2(sampler->min_lod + view->base.first_level,
->>>>>>> 1f1928db
                                  max_level);
                 texstate->format.format0 |= R300_TX_NUM_LEVELS(max_level);
                 texstate->filter0 |= R300_TX_MAX_MIP_LEVEL(min_level);
