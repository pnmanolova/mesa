--- conflicted
+++ resolved
@@ -155,13 +155,9 @@
         if (!checked[vbi]) {
             vbuf = &r300->vertex_buffer[vbi];
 
-<<<<<<< HEAD
             if (r300->context.is_resource_referenced(&r300->context,
 						     vbuf->buffer,
 						     0, 0)) {
-=======
-            if (r300_buffer_is_referenced(r300, vbuf->buffer)) {
->>>>>>> 12deb9e6
                 /* It's a very bad idea to map it... */
                 return FALSE;
             }
@@ -359,12 +355,8 @@
 }
 
 static void r300_shorten_ubyte_elts(struct r300_context* r300,
-<<<<<<< HEAD
                                     struct pipe_resource** elts,
-=======
-                                    struct pipe_buffer** elts,
                                     unsigned start,
->>>>>>> 12deb9e6
                                     unsigned count)
 {
     struct pipe_context* context = &r300->context;
@@ -399,19 +391,19 @@
 }
 
 static void r300_align_ushort_elts(struct r300_context *r300,
-                                   struct pipe_buffer **elts,
+                                   struct pipe_resource **elts,
                                    unsigned start, unsigned count)
 {
     struct pipe_screen* screen = r300->context.screen;
-    struct pipe_buffer* new_elts;
+    struct pipe_resource* new_elts;
     unsigned short *in_map;
     unsigned short *out_map;
 
-    new_elts = screen->buffer_create(screen, 32,
-                                     PIPE_BUFFER_USAGE_INDEX |
-                                     PIPE_BUFFER_USAGE_CPU_WRITE |
-                                     PIPE_BUFFER_USAGE_GPU_READ,
-                                     2 * count);
+    new_elts = pipe_buffer_create(screen, 32,
+				  PIPE_BUFFER_USAGE_INDEX |
+				  PIPE_BUFFER_USAGE_CPU_WRITE |
+				  PIPE_BUFFER_USAGE_GPU_READ,
+				  2 * count);
 
     in_map = pipe_buffer_map(screen, *elts, PIPE_BUFFER_USAGE_CPU_READ);
     out_map = pipe_buffer_map(screen, new_elts, PIPE_BUFFER_USAGE_CPU_WRITE);
