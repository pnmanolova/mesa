--- conflicted
+++ resolved
@@ -54,20 +54,9 @@
     struct pipe_transfer *transfer = (struct pipe_transfer*)r300transfer;
     struct pipe_resource *tex = transfer->resource;
 
-<<<<<<< HEAD
-    ctx->resource_copy_region(ctx, &r300transfer->detiled_texture->b.b, 0,
+    ctx->resource_copy_region(ctx, &r300transfer->linear_texture->desc.b.b, 0,
                               0, 0, 0,
                               tex, transfer->level, &transfer->box);
-=======
-    subdst.face = 0;
-    subdst.level = 0;
-
-    ctx->resource_copy_region(ctx, &r300transfer->linear_texture->desc.b.b, subdst,
-			      0, 0, 0,
-			      tex, transfer->sr,
-			      transfer->box.x, transfer->box.y, transfer->box.z,
-			      transfer->box.width, transfer->box.height);
->>>>>>> 1f1928db
 }
 
 /* Copy a detiled texture to a tiled one. */
@@ -79,17 +68,9 @@
     struct pipe_box src_box;
     u_box_origin_2d(transfer->box.width, transfer->box.height, &src_box);
 
-<<<<<<< HEAD
     ctx->resource_copy_region(ctx, tex, transfer->level,
                               transfer->box.x, transfer->box.y, transfer->box.z,
-                              &r300transfer->detiled_texture->b.b, 0, &src_box);
-=======
-    ctx->resource_copy_region(ctx, tex, transfer->sr,
-			      transfer->box.x, transfer->box.y, transfer->box.z,
-                              &r300transfer->linear_texture->desc.b.b, subsrc,
-			      0, 0, 0,
-			      transfer->box.width, transfer->box.height);
->>>>>>> 1f1928db
+                              &r300transfer->linear_texture->desc.b.b, 0, &src_box);
 
     ctx->flush(ctx, 0, NULL);
 }
@@ -214,15 +195,8 @@
 
     unpipelined:
         /* Unpipelined transfer. */
-<<<<<<< HEAD
-        trans->transfer.stride =
-            r300_texture_get_stride(r300screen, tex, level);
-        trans->offset = r300_texture_get_offset(tex, level, box->z);
-=======
-        trans->transfer.stride = tex->desc.stride_in_bytes[sr.level];
-        trans->offset = r300_texture_get_offset(&tex->desc,
-                                                sr.level, box->z, sr.face);
->>>>>>> 1f1928db
+        trans->transfer.stride = tex->desc.stride_in_bytes[level];
+        trans->offset = r300_texture_get_offset(&tex->desc, level, box->z);
 
         if (referenced_cs)
             ctx->flush(ctx, PIPE_FLUSH_RENDER_CACHE, NULL);
