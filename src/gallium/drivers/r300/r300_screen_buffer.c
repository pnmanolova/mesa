--- conflicted
+++ resolved
@@ -341,11 +341,8 @@
     rbuf->b.b.width0 = bytes;
     rbuf->b.b.height0 = 1;
     rbuf->b.b.depth0 = 1;
-<<<<<<< HEAD
     rbuf->b.b.array_size = 1;
-=======
     rbuf->b.b.flags = 0;
->>>>>>> 1f1928db
     rbuf->domain = R300_DOMAIN_GTT;
     rbuf->num_ranges = 0;
     rbuf->buf = NULL;
