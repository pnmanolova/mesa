/*
 * Copyright 2008 Corbin Simpson <MostAwesomeDude@gmail.com>
 * Copyright 2009 Marek Olšák <maraeo@gmail.com>
 *
 * Permission is hereby granted, free of charge, to any person obtaining a
 * copy of this software and associated documentation files (the "Software"),
 * to deal in the Software without restriction, including without limitation
 * on the rights to use, copy, modify, merge, publish, distribute, sub
 * license, and/or sell copies of the Software, and to permit persons to whom
 * the Software is furnished to do so, subject to the following conditions:
 *
 * The above copyright notice and this permission notice (including the next
 * paragraph) shall be included in all copies or substantial portions of the
 * Software.
 *
 * THE SOFTWARE IS PROVIDED "AS IS", WITHOUT WARRANTY OF ANY KIND, EXPRESS OR
 * IMPLIED, INCLUDING BUT NOT LIMITED TO THE WARRANTIES OF MERCHANTABILITY,
 * FITNESS FOR A PARTICULAR PURPOSE AND NON-INFRINGEMENT. IN NO EVENT SHALL
 * THE AUTHOR(S) AND/OR THEIR SUPPLIERS BE LIABLE FOR ANY CLAIM,
 * DAMAGES OR OTHER LIABILITY, WHETHER IN AN ACTION OF CONTRACT, TORT OR
 * OTHERWISE, ARISING FROM, OUT OF OR IN CONNECTION WITH THE SOFTWARE OR THE
 * USE OR OTHER DEALINGS IN THE SOFTWARE. */

#include "draw/draw_context.h"

#include "util/u_math.h"
#include "util/u_memory.h"
#include "util/u_pack_color.h"

#include "tgsi/tgsi_parse.h"

#include "pipe/p_config.h"

#include "r300_context.h"
#include "r300_reg.h"
#include "r300_screen.h"
#include "r300_screen_buffer.h"
#include "r300_state_inlines.h"
#include "r300_fs.h"
#include "r300_vs.h"

#include "radeon_winsys.h"

/* r300_state: Functions used to intialize state context by translating
 * Gallium state objects into semi-native r300 state objects. */

#define UPDATE_STATE(cso, atom) \
    if (cso != atom.state) { \
        atom.state = cso;    \
        atom.dirty = TRUE;   \
    }

static boolean blend_discard_if_src_alpha_0(unsigned srcRGB, unsigned srcA,
                                            unsigned dstRGB, unsigned dstA)
{
    /* If the blend equation is ADD or REVERSE_SUBTRACT,
     * SRC_ALPHA == 0, and the following state is set, the colorbuffer
     * will not be changed.
     * Notice that the dst factors are the src factors inverted. */
    return (srcRGB == PIPE_BLENDFACTOR_SRC_ALPHA ||
            srcRGB == PIPE_BLENDFACTOR_SRC_ALPHA_SATURATE ||
            srcRGB == PIPE_BLENDFACTOR_ZERO) &&
           (srcA == PIPE_BLENDFACTOR_SRC_COLOR ||
            srcA == PIPE_BLENDFACTOR_SRC_ALPHA ||
            srcA == PIPE_BLENDFACTOR_SRC_ALPHA_SATURATE ||
            srcA == PIPE_BLENDFACTOR_ZERO) &&
           (dstRGB == PIPE_BLENDFACTOR_INV_SRC_ALPHA ||
            dstRGB == PIPE_BLENDFACTOR_ONE) &&
           (dstA == PIPE_BLENDFACTOR_INV_SRC_COLOR ||
            dstA == PIPE_BLENDFACTOR_INV_SRC_ALPHA ||
            dstA == PIPE_BLENDFACTOR_ONE);
}

static boolean blend_discard_if_src_alpha_1(unsigned srcRGB, unsigned srcA,
                                            unsigned dstRGB, unsigned dstA)
{
    /* If the blend equation is ADD or REVERSE_SUBTRACT,
     * SRC_ALPHA == 1, and the following state is set, the colorbuffer
     * will not be changed.
     * Notice that the dst factors are the src factors inverted. */
    return (srcRGB == PIPE_BLENDFACTOR_INV_SRC_ALPHA ||
            srcRGB == PIPE_BLENDFACTOR_ZERO) &&
           (srcA == PIPE_BLENDFACTOR_INV_SRC_COLOR ||
            srcA == PIPE_BLENDFACTOR_INV_SRC_ALPHA ||
            srcA == PIPE_BLENDFACTOR_ZERO) &&
           (dstRGB == PIPE_BLENDFACTOR_SRC_ALPHA ||
            dstRGB == PIPE_BLENDFACTOR_ONE) &&
           (dstA == PIPE_BLENDFACTOR_SRC_COLOR ||
            dstA == PIPE_BLENDFACTOR_SRC_ALPHA ||
            dstA == PIPE_BLENDFACTOR_ONE);
}

static boolean blend_discard_if_src_color_0(unsigned srcRGB, unsigned srcA,
                                            unsigned dstRGB, unsigned dstA)
{
    /* If the blend equation is ADD or REVERSE_SUBTRACT,
     * SRC_COLOR == (0,0,0), and the following state is set, the colorbuffer
     * will not be changed.
     * Notice that the dst factors are the src factors inverted. */
    return (srcRGB == PIPE_BLENDFACTOR_SRC_COLOR ||
            srcRGB == PIPE_BLENDFACTOR_ZERO) &&
           (srcA == PIPE_BLENDFACTOR_ZERO) &&
           (dstRGB == PIPE_BLENDFACTOR_INV_SRC_COLOR ||
            dstRGB == PIPE_BLENDFACTOR_ONE) &&
           (dstA == PIPE_BLENDFACTOR_ONE);
}

static boolean blend_discard_if_src_color_1(unsigned srcRGB, unsigned srcA,
                                            unsigned dstRGB, unsigned dstA)
{
    /* If the blend equation is ADD or REVERSE_SUBTRACT,
     * SRC_COLOR == (1,1,1), and the following state is set, the colorbuffer
     * will not be changed.
     * Notice that the dst factors are the src factors inverted. */
    return (srcRGB == PIPE_BLENDFACTOR_INV_SRC_COLOR ||
            srcRGB == PIPE_BLENDFACTOR_ZERO) &&
           (srcA == PIPE_BLENDFACTOR_ZERO) &&
           (dstRGB == PIPE_BLENDFACTOR_SRC_COLOR ||
            dstRGB == PIPE_BLENDFACTOR_ONE) &&
           (dstA == PIPE_BLENDFACTOR_ONE);
}

static boolean blend_discard_if_src_alpha_color_0(unsigned srcRGB, unsigned srcA,
                                                  unsigned dstRGB, unsigned dstA)
{
    /* If the blend equation is ADD or REVERSE_SUBTRACT,
     * SRC_ALPHA_COLOR == (0,0,0,0), and the following state is set,
     * the colorbuffer will not be changed.
     * Notice that the dst factors are the src factors inverted. */
    return (srcRGB == PIPE_BLENDFACTOR_SRC_COLOR ||
            srcRGB == PIPE_BLENDFACTOR_SRC_ALPHA ||
            srcRGB == PIPE_BLENDFACTOR_SRC_ALPHA_SATURATE ||
            srcRGB == PIPE_BLENDFACTOR_ZERO) &&
           (srcA == PIPE_BLENDFACTOR_SRC_COLOR ||
            srcA == PIPE_BLENDFACTOR_SRC_ALPHA ||
            srcA == PIPE_BLENDFACTOR_SRC_ALPHA_SATURATE ||
            srcA == PIPE_BLENDFACTOR_ZERO) &&
           (dstRGB == PIPE_BLENDFACTOR_INV_SRC_COLOR ||
            dstRGB == PIPE_BLENDFACTOR_INV_SRC_ALPHA ||
            dstRGB == PIPE_BLENDFACTOR_ONE) &&
           (dstA == PIPE_BLENDFACTOR_INV_SRC_COLOR ||
            dstA == PIPE_BLENDFACTOR_INV_SRC_ALPHA ||
            dstA == PIPE_BLENDFACTOR_ONE);
}

static boolean blend_discard_if_src_alpha_color_1(unsigned srcRGB, unsigned srcA,
                                                  unsigned dstRGB, unsigned dstA)
{
    /* If the blend equation is ADD or REVERSE_SUBTRACT,
     * SRC_ALPHA_COLOR == (1,1,1,1), and the following state is set,
     * the colorbuffer will not be changed.
     * Notice that the dst factors are the src factors inverted. */
    return (srcRGB == PIPE_BLENDFACTOR_INV_SRC_COLOR ||
            srcRGB == PIPE_BLENDFACTOR_INV_SRC_ALPHA ||
            srcRGB == PIPE_BLENDFACTOR_ZERO) &&
           (srcA == PIPE_BLENDFACTOR_INV_SRC_COLOR ||
            srcA == PIPE_BLENDFACTOR_INV_SRC_ALPHA ||
            srcA == PIPE_BLENDFACTOR_ZERO) &&
           (dstRGB == PIPE_BLENDFACTOR_SRC_COLOR ||
            dstRGB == PIPE_BLENDFACTOR_SRC_ALPHA ||
            dstRGB == PIPE_BLENDFACTOR_ONE) &&
           (dstA == PIPE_BLENDFACTOR_SRC_COLOR ||
            dstA == PIPE_BLENDFACTOR_SRC_ALPHA ||
            dstA == PIPE_BLENDFACTOR_ONE);
}

static unsigned bgra_cmask(unsigned mask)
{
    /* Gallium uses RGBA color ordering while R300 expects BGRA. */

    return ((mask & PIPE_MASK_R) << 2) |
           ((mask & PIPE_MASK_B) >> 2) |
           (mask & (PIPE_MASK_G | PIPE_MASK_A));
}

/* Create a new blend state based on the CSO blend state.
 *
 * This encompasses alpha blending, logic/raster ops, and blend dithering. */
static void* r300_create_blend_state(struct pipe_context* pipe,
                                     const struct pipe_blend_state* state)
{
    struct r300_screen* r300screen = r300_screen(pipe->screen);
    struct r300_blend_state* blend = CALLOC_STRUCT(r300_blend_state);

    if (state->rt[0].blend_enable)
    {
        unsigned eqRGB = state->rt[0].rgb_func;
        unsigned srcRGB = state->rt[0].rgb_src_factor;
        unsigned dstRGB = state->rt[0].rgb_dst_factor;

        unsigned eqA = state->rt[0].alpha_func;
        unsigned srcA = state->rt[0].alpha_src_factor;
        unsigned dstA = state->rt[0].alpha_dst_factor;

        /* despite the name, ALPHA_BLEND_ENABLE has nothing to do with alpha,
         * this is just the crappy D3D naming */
        blend->blend_control = R300_ALPHA_BLEND_ENABLE |
            r300_translate_blend_function(eqRGB) |
            ( r300_translate_blend_factor(srcRGB) << R300_SRC_BLEND_SHIFT) |
            ( r300_translate_blend_factor(dstRGB) << R300_DST_BLEND_SHIFT);

        /* Optimization: some operations do not require the destination color.
         *
         * When SRC_ALPHA_SATURATE is used, colorbuffer reads must be enabled,
         * otherwise blending gives incorrect results. It seems to be
         * a hardware bug. */
        if (eqRGB == PIPE_BLEND_MIN || eqA == PIPE_BLEND_MIN ||
            eqRGB == PIPE_BLEND_MAX || eqA == PIPE_BLEND_MAX ||
            dstRGB != PIPE_BLENDFACTOR_ZERO ||
            dstA != PIPE_BLENDFACTOR_ZERO ||
            srcRGB == PIPE_BLENDFACTOR_DST_COLOR ||
            srcRGB == PIPE_BLENDFACTOR_DST_ALPHA ||
            srcRGB == PIPE_BLENDFACTOR_INV_DST_COLOR ||
            srcRGB == PIPE_BLENDFACTOR_INV_DST_ALPHA ||
            srcA == PIPE_BLENDFACTOR_DST_COLOR ||
            srcA == PIPE_BLENDFACTOR_DST_ALPHA ||
            srcA == PIPE_BLENDFACTOR_INV_DST_COLOR ||
            srcA == PIPE_BLENDFACTOR_INV_DST_ALPHA ||
            srcRGB == PIPE_BLENDFACTOR_SRC_ALPHA_SATURATE) {
            /* Enable reading from the colorbuffer. */
            blend->blend_control |= R300_READ_ENABLE;

            if (r300_screen(r300_context(pipe)->context.screen)->caps->is_r500) {
                /* Optimization: Depending on incoming pixels, we can
                 * conditionally disable the reading in hardware... */
                if (eqRGB != PIPE_BLEND_MIN && eqA != PIPE_BLEND_MIN &&
                    eqRGB != PIPE_BLEND_MAX && eqA != PIPE_BLEND_MAX) {
                    /* Disable reading if SRC_ALPHA == 0. */
                    if ((dstRGB == PIPE_BLENDFACTOR_SRC_ALPHA ||
                         dstRGB == PIPE_BLENDFACTOR_ZERO) &&
                        (dstA == PIPE_BLENDFACTOR_SRC_COLOR ||
                         dstA == PIPE_BLENDFACTOR_SRC_ALPHA ||
                         dstA == PIPE_BLENDFACTOR_ZERO)) {
                         blend->blend_control |= R500_SRC_ALPHA_0_NO_READ;
                    }

                    /* Disable reading if SRC_ALPHA == 1. */
                    if ((dstRGB == PIPE_BLENDFACTOR_INV_SRC_ALPHA ||
                         dstRGB == PIPE_BLENDFACTOR_ZERO) &&
                        (dstA == PIPE_BLENDFACTOR_INV_SRC_COLOR ||
                         dstA == PIPE_BLENDFACTOR_INV_SRC_ALPHA ||
                         dstA == PIPE_BLENDFACTOR_ZERO)) {
                         blend->blend_control |= R500_SRC_ALPHA_1_NO_READ;
                    }
                }
            }
        }

        /* Optimization: discard pixels which don't change the colorbuffer.
         *
         * The code below is non-trivial and some math is involved.
         *
         * Discarding pixels must be disabled when FP16 AA is enabled.
         * This is a hardware bug. Also, this implementation wouldn't work
         * with FP blending enabled and equation clamping disabled.
         *
         * Equations other than ADD are rarely used and therefore won't be
         * optimized. */
        if ((eqRGB == PIPE_BLEND_ADD || eqRGB == PIPE_BLEND_REVERSE_SUBTRACT) &&
            (eqA == PIPE_BLEND_ADD || eqA == PIPE_BLEND_REVERSE_SUBTRACT)) {
            /* ADD: X+Y
             * REVERSE_SUBTRACT: Y-X
             *
             * The idea is:
             * If X = src*srcFactor = 0 and Y = dst*dstFactor = 1,
             * then CB will not be changed.
             *
             * Given the srcFactor and dstFactor variables, we can derive
             * what src and dst should be equal to and discard appropriate
             * pixels.
             */
            if (blend_discard_if_src_alpha_0(srcRGB, srcA, dstRGB, dstA)) {
                blend->blend_control |= R300_DISCARD_SRC_PIXELS_SRC_ALPHA_0;
            } else if (blend_discard_if_src_alpha_1(srcRGB, srcA,
                                                    dstRGB, dstA)) {
                blend->blend_control |= R300_DISCARD_SRC_PIXELS_SRC_ALPHA_1;
            } else if (blend_discard_if_src_color_0(srcRGB, srcA,
                                                    dstRGB, dstA)) {
                blend->blend_control |= R300_DISCARD_SRC_PIXELS_SRC_COLOR_0;
            } else if (blend_discard_if_src_color_1(srcRGB, srcA,
                                                    dstRGB, dstA)) {
                blend->blend_control |= R300_DISCARD_SRC_PIXELS_SRC_COLOR_1;
            } else if (blend_discard_if_src_alpha_color_0(srcRGB, srcA,
                                                          dstRGB, dstA)) {
                blend->blend_control |=
                    R300_DISCARD_SRC_PIXELS_SRC_ALPHA_COLOR_0;
            } else if (blend_discard_if_src_alpha_color_1(srcRGB, srcA,
                                                          dstRGB, dstA)) {
                blend->blend_control |=
                    R300_DISCARD_SRC_PIXELS_SRC_ALPHA_COLOR_1;
            }
        }

        /* separate alpha */
        if (srcA != srcRGB || dstA != dstRGB || eqA != eqRGB) {
            blend->blend_control |= R300_SEPARATE_ALPHA_ENABLE;
            blend->alpha_blend_control =
                r300_translate_blend_function(eqA) |
                (r300_translate_blend_factor(srcA) << R300_SRC_BLEND_SHIFT) |
                (r300_translate_blend_factor(dstA) << R300_DST_BLEND_SHIFT);
        }
    }

    /* PIPE_LOGICOP_* don't need to be translated, fortunately. */
    if (state->logicop_enable) {
        blend->rop = R300_RB3D_ROPCNTL_ROP_ENABLE |
                (state->logicop_func) << R300_RB3D_ROPCNTL_ROP_SHIFT;
    }

    /* Color channel masks for all MRTs. */
    blend->color_channel_mask = bgra_cmask(state->rt[0].colormask);
    if (r300screen->caps->is_r500 && state->independent_blend_enable) {
        if (state->rt[1].blend_enable) {
            blend->color_channel_mask |= bgra_cmask(state->rt[1].colormask) << 4;
        }
        if (state->rt[2].blend_enable) {
            blend->color_channel_mask |= bgra_cmask(state->rt[2].colormask) << 8;
        }
        if (state->rt[3].blend_enable) {
            blend->color_channel_mask |= bgra_cmask(state->rt[3].colormask) << 12;
        }
    }

    if (state->dither) {
        blend->dither = R300_RB3D_DITHER_CTL_DITHER_MODE_LUT |
                R300_RB3D_DITHER_CTL_ALPHA_DITHER_MODE_LUT;
    }

    return (void*)blend;
}

/* Bind blend state. */
static void r300_bind_blend_state(struct pipe_context* pipe,
                                  void* state)
{
    struct r300_context* r300 = r300_context(pipe);

    UPDATE_STATE(state, r300->blend_state);
}

/* Free blend state. */
static void r300_delete_blend_state(struct pipe_context* pipe,
                                    void* state)
{
    FREE(state);
}

/* Convert float to 10bit integer */
static unsigned float_to_fixed10(float f)
{
    return CLAMP((unsigned)(f * 1023.9f), 0, 1023);
}

/* Set blend color.
 * Setup both R300 and R500 registers, figure out later which one to write. */
static void r300_set_blend_color(struct pipe_context* pipe,
                                 const struct pipe_blend_color* color)
{
    struct r300_context* r300 = r300_context(pipe);
    struct r300_screen* r300screen = r300_screen(pipe->screen);
    struct r300_blend_color_state* state =
        (struct r300_blend_color_state*)r300->blend_color_state.state;
    union util_color uc;

    util_pack_color(color->color, PIPE_FORMAT_B8G8R8A8_UNORM, &uc);
    state->blend_color = uc.ui;

    /* XXX if FP16 blending is enabled, we should use the FP16 format */
    state->blend_color_red_alpha =
        float_to_fixed10(color->color[0]) |
        (float_to_fixed10(color->color[3]) << 16);
    state->blend_color_green_blue =
        float_to_fixed10(color->color[2]) |
        (float_to_fixed10(color->color[1]) << 16);

    r300->blend_color_state.size = r300screen->caps->is_r500 ? 3 : 2;
    r300->blend_color_state.dirty = TRUE;
}

static void r300_set_clip_state(struct pipe_context* pipe,
                                const struct pipe_clip_state* state)
{
    struct r300_context* r300 = r300_context(pipe);

    r300->clip = *state;

    if (r300_screen(pipe->screen)->caps->has_tcl) {
        memcpy(r300->clip_state.state, state, sizeof(struct pipe_clip_state));
        r300->clip_state.size = 29;
    } else {
        draw_flush(r300->draw);
        draw_set_clip_state(r300->draw, state);
        r300->clip_state.size = 2;
    }

    r300->clip_state.dirty = TRUE;
}

/* Create a new depth, stencil, and alpha state based on the CSO dsa state.
 *
 * This contains the depth buffer, stencil buffer, alpha test, and such.
 * On the Radeon, depth and stencil buffer setup are intertwined, which is
 * the reason for some of the strange-looking assignments across registers. */
static void*
        r300_create_dsa_state(struct pipe_context* pipe,
                              const struct pipe_depth_stencil_alpha_state* state)
{
    struct r300_capabilities *caps =
        r300_screen(r300_context(pipe)->context.screen)->caps;
    struct r300_dsa_state* dsa = CALLOC_STRUCT(r300_dsa_state);

    /* Depth test setup. */
    if (state->depth.enabled) {
        dsa->z_buffer_control |= R300_Z_ENABLE;

        if (state->depth.writemask) {
            dsa->z_buffer_control |= R300_Z_WRITE_ENABLE;
        }

        dsa->z_stencil_control |=
            (r300_translate_depth_stencil_function(state->depth.func) <<
                R300_Z_FUNC_SHIFT);
    }

    /* Stencil buffer setup. */
    if (state->stencil[0].enabled) {
        dsa->z_buffer_control |= R300_STENCIL_ENABLE;
        dsa->z_stencil_control |=
            (r300_translate_depth_stencil_function(state->stencil[0].func) <<
                R300_S_FRONT_FUNC_SHIFT) |
            (r300_translate_stencil_op(state->stencil[0].fail_op) <<
                R300_S_FRONT_SFAIL_OP_SHIFT) |
            (r300_translate_stencil_op(state->stencil[0].zpass_op) <<
                R300_S_FRONT_ZPASS_OP_SHIFT) |
            (r300_translate_stencil_op(state->stencil[0].zfail_op) <<
                R300_S_FRONT_ZFAIL_OP_SHIFT);

        dsa->stencil_ref_mask =
                (state->stencil[0].valuemask << R300_STENCILMASK_SHIFT) |
                (state->stencil[0].writemask << R300_STENCILWRITEMASK_SHIFT);

        if (state->stencil[1].enabled) {
            dsa->z_buffer_control |= R300_STENCIL_FRONT_BACK;
            dsa->z_stencil_control |=
            (r300_translate_depth_stencil_function(state->stencil[1].func) <<
                R300_S_BACK_FUNC_SHIFT) |
            (r300_translate_stencil_op(state->stencil[1].fail_op) <<
                R300_S_BACK_SFAIL_OP_SHIFT) |
            (r300_translate_stencil_op(state->stencil[1].zpass_op) <<
                R300_S_BACK_ZPASS_OP_SHIFT) |
            (r300_translate_stencil_op(state->stencil[1].zfail_op) <<
                R300_S_BACK_ZFAIL_OP_SHIFT);

            if (caps->is_r500)
            {
                dsa->z_buffer_control |= R500_STENCIL_REFMASK_FRONT_BACK;
                dsa->stencil_ref_bf =
                    (state->stencil[1].valuemask <<
                    R300_STENCILMASK_SHIFT) |
                    (state->stencil[1].writemask <<
                    R300_STENCILWRITEMASK_SHIFT);
            }
        }
    }

    /* Alpha test setup. */
    if (state->alpha.enabled) {
        dsa->alpha_function =
            r300_translate_alpha_function(state->alpha.func) |
            R300_FG_ALPHA_FUNC_ENABLE;

        /* We could use 10bit alpha ref but who needs that? */
        dsa->alpha_function |= float_to_ubyte(state->alpha.ref_value);

        if (caps->is_r500)
            dsa->alpha_function |= R500_FG_ALPHA_FUNC_8BIT;
    }

    return (void*)dsa;
}

/* Bind DSA state. */
static void r300_bind_dsa_state(struct pipe_context* pipe,
                                void* state)
{
    struct r300_context* r300 = r300_context(pipe);

    UPDATE_STATE(state, r300->dsa_state);
}

/* Free DSA state. */
static void r300_delete_dsa_state(struct pipe_context* pipe,
                                  void* state)
{
    FREE(state);
}

static void r300_set_stencil_ref(struct pipe_context* pipe,
                                 const struct pipe_stencil_ref* sr)
{
    struct r300_context* r300 = r300_context(pipe);
    r300->stencil_ref = *sr;
    r300->dsa_state.dirty = TRUE;
}

/* This switcheroo is needed just because of goddamned MACRO_SWITCH. */
static void r300_fb_update_tiling_flags(struct r300_context *r300,
                               const struct pipe_framebuffer_state *old_state,
                               const struct pipe_framebuffer_state *new_state)
{
    struct r300_texture *tex;
    unsigned i, j, level;

    /* Reset tiling flags for old surfaces to default values. */
    for (i = 0; i < old_state->nr_cbufs; i++) {
        for (j = 0; j < new_state->nr_cbufs; j++) {
            if (old_state->cbufs[i]->texture == new_state->cbufs[j]->texture) {
                break;
            }
        }
        /* If not binding the surface again... */
        if (j != new_state->nr_cbufs) {
            continue;
        }

        tex = (struct r300_texture*)old_state->cbufs[i]->texture;

        if (tex) {
            r300->rws->buffer_set_tiling(r300->rws, tex->buffer,
                                            tex->pitch[0],
                                            tex->microtile != 0,
                                            tex->macrotile != 0);
        }
    }
    if (old_state->zsbuf &&
        (!new_state->zsbuf ||
         old_state->zsbuf->texture != new_state->zsbuf->texture)) {
        tex = (struct r300_texture*)old_state->zsbuf->texture;

        if (tex) {
            r300->rws->buffer_set_tiling(r300->rws, tex->buffer,
                                            tex->pitch[0],
                                            tex->microtile != 0,
                                            tex->macrotile != 0);
        }
    }

    /* Set tiling flags for new surfaces. */
    for (i = 0; i < new_state->nr_cbufs; i++) {
        tex = (struct r300_texture*)new_state->cbufs[i]->texture;
        level = new_state->cbufs[i]->level;

        r300->rws->buffer_set_tiling(r300->rws, tex->buffer,
                                        tex->pitch[level],
                                        tex->microtile != 0,
                                        tex->mip_macrotile[level] != 0);
    }
    if (new_state->zsbuf) {
        tex = (struct r300_texture*)new_state->zsbuf->texture;
        level = new_state->zsbuf->level;

        r300->rws->buffer_set_tiling(r300->rws, tex->buffer,
                                        tex->pitch[level],
                                        tex->microtile != 0,
                                        tex->mip_macrotile[level] != 0);
    }
}

static void
    r300_set_framebuffer_state(struct pipe_context* pipe,
                               const struct pipe_framebuffer_state* state)
{
    struct r300_context* r300 = r300_context(pipe);
    struct r300_screen* r300screen = r300_screen(pipe->screen);
    struct pipe_framebuffer_state *old_state = r300->fb_state.state;
    unsigned max_width, max_height;
    uint32_t zbuffer_bpp = 0;


    if (state->nr_cbufs > 4) {
        debug_printf("r300: Implementation error: Too many MRTs in %s, "
            "refusing to bind framebuffer state!\n", __FUNCTION__);
        return;
    }

    if (r300screen->caps->is_r500) {
        max_width = max_height = 4096;
    } else if (r300screen->caps->is_r400) {
        max_width = max_height = 4021;
    } else {
        max_width = max_height = 2560;
    }

    if (state->width > max_width || state->height > max_height) {
        debug_printf("r300: Implementation error: Render targets are too "
        "big in %s, refusing to bind framebuffer state!\n", __FUNCTION__);
        return;
    }

    if (r300->draw) {
        draw_flush(r300->draw);
    }

    r300->fb_state.dirty = TRUE;

    /* If nr_cbufs is changed from zero to non-zero or vice versa... */
    if (!!old_state->nr_cbufs != !!state->nr_cbufs) {
        r300->blend_state.dirty = TRUE;
    }
    /* If zsbuf is set from NULL to non-NULL or vice versa.. */
    if (!!old_state->zsbuf != !!state->zsbuf) {
        r300->dsa_state.dirty = TRUE;
    }
    if (!r300->scissor_enabled) {
        r300->scissor_state.dirty = TRUE;
    }

    r300_fb_update_tiling_flags(r300, r300->fb_state.state, state);

    memcpy(r300->fb_state.state, state, sizeof(struct pipe_framebuffer_state));

    r300->fb_state.size = (10 * state->nr_cbufs) + (2 * (4 - state->nr_cbufs)) +
                          (state->zsbuf ? 10 : 0) + 8;

    /* Polygon offset depends on the zbuffer bit depth. */
    if (state->zsbuf && r300->polygon_offset_enabled) {
        switch (util_format_get_blocksize(state->zsbuf->texture->format)) {
            case 2:
                zbuffer_bpp = 16;
                break;
            case 4:
                zbuffer_bpp = 24;
                break;
        }

        if (r300->zbuffer_bpp != zbuffer_bpp) {
            r300->zbuffer_bpp = zbuffer_bpp;
            r300->rs_state.dirty = TRUE;
        }
    }
}

/* Create fragment shader state. */
static void* r300_create_fs_state(struct pipe_context* pipe,
                                  const struct pipe_shader_state* shader)
{
    struct r300_fragment_shader* fs = NULL;

    fs = (struct r300_fragment_shader*)CALLOC_STRUCT(r300_fragment_shader);

    /* Copy state directly into shader. */
    fs->state = *shader;
    fs->state.tokens = tgsi_dup_tokens(shader->tokens);

    tgsi_scan_shader(shader->tokens, &fs->info);
    r300_shader_read_fs_inputs(&fs->info, &fs->inputs);

    return (void*)fs;
}

/* Bind fragment shader state. */
static void r300_bind_fs_state(struct pipe_context* pipe, void* shader)
{
    struct r300_context* r300 = r300_context(pipe);
    struct r300_fragment_shader* fs = (struct r300_fragment_shader*)shader;

    if (fs == NULL) {
        r300->fs = NULL;
        return;
    }

    r300->fs = fs;
    r300_pick_fragment_shader(r300);

    r300->rs_block_state.dirty = TRUE; /* Will be updated before the emission. */

    if (r300->vs_state.state && r300_vertex_shader_setup_wpos(r300)) {
        r300->vap_output_state.dirty = TRUE;
    }

    r300->dirty_state |= R300_NEW_FRAGMENT_SHADER | R300_NEW_FRAGMENT_SHADER_CONSTANTS;
}

/* Delete fragment shader state. */
static void r300_delete_fs_state(struct pipe_context* pipe, void* shader)
{
    struct r300_fragment_shader* fs = (struct r300_fragment_shader*)shader;
    struct r300_fragment_shader_code *tmp, *ptr = fs->first;

    while (ptr) {
        tmp = ptr;
        ptr = ptr->next;
        rc_constants_destroy(&tmp->code.constants);
        FREE(tmp);
    }
    FREE((void*)fs->state.tokens);
    FREE(shader);
}

static void r300_set_polygon_stipple(struct pipe_context* pipe,
                                     const struct pipe_poly_stipple* state)
{
    /* XXX no idea how to set this up, but not terribly important */
}

/* Create a new rasterizer state based on the CSO rasterizer state.
 *
 * This is a very large chunk of state, and covers most of the graphics
 * backend (GB), geometry assembly (GA), and setup unit (SU) blocks.
 *
 * In a not entirely unironic sidenote, this state has nearly nothing to do
 * with the actual block on the Radeon called the rasterizer (RS). */
static void* r300_create_rs_state(struct pipe_context* pipe,
                                  const struct pipe_rasterizer_state* state)
{
    struct r300_screen* r300screen = r300_screen(pipe->screen);
    struct r300_rs_state* rs = CALLOC_STRUCT(r300_rs_state);
    unsigned coord_index;

    /* Copy rasterizer state for Draw. */
    rs->rs = *state;

#ifdef PIPE_ARCH_LITTLE_ENDIAN
    rs->vap_control_status = R300_VC_NO_SWAP;
#else
    rs->vap_control_status = R300_VC_32BIT_SWAP;
#endif

    /* If no TCL engine is present, turn off the HW TCL. */
    if (!r300screen->caps->has_tcl) {
        rs->vap_control_status |= R300_VAP_TCL_BYPASS;
    }

    rs->point_size = pack_float_16_6x(state->point_size) |
        (pack_float_16_6x(state->point_size) << R300_POINTSIZE_X_SHIFT);

    rs->line_control = pack_float_16_6x(state->line_width) |
        R300_GA_LINE_CNTL_END_TYPE_COMP;

    /* Enable polygon mode */
    if (state->fill_cw != PIPE_POLYGON_MODE_FILL ||
        state->fill_ccw != PIPE_POLYGON_MODE_FILL) {
        rs->polygon_mode = R300_GA_POLY_MODE_DUAL;
    }

    /* Radeons don't think in "CW/CCW", they think in "front/back". */
    if (state->front_winding == PIPE_WINDING_CW) {
        rs->cull_mode = R300_FRONT_FACE_CW;

        /* Polygon offset */
        if (state->offset_cw) {
            rs->polygon_offset_enable |= R300_FRONT_ENABLE;
        }
        if (state->offset_ccw) {
            rs->polygon_offset_enable |= R300_BACK_ENABLE;
        }

        /* Polygon mode */
        if (rs->polygon_mode) {
            rs->polygon_mode |=
                r300_translate_polygon_mode_front(state->fill_cw);
            rs->polygon_mode |=
                r300_translate_polygon_mode_back(state->fill_ccw);
        }
    } else {
        rs->cull_mode = R300_FRONT_FACE_CCW;

        /* Polygon offset */
        if (state->offset_ccw) {
            rs->polygon_offset_enable |= R300_FRONT_ENABLE;
        }
        if (state->offset_cw) {
            rs->polygon_offset_enable |= R300_BACK_ENABLE;
        }

        /* Polygon mode */
        if (rs->polygon_mode) {
            rs->polygon_mode |=
                r300_translate_polygon_mode_front(state->fill_ccw);
            rs->polygon_mode |=
                r300_translate_polygon_mode_back(state->fill_cw);
        }
    }
    if (state->front_winding & state->cull_mode) {
        rs->cull_mode |= R300_CULL_FRONT;
    }
    if (~(state->front_winding) & state->cull_mode) {
        rs->cull_mode |= R300_CULL_BACK;
    }

    if (rs->polygon_offset_enable) {
        rs->depth_offset = state->offset_units;
        rs->depth_scale = state->offset_scale;
    }

    if (state->line_stipple_enable) {
        rs->line_stipple_config =
            R300_GA_LINE_STIPPLE_CONFIG_LINE_RESET_LINE |
            (fui((float)state->line_stipple_factor) &
                R300_GA_LINE_STIPPLE_CONFIG_STIPPLE_SCALE_MASK);
        /* XXX this might need to be scaled up */
        rs->line_stipple_value = state->line_stipple_pattern;
    }

    if (state->flatshade) {
        rs->color_control = R300_SHADE_MODEL_FLAT;
    } else {
        rs->color_control = R300_SHADE_MODEL_SMOOTH;
    }

    /* Point sprites */
    if (state->sprite_coord_enable) {
        coord_index = ffs(state->sprite_coord_enable)-1;

        SCREEN_DBG(r300screen, DBG_DRAW,
                   "r300: point sprite: shader coord=%d\n", coord_index);

        rs->stuffing_enable =
            R300_GB_POINT_STUFF_ENABLE |
            R300_GB_TEX_ST << (R300_GB_TEX0_SOURCE_SHIFT + (coord_index*2));

        rs->point_texcoord_left = 0.0f;
        rs->point_texcoord_right = 1.0f;

        switch (state->sprite_coord_mode) {
            case PIPE_SPRITE_COORD_UPPER_LEFT:
                rs->point_texcoord_top = 0.0f;
                rs->point_texcoord_bottom = 1.0f;
                break;
            case PIPE_SPRITE_COORD_LOWER_LEFT:
                rs->point_texcoord_top = 1.0f;
                rs->point_texcoord_bottom = 0.0f;
                break;
        }
    }

    return (void*)rs;
}

/* Bind rasterizer state. */
static void r300_bind_rs_state(struct pipe_context* pipe, void* state)
{
    struct r300_context* r300 = r300_context(pipe);
    struct r300_rs_state* rs = (struct r300_rs_state*)state;
    boolean scissor_was_enabled = r300->scissor_enabled;
    int last_sprite_coord_index = r300->sprite_coord_index;

    if (r300->draw) {
        draw_flush(r300->draw);
        draw_set_rasterizer_state(r300->draw, &rs->rs);
    }

    if (rs) {
        r300->polygon_offset_enabled = rs->rs.offset_cw || rs->rs.offset_ccw;
        r300->scissor_enabled = rs->rs.scissor;
        r300->sprite_coord_index = ffs(rs->rs.sprite_coord_enable)-1;
    } else {
        r300->polygon_offset_enabled = FALSE;
        r300->scissor_enabled = FALSE;
        r300->sprite_coord_index = -1;
    }

    UPDATE_STATE(state, r300->rs_state);
    r300->rs_state.size = 24 + (r300->polygon_offset_enabled ? 5 : 0);

    if (scissor_was_enabled != r300->scissor_enabled) {
        r300->scissor_state.dirty = TRUE;
    }
    if (last_sprite_coord_index != r300->sprite_coord_index) {
        r300->rs_block_state.dirty = TRUE;
    }
}

/* Free rasterizer state. */
static void r300_delete_rs_state(struct pipe_context* pipe, void* state)
{
    FREE(state);
}

static void*
        r300_create_sampler_state(struct pipe_context* pipe,
                                  const struct pipe_sampler_state* state)
{
    struct r300_context* r300 = r300_context(pipe);
    struct r300_sampler_state* sampler = CALLOC_STRUCT(r300_sampler_state);
    boolean is_r500 = r300_screen(pipe->screen)->caps->is_r500;
    int lod_bias;
    union util_color uc;

    sampler->state = *state;

    sampler->filter0 |=
        (r300_translate_wrap(state->wrap_s) << R300_TX_WRAP_S_SHIFT) |
        (r300_translate_wrap(state->wrap_t) << R300_TX_WRAP_T_SHIFT) |
        (r300_translate_wrap(state->wrap_r) << R300_TX_WRAP_R_SHIFT);

    sampler->filter0 |= r300_translate_tex_filters(state->min_img_filter,
                                                   state->mag_img_filter,
                                                   state->min_mip_filter,
                                                   state->max_anisotropy > 0);

    sampler->filter0 |= r300_anisotropy(state->max_anisotropy);

    /* Unfortunately, r300-r500 don't support floating-point mipmap lods. */
    /* We must pass these to the merge function to clamp them properly. */
    sampler->min_lod = MAX2((unsigned)state->min_lod, 0);
    sampler->max_lod = MAX2((unsigned)ceilf(state->max_lod), 0);

    lod_bias = CLAMP((int)(state->lod_bias * 32), -(1 << 9), (1 << 9) - 1);

    sampler->filter1 |= lod_bias << R300_LOD_BIAS_SHIFT;

    /* This is very high quality anisotropic filtering for R5xx.
     * It's good for benchmarking the performance of texturing but
     * in practice we don't want to slow down the driver because it's
     * a pretty good performance killer. Feel free to play with it. */
    if (DBG_ON(r300, DBG_ANISOHQ) && is_r500) {
        sampler->filter1 |= r500_anisotropy(state->max_anisotropy);
    }

    util_pack_color(state->border_color, PIPE_FORMAT_B8G8R8A8_UNORM, &uc);
    sampler->border_color = uc.ui;

    /* R500-specific fixups and optimizations */
    if (r300_screen(r300->context.screen)->caps->is_r500) {
        sampler->filter1 |= R500_BORDER_FIX;
    }

    return (void*)sampler;
}

static void r300_bind_sampler_states(struct pipe_context* pipe,
                                     unsigned count,
                                     void** states)
{
    struct r300_context* r300 = r300_context(pipe);
    struct r300_textures_state* state =
        (struct r300_textures_state*)r300->textures_state.state;

    if (count > 8) {
        return;
    }

    memcpy(state->sampler_states, states, sizeof(void*) * count);
    state->sampler_count = count;

    r300->textures_state.dirty = TRUE;

    /* Pick a fragment shader based on the texture compare state. */
    if (r300->fs && count) {
        if (r300_pick_fragment_shader(r300)) {
            r300->dirty_state |= R300_NEW_FRAGMENT_SHADER |
                                 R300_NEW_FRAGMENT_SHADER_CONSTANTS;
        }
    }
}

static void r300_lacks_vertex_textures(struct pipe_context* pipe,
                                       unsigned count,
                                       void** states)
{
}

static void r300_delete_sampler_state(struct pipe_context* pipe, void* state)
{
    FREE(state);
}

static void r300_set_fragment_sampler_views(struct pipe_context* pipe,
                                            unsigned count,
                                            struct pipe_sampler_view** views)
{
    struct r300_context* r300 = r300_context(pipe);
    struct r300_textures_state* state =
        (struct r300_textures_state*)r300->textures_state.state;
    struct r300_texture *texture;
    unsigned i;
    boolean is_r500 = r300_screen(r300->context.screen)->caps->is_r500;
    boolean dirty_tex = FALSE;

    /* XXX magic num */
    if (count > 8) {
        return;
    }

    for (i = 0; i < count; i++) {
        if (state->fragment_sampler_views[i] != views[i]) {
            pipe_sampler_view_reference(&state->fragment_sampler_views[i],
                                        views[i]);

            if (!views[i]) {
                continue;
            }

            /* A new sampler view (= texture)... */
            dirty_tex = TRUE;

            /* R300-specific - set the texrect factor in the fragment shader */
            texture = (struct r300_texture *)views[i]->texture;
            if (!is_r500 && texture->is_npot) {
                /* XXX It would be nice to re-emit just 1 constant,
                 * XXX not all of them */
                r300->dirty_state |= R300_NEW_FRAGMENT_SHADER_CONSTANTS;
            }
        }
    }

    for (i = count; i < 8; i++) {
        if (state->fragment_sampler_views[i]) {
            pipe_sampler_view_reference(&state->fragment_sampler_views[i],
                                        NULL);
        }
    }

    state->texture_count = count;

    r300->textures_state.dirty = TRUE;

    if (dirty_tex) {
        r300->texture_cache_inval.dirty = TRUE;
    }
}

static struct pipe_sampler_view *
r300_create_sampler_view(struct pipe_context *pipe,
                         struct pipe_resource *texture,
                         const struct pipe_sampler_view *templ)
{
   struct pipe_sampler_view *view = CALLOC_STRUCT(pipe_sampler_view);

   if (view) {
      *view = *templ;
      view->reference.count = 1;
      view->texture = NULL;
      pipe_resource_reference(&view->texture, texture);
      view->context = pipe;
   }

   return view;
}

static void
r300_sampler_view_destroy(struct pipe_context *pipe,
                          struct pipe_sampler_view *view)
{
   pipe_resource_reference(&view->texture, NULL);
   FREE(view);
}

static void r300_set_scissor_state(struct pipe_context* pipe,
                                   const struct pipe_scissor_state* state)
{
    struct r300_context* r300 = r300_context(pipe);

    memcpy(r300->scissor_state.state, state,
        sizeof(struct pipe_scissor_state));

    if (r300->scissor_enabled) {
        r300->scissor_state.dirty = TRUE;
    }
}

static void r300_set_viewport_state(struct pipe_context* pipe,
                                    const struct pipe_viewport_state* state)
{
    struct r300_context* r300 = r300_context(pipe);
    struct r300_viewport_state* viewport =
        (struct r300_viewport_state*)r300->viewport_state.state;

    r300->viewport = *state;

    /* Do the transform in HW. */
    viewport->vte_control = R300_VTX_W0_FMT;

    if (state->scale[0] != 1.0f) {
        viewport->xscale = state->scale[0];
        viewport->vte_control |= R300_VPORT_X_SCALE_ENA;
    }
    if (state->scale[1] != 1.0f) {
        viewport->yscale = state->scale[1];
        viewport->vte_control |= R300_VPORT_Y_SCALE_ENA;
    }
    if (state->scale[2] != 1.0f) {
        viewport->zscale = state->scale[2];
        viewport->vte_control |= R300_VPORT_Z_SCALE_ENA;
    }
    if (state->translate[0] != 0.0f) {
        viewport->xoffset = state->translate[0];
        viewport->vte_control |= R300_VPORT_X_OFFSET_ENA;
    }
    if (state->translate[1] != 0.0f) {
        viewport->yoffset = state->translate[1];
        viewport->vte_control |= R300_VPORT_Y_OFFSET_ENA;
    }
    if (state->translate[2] != 0.0f) {
        viewport->zoffset = state->translate[2];
        viewport->vte_control |= R300_VPORT_Z_OFFSET_ENA;
    }

    r300->viewport_state.dirty = TRUE;
    if (r300->fs && r300->fs->inputs.wpos != ATTR_UNUSED) {
        r300->dirty_state |= R300_NEW_FRAGMENT_SHADER_CONSTANTS;
    }
}

static void r300_set_vertex_buffers(struct pipe_context* pipe,
                                    unsigned count,
                                    const struct pipe_vertex_buffer* buffers)
{
    struct r300_context* r300 = r300_context(pipe);
    struct pipe_vertex_buffer *vbo;
    unsigned i, max_index = (1 << 24) - 1;
    boolean any_user_buffer = FALSE;

    if (count == r300->vertex_buffer_count &&
        memcmp(r300->vertex_buffer, buffers,
            sizeof(struct pipe_vertex_buffer) * count) == 0) {
        return;
    }

    /* Check if the stride is aligned to the size of DWORD. */
    for (i = 0; i < count; i++) {
<<<<<<< HEAD
	pipe_resource_reference(&r300->vertex_buffer[i].buffer, buffers[i].buffer);
	if (r300_buffer_is_user_buffer(buffers[i].buffer))
	    any_user_buffer = true;
        max_index = MIN2(buffers[i].max_index, max_index);
    }

    for ( ; i < r300->vertex_buffer_count; i++)
	pipe_resource_reference(&r300->vertex_buffer[i].buffer, NULL);
=======
        if (buffers[i].buffer) {
            if (buffers[i].stride % 4 != 0) {
                // XXX Shouldn't we align the buffer?
                fprintf(stderr, "r300_set_vertex_buffers: "
                        "Unaligned buffer stride %i isn't supported.\n",
                        buffers[i].stride);
                assert(0);
                abort();
            }
        }
    }

    for (i = 0; i < count; i++) {
        /* Why, yes, I AM casting away constness. How did you know? */
        vbo = (struct pipe_vertex_buffer*)&buffers[i];

        /* Reference our buffer. */
        pipe_buffer_reference(&r300->vertex_buffer[i].buffer, vbo->buffer);

        /* Skip NULL buffers */
        if (!buffers[i].buffer) {
            continue;
        }

        if (r300_buffer_is_user_buffer(vbo->buffer)) {
            any_user_buffer = TRUE;
        }

        if (vbo->max_index == ~0) {
            /* Bogus value from broken state tracker; hax it. */
            vbo->max_index =
                (vbo->buffer->size - vbo->buffer_offset) / vbo->stride;
        }

        max_index = MIN2(vbo->max_index, max_index);
    }

    for (; i < r300->vertex_buffer_count; i++) {
        /* Dereference any old buffers. */
        pipe_buffer_reference(&r300->vertex_buffer[i].buffer, NULL);
    }
>>>>>>> 12deb9e6

    memcpy(r300->vertex_buffer, buffers,
        sizeof(struct pipe_vertex_buffer) * count);

    r300->vertex_buffer_count = count;
    r300->vertex_buffer_max_index = max_index;
    r300->any_user_vbs = any_user_buffer;

    if (r300->draw) {
        draw_flush(r300->draw);
        draw_set_vertex_buffers(r300->draw, count, buffers);
    }
}

static void r300_draw_emit_attrib(struct r300_context* r300,
                                  enum attrib_emit emit,
                                  enum interp_mode interp,
                                  int index)
{
    struct r300_vertex_shader* vs = r300->vs_state.state;
    struct tgsi_shader_info* info = &vs->info;
    int output;

    output = draw_find_shader_output(r300->draw,
                                     info->output_semantic_name[index],
                                     info->output_semantic_index[index]);
    draw_emit_vertex_attr(&r300->vertex_info, emit, interp, output);
}

static void r300_draw_emit_all_attribs(struct r300_context* r300)
{
    struct r300_vertex_shader* vs = r300->vs_state.state;
    struct r300_shader_semantics* vs_outputs = &vs->outputs;
    int i, gen_count;

    /* Position. */
    if (vs_outputs->pos != ATTR_UNUSED) {
        r300_draw_emit_attrib(r300, EMIT_4F, INTERP_PERSPECTIVE,
                              vs_outputs->pos);
    } else {
        assert(0);
    }

    /* Point size. */
    if (vs_outputs->psize != ATTR_UNUSED) {
        r300_draw_emit_attrib(r300, EMIT_1F_PSIZE, INTERP_POS,
                              vs_outputs->psize);
    }

    /* Colors. */
    for (i = 0; i < ATTR_COLOR_COUNT; i++) {
        if (vs_outputs->color[i] != ATTR_UNUSED) {
            r300_draw_emit_attrib(r300, EMIT_4F, INTERP_LINEAR,
                                  vs_outputs->color[i]);
        }
    }

    /* XXX Back-face colors. */

    /* Texture coordinates. */
    gen_count = 0;
    for (i = 0; i < ATTR_GENERIC_COUNT; i++) {
        if (vs_outputs->generic[i] != ATTR_UNUSED) {
            r300_draw_emit_attrib(r300, EMIT_4F, INTERP_PERSPECTIVE,
                                  vs_outputs->generic[i]);
            gen_count++;
        }
    }

    /* Fog coordinates. */
    if (vs_outputs->fog != ATTR_UNUSED) {
        r300_draw_emit_attrib(r300, EMIT_4F, INTERP_PERSPECTIVE,
                              vs_outputs->fog);
        gen_count++;
    }

    /* XXX magic */
    assert(gen_count <= 8);
}

/* Update the PSC tables. */
static void r300_vertex_psc(struct r300_vertex_element_state *velems)
{
    struct r300_vertex_stream_state *vstream = &velems->vertex_stream;
    uint16_t type, swizzle;
    enum pipe_format format;
    unsigned i;

    assert(velems->count <= 16);

    /* Vertex shaders have no semantics on their inputs,
     * so PSC should just route stuff based on the vertex elements,
     * and not on attrib information. */
    for (i = 0; i < velems->count; i++) {
        format = velems->velem[i].src_format;

        type = r300_translate_vertex_data_type(format) |
            (i << R300_DST_VEC_LOC_SHIFT);
        swizzle = r300_translate_vertex_data_swizzle(format);

        if (i & 1) {
            vstream->vap_prog_stream_cntl[i >> 1] |= type << 16;
            vstream->vap_prog_stream_cntl_ext[i >> 1] |= swizzle << 16;
        } else {
            vstream->vap_prog_stream_cntl[i >> 1] |= type;
            vstream->vap_prog_stream_cntl_ext[i >> 1] |= swizzle;
        }
    }

    /* Set the last vector in the PSC. */
    if (i) {
        i -= 1;
    }
    vstream->vap_prog_stream_cntl[i >> 1] |=
        (R300_LAST_VEC << (i & 1 ? 16 : 0));

    vstream->count = (i >> 1) + 1;
}

/* Update the PSC tables for SW TCL, using Draw. */
static void r300_swtcl_vertex_psc(struct r300_context *r300,
                                  struct r300_vertex_element_state *velems)
{
    struct r300_vertex_stream_state *vstream = &velems->vertex_stream;
    struct r300_vertex_shader* vs = r300->vs_state.state;
    struct vertex_info* vinfo = &r300->vertex_info;
    uint16_t type, swizzle;
    enum pipe_format format;
    unsigned i, attrib_count;
    int* vs_output_tab = vs->stream_loc_notcl;

    /* For each Draw attribute, route it to the fragment shader according
     * to the vs_output_tab. */
    attrib_count = vinfo->num_attribs;
    DBG(r300, DBG_DRAW, "r300: attrib count: %d\n", attrib_count);
    for (i = 0; i < attrib_count; i++) {
        DBG(r300, DBG_DRAW, "r300: attrib: offset %d, interp %d, size %d,"
               " vs_output_tab %d\n", vinfo->attrib[i].src_index,
               vinfo->attrib[i].interp_mode, vinfo->attrib[i].emit,
               vs_output_tab[i]);
    }

    for (i = 0; i < attrib_count; i++) {
        /* Make sure we have a proper destination for our attribute. */
        assert(vs_output_tab[i] != -1);

        format = draw_translate_vinfo_format(vinfo->attrib[i].emit);

        /* Obtain the type of data in this attribute. */
        type = r300_translate_vertex_data_type(format) |
            vs_output_tab[i] << R300_DST_VEC_LOC_SHIFT;

        /* Obtain the swizzle for this attribute. Note that the default
         * swizzle in the hardware is not XYZW! */
        swizzle = r300_translate_vertex_data_swizzle(format);

        /* Add the attribute to the PSC table. */
        if (i & 1) {
            vstream->vap_prog_stream_cntl[i >> 1] |= type << 16;
            vstream->vap_prog_stream_cntl_ext[i >> 1] |= swizzle << 16;
        } else {
            vstream->vap_prog_stream_cntl[i >> 1] |= type;
            vstream->vap_prog_stream_cntl_ext[i >> 1] |= swizzle;
        }
    }

    /* Set the last vector in the PSC. */
    if (i) {
        i -= 1;
    }
    vstream->vap_prog_stream_cntl[i >> 1] |=
        (R300_LAST_VEC << (i & 1 ? 16 : 0));

    vstream->count = (i >> 1) + 1;
}

static void* r300_create_vertex_elements_state(struct pipe_context* pipe,
                                               unsigned count,
                                               const struct pipe_vertex_element* attribs)
{
    struct r300_context *r300 = r300_context(pipe);
    struct r300_screen* r300screen = r300_screen(pipe->screen);
    struct r300_vertex_element_state *velems;
    unsigned i, size;

    assert(count <= PIPE_MAX_ATTRIBS);
    velems = CALLOC_STRUCT(r300_vertex_element_state);
    if (velems != NULL) {
        velems->count = count;
        memcpy(velems->velem, attribs, sizeof(struct pipe_vertex_element) * count);

        if (r300screen->caps->has_tcl) {
            /* Check if the format is aligned to the size of DWORD. */
            for (i = 0; i < count; i++) {
                size = util_format_get_blocksize(attribs[i].src_format);

                if (size % 4 != 0) {
                    /* XXX Shouldn't we align the format? */
                    fprintf(stderr, "r300_create_vertex_elements_state: "
                            "Unaligned format %s:%i isn't supported\n",
                            util_format_name(attribs[i].src_format), size);
                    assert(0);
                    abort();
                }
            }

            r300_vertex_psc(velems);
        } else {
            memset(&r300->vertex_info, 0, sizeof(struct vertex_info));
            r300_draw_emit_all_attribs(r300);
            draw_compute_vertex_size(&r300->vertex_info);
            r300_swtcl_vertex_psc(r300, velems);
        }
    }
    return velems;
}

static void r300_bind_vertex_elements_state(struct pipe_context *pipe,
                                            void *state)
{
    struct r300_context *r300 = r300_context(pipe);
    struct r300_vertex_element_state *velems = state;

    if (velems == NULL) {
        return;
    }

    r300->velems = velems;

    if (r300->draw) {
        draw_flush(r300->draw);
        draw_set_vertex_elements(r300->draw, velems->count, velems->velem);
    }

    UPDATE_STATE(&velems->vertex_stream, r300->vertex_stream_state);
    r300->vertex_stream_state.size = (1 + velems->vertex_stream.count) * 2;
}

static void r300_delete_vertex_elements_state(struct pipe_context *pipe, void *state)
{
   FREE(state);
}

static void* r300_create_vs_state(struct pipe_context* pipe,
                                  const struct pipe_shader_state* shader)
{
    struct r300_context* r300 = r300_context(pipe);

    struct r300_vertex_shader* vs = CALLOC_STRUCT(r300_vertex_shader);
    r300_vertex_shader_common_init(vs, shader);

    if (r300_screen(pipe->screen)->caps->has_tcl) {
        r300_translate_vertex_shader(r300, vs);
    } else {
        vs->draw_vs = draw_create_vertex_shader(r300->draw, shader);
    }

    return vs;
}

static void r300_bind_vs_state(struct pipe_context* pipe, void* shader)
{
    struct r300_context* r300 = r300_context(pipe);
    struct r300_vertex_shader* vs = (struct r300_vertex_shader*)shader;

    if (vs == NULL) {
        r300->vs_state.state = NULL;
        return;
    }
    if (vs == r300->vs_state.state) {
        return;
    }
    r300->vs_state.state = vs;

    // VS output mapping for HWTCL or stream mapping for SWTCL to the RS block
    if (r300->fs) {
        r300_vertex_shader_setup_wpos(r300);
    }
    memcpy(r300->vap_output_state.state, &vs->vap_out,
           sizeof(struct r300_vap_output_state));
    r300->vap_output_state.dirty = TRUE;

    /* The majority of the RS block bits is dependent on the vertex shader. */
    r300->rs_block_state.dirty = TRUE; /* Will be updated before the emission. */

    if (r300_screen(pipe->screen)->caps->has_tcl) {
        r300->vs_state.dirty = TRUE;
        r300->vs_state.size = vs->code.length + 9;

        r300->pvs_flush.dirty = TRUE;

        r300->dirty_state |= R300_NEW_VERTEX_SHADER_CONSTANTS;
    } else {
        draw_flush(r300->draw);
        draw_bind_vertex_shader(r300->draw,
                (struct draw_vertex_shader*)vs->draw_vs);
    }
}

static void r300_delete_vs_state(struct pipe_context* pipe, void* shader)
{
    struct r300_context* r300 = r300_context(pipe);
    struct r300_vertex_shader* vs = (struct r300_vertex_shader*)shader;

    if (r300_screen(pipe->screen)->caps->has_tcl) {
        rc_constants_destroy(&vs->code.constants);
    } else {
        draw_delete_vertex_shader(r300->draw,
                (struct draw_vertex_shader*)vs->draw_vs);
    }

    FREE((void*)vs->state.tokens);
    FREE(shader);
}

static void r300_set_constant_buffer(struct pipe_context *pipe,
                                     uint shader, uint index,
                                     struct pipe_resource *buf)
{
    struct r300_context* r300 = r300_context(pipe);
    struct r300_screen *r300screen = r300_screen(pipe->screen);
    struct pipe_transfer *tr;
    void *mapped;
    int max_size = 0;

    if (buf == NULL || buf->width0 == 0 ||
        (mapped = pipe_buffer_map(pipe, buf, PIPE_BUFFER_USAGE_CPU_READ, &tr)) == NULL)
    {
        r300->shader_constants[shader].count = 0;
        return;
    }

    assert((buf->width0 % 4 * sizeof(float)) == 0);

    /* Check the size of the constant buffer. */
    switch (shader) {
        case PIPE_SHADER_VERTEX:
            max_size = 256;
            break;
        case PIPE_SHADER_FRAGMENT:
            if (r300screen->caps->is_r500) {
                max_size = 256;
            /* XXX Implement emission of r400's extended constant buffer. */
            /*} else if (r300screen->caps->is_r400) {
                max_size = 64;*/
            } else {
                max_size = 32;
            }
            break;
        default:
            assert(0);
    }

    /* XXX Subtract immediates and RC_STATE_* variables. */
    if (buf->width0 > (sizeof(float) * 4 * max_size)) {
        debug_printf("r300: Max size of the constant buffer is "
                      "%i*4 floats.\n", max_size);
        abort();
    }

    memcpy(r300->shader_constants[shader].constants, mapped, buf->width0);
    r300->shader_constants[shader].count = buf->width0 / (4 * sizeof(float));
    pipe_buffer_unmap(pipe, buf, tr);

    if (shader == PIPE_SHADER_VERTEX) {
        if (r300screen->caps->has_tcl) {
            r300->dirty_state |= R300_NEW_VERTEX_SHADER_CONSTANTS;
            r300->pvs_flush.dirty = TRUE;
        }
    }
    else if (shader == PIPE_SHADER_FRAGMENT)
        r300->dirty_state |= R300_NEW_FRAGMENT_SHADER_CONSTANTS;
}

void r300_init_state_functions(struct r300_context* r300)
{
    r300->context.create_blend_state = r300_create_blend_state;
    r300->context.bind_blend_state = r300_bind_blend_state;
    r300->context.delete_blend_state = r300_delete_blend_state;

    r300->context.set_blend_color = r300_set_blend_color;

    r300->context.set_clip_state = r300_set_clip_state;

    r300->context.set_constant_buffer = r300_set_constant_buffer;

    r300->context.create_depth_stencil_alpha_state = r300_create_dsa_state;
    r300->context.bind_depth_stencil_alpha_state = r300_bind_dsa_state;
    r300->context.delete_depth_stencil_alpha_state = r300_delete_dsa_state;

    r300->context.set_stencil_ref = r300_set_stencil_ref;

    r300->context.set_framebuffer_state = r300_set_framebuffer_state;

    r300->context.create_fs_state = r300_create_fs_state;
    r300->context.bind_fs_state = r300_bind_fs_state;
    r300->context.delete_fs_state = r300_delete_fs_state;

    r300->context.set_polygon_stipple = r300_set_polygon_stipple;

    r300->context.create_rasterizer_state = r300_create_rs_state;
    r300->context.bind_rasterizer_state = r300_bind_rs_state;
    r300->context.delete_rasterizer_state = r300_delete_rs_state;

    r300->context.create_sampler_state = r300_create_sampler_state;
    r300->context.bind_fragment_sampler_states = r300_bind_sampler_states;
    r300->context.bind_vertex_sampler_states = r300_lacks_vertex_textures;
    r300->context.delete_sampler_state = r300_delete_sampler_state;

    r300->context.set_fragment_sampler_views = r300_set_fragment_sampler_views;
    r300->context.create_sampler_view = r300_create_sampler_view;
    r300->context.sampler_view_destroy = r300_sampler_view_destroy;

    r300->context.set_scissor_state = r300_set_scissor_state;

    r300->context.set_viewport_state = r300_set_viewport_state;

    r300->context.set_vertex_buffers = r300_set_vertex_buffers;

    r300->context.create_vertex_elements_state = r300_create_vertex_elements_state;
    r300->context.bind_vertex_elements_state = r300_bind_vertex_elements_state;
    r300->context.delete_vertex_elements_state = r300_delete_vertex_elements_state;

    r300->context.create_vs_state = r300_create_vs_state;
    r300->context.bind_vs_state = r300_bind_vs_state;
    r300->context.delete_vs_state = r300_delete_vs_state;
}<|MERGE_RESOLUTION|>--- conflicted
+++ resolved
@@ -1120,16 +1120,6 @@
 
     /* Check if the stride is aligned to the size of DWORD. */
     for (i = 0; i < count; i++) {
-<<<<<<< HEAD
-	pipe_resource_reference(&r300->vertex_buffer[i].buffer, buffers[i].buffer);
-	if (r300_buffer_is_user_buffer(buffers[i].buffer))
-	    any_user_buffer = true;
-        max_index = MIN2(buffers[i].max_index, max_index);
-    }
-
-    for ( ; i < r300->vertex_buffer_count; i++)
-	pipe_resource_reference(&r300->vertex_buffer[i].buffer, NULL);
-=======
         if (buffers[i].buffer) {
             if (buffers[i].stride % 4 != 0) {
                 // XXX Shouldn't we align the buffer?
@@ -1147,7 +1137,7 @@
         vbo = (struct pipe_vertex_buffer*)&buffers[i];
 
         /* Reference our buffer. */
-        pipe_buffer_reference(&r300->vertex_buffer[i].buffer, vbo->buffer);
+        pipe_resource_reference(&r300->vertex_buffer[i].buffer, vbo->buffer);
 
         /* Skip NULL buffers */
         if (!buffers[i].buffer) {
@@ -1169,9 +1159,8 @@
 
     for (; i < r300->vertex_buffer_count; i++) {
         /* Dereference any old buffers. */
-        pipe_buffer_reference(&r300->vertex_buffer[i].buffer, NULL);
-    }
->>>>>>> 12deb9e6
+        pipe_resource_reference(&r300->vertex_buffer[i].buffer, NULL);
+    }
 
     memcpy(r300->vertex_buffer, buffers,
         sizeof(struct pipe_vertex_buffer) * count);
