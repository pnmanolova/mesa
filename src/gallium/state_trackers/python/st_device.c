--- conflicted
+++ resolved
@@ -246,40 +246,21 @@
    
       st_ctx->default_texture = screen->resource_create( screen, &templat );
       if(st_ctx->default_texture) {
-<<<<<<< HEAD
 	 struct pipe_box box;
 	 uint32_t zero = 0;
 	 
 	 u_box_wh( 1, 1, &box );
 
-	 st_ctx->pipe->transfer_inline_write(st_ctx->pipe,
-					     st_ctx->default_texture,
-					     u_subresource(0,0),
-					     PIPE_TRANSFER_WRITE,
-					     &box,
-					     &zero,
-					     sizeof zero,
-					     0);
-=======
-         transfer = pipe->get_tex_transfer(pipe,
-                                       st_ctx->default_texture,
-                                       0, 0, 0,
-                                       PIPE_TRANSFER_WRITE,
-                                       0, 0,
-                                       st_ctx->default_texture->width0,
-                                       st_ctx->default_texture->height0);
-         if (transfer) {
-            uint32_t *map;
-            map = (uint32_t *) pipe->transfer_map(pipe, transfer);
-            if(map) {
-               *map = 0x00000000;
-               pipe->transfer_unmap(pipe, transfer);
-            }
-            pipe->tex_transfer_destroy(pipe, transfer);
-         }
->>>>>>> d97f6963
+	 pipe->transfer_inline_write(pipe,
+				     st_ctx->default_texture,
+				     u_subresource(0,0),
+				     PIPE_TRANSFER_WRITE,
+				     &box,
+				     &zero,
+				     sizeof zero,
+				     0);
       }
-      
+
       u_sampler_view_default_template(&view_templ,
                                       st_ctx->default_texture,
                                       st_ctx->default_texture->format);
