--- conflicted
+++ resolved
@@ -447,15 +447,9 @@
       VGint y = (stfb->height - sy) - 1, yStep = -1;
       struct pipe_transfer *transfer;
 
-<<<<<<< HEAD
-      transfer = pipe_get_transfer(pipe, strb->texture, 0, 0,
+      transfer = pipe_get_transfer(pipe, strb->texture,  0, 0,
                                    PIPE_TRANSFER_READ,
-                                   0, 0, sx + width, fb->height - sy);
-=======
-      transfer = pipe_get_transfer(pipe, strb->texture,  0, 0, 0,
-				   PIPE_TRANSFER_READ,
-				   0, 0, sx + width, stfb->height - sy);
->>>>>>> 6f7c8c3c
+                                   0, 0, sx + width, stfb->height - sy);
 
       /* Do a row at a time to flip image data vertically */
       for (i = 0; i < height; i++) {
