--- conflicted
+++ resolved
@@ -267,11 +267,7 @@
 }
 
 void renderer_copy_texture(struct renderer *ctx,
-<<<<<<< HEAD
-                           struct pipe_resource *src,
-=======
                            struct pipe_sampler_view *src,
->>>>>>> 12deb9e6
                            VGfloat sx1, VGfloat sy1,
                            VGfloat sx2, VGfloat sy2,
                            struct pipe_resource *dst,
@@ -280,12 +276,8 @@
 {
    struct pipe_context *pipe = ctx->pipe;
    struct pipe_screen *screen = pipe->screen;
-<<<<<<< HEAD
+   struct pipe_resource *tex = src->texture;
    struct pipe_resource *buf;
-=======
-   struct pipe_texture *tex = src->texture;
-   struct pipe_buffer *buf;
->>>>>>> 12deb9e6
    struct pipe_surface *dst_surf = screen->get_tex_surface(
       screen, dst, 0, 0, 0,
       PIPE_BUFFER_USAGE_GPU_WRITE);
@@ -418,15 +410,10 @@
 {
    struct pipe_context *pipe = ctx->pipe;
    struct pipe_screen *screen = pipe->screen;
-<<<<<<< HEAD
    struct pipe_resource *buf;
-   struct pipe_resource texTemp, *tex;
-=======
-   struct pipe_buffer *buf;
    struct pipe_sampler_view view_templ;
    struct pipe_sampler_view *view;
-   struct pipe_texture texTemp, *tex;
->>>>>>> 12deb9e6
+   struct pipe_resource texTemp, *tex;
    struct pipe_surface *texSurf;
    struct pipe_framebuffer_state fb;
    struct st_framebuffer *stfb = ctx->owner->draw_buffer;
@@ -584,12 +571,8 @@
    cso_restore_vertex_shader(ctx->cso);
    cso_restore_viewport(ctx->cso);
 
-<<<<<<< HEAD
    pipe_resource_reference(&tex, NULL);
-=======
-   pipe_texture_reference(&tex, NULL);
    pipe_sampler_view_reference(&view, NULL);
->>>>>>> 12deb9e6
 }
 
 void renderer_texture_quad(struct renderer *r,
