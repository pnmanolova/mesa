/**************************************************************************
 *
 * Copyright 2009 VMware, Inc.  All Rights Reserved.
 *
 * Permission is hereby granted, free of charge, to any person obtaining a
 * copy of this software and associated documentation files (the
 * "Software"), to deal in the Software without restriction, including
 * without limitation the rights to use, copy, modify, merge, publish,
 * distribute, sub license, and/or sell copies of the Software, and to
 * permit persons to whom the Software is furnished to do so, subject to
 * the following conditions:
 *
 * The above copyright notice and this permission notice (including the
 * next paragraph) shall be included in all copies or substantial portions
 * of the Software.
 *
 * THE SOFTWARE IS PROVIDED "AS IS", WITHOUT WARRANTY OF ANY KIND, EXPRESS
 * OR IMPLIED, INCLUDING BUT NOT LIMITED TO THE WARRANTIES OF
 * MERCHANTABILITY, FITNESS FOR A PARTICULAR PURPOSE AND NON-INFRINGEMENT.
 * IN NO EVENT SHALL VMWARE AND/OR ITS SUPPLIERS BE LIABLE FOR
 * ANY CLAIM, DAMAGES OR OTHER LIABILITY, WHETHER IN AN ACTION OF CONTRACT,
 * TORT OR OTHERWISE, ARISING FROM, OUT OF OR IN CONNECTION WITH THE
 * SOFTWARE OR THE USE OR OTHER DEALINGS IN THE SOFTWARE.
 *
 **************************************************************************/

#include "paint.h"

#include "matrix.h"
#include "image.h"

#include "pipe/p_compiler.h"
#include "util/u_inlines.h"

#include "util/u_memory.h"
#include "util/u_math.h"
#include "util/u_sampler.h"

#include "cso_cache/cso_context.h"

struct vg_paint {
   struct vg_object base;

   VGPaintType type;

   struct {
      VGfloat color[4];
      VGint colori[4];
   } solid;

   struct {
      VGColorRampSpreadMode spread;
      VGuint color_data[1024];
      struct {
         VGfloat  coords[4];
         VGint  coordsi[4];
      } linear;
      struct {
         VGfloat vals[5];
         VGint valsi[5];
      } radial;
      struct pipe_sampler_view *sampler_view;
      struct pipe_sampler_state sampler;

      VGfloat *ramp_stops;
      VGint *ramp_stopsi;
      VGint    num_stops;

      VGboolean color_ramps_premultiplied;
   } gradient;

   struct {
      struct pipe_sampler_view *sampler_view;
      VGTilingMode tiling_mode;
      struct pipe_sampler_state sampler;
   } pattern;

   /* XXX next 3 all unneded? */
   struct pipe_resource *cbuf;
   struct pipe_shader_state fs_state;
   void *fs;
};

static INLINE VGuint mix_pixels(VGuint p1, VGuint a, VGuint p2, VGuint b)
{
   VGuint t = (p1 & 0xff00ff) * a + (p2 & 0xff00ff) * b;
   t >>= 8; t &= 0xff00ff;

   p1 = ((p1 >> 8) & 0xff00ff) * a + ((p2 >> 8) & 0xff00ff) * b;
   p1 &= 0xff00ff00; p1 |= t;

   return p1;
}

static INLINE VGuint float4_to_argb(const VGfloat *clr)
{
   return float_to_ubyte(clr[3]) << 24 |
      float_to_ubyte(clr[0]) << 16 |
      float_to_ubyte(clr[1]) << 8 |
      float_to_ubyte(clr[2]) << 0;
}

static INLINE void create_gradient_data(const VGfloat *ramp_stops,
                                        VGint num,
                                        VGuint *data,
                                        VGint size)
{
   VGint i;
   VGint pos = 0;
   VGfloat fpos = 0, incr = 1.f / size;
   VGuint last_color;

   while (fpos < ramp_stops[0]) {
      data[pos] = float4_to_argb(ramp_stops + 1);
      fpos += incr;
      ++pos;
   }

   for (i = 0; i < num - 1; ++i) {
      VGint rcur  = 5 * i;
      VGint rnext = 5 * (i + 1);
      VGfloat delta = 1.f/(ramp_stops[rnext] - ramp_stops[rcur]);
      while (fpos < ramp_stops[rnext] && pos < size) {
         VGint dist = 256 * ((fpos - ramp_stops[rcur]) * delta);
         VGint idist = 256 - dist;
         VGuint current_color = float4_to_argb(ramp_stops + rcur + 1);
         VGuint next_color = float4_to_argb(ramp_stops + rnext + 1);
         data[pos] = mix_pixels(current_color, idist,
                                next_color, dist);
         fpos += incr;
         ++pos;
      }
   }

   last_color = float4_to_argb(ramp_stops + ((num - 1) * 5 + 1));
   while (pos < size) {
      data[pos] = last_color;
      ++pos;
   }
   data[size-1] = last_color;
}

static INLINE struct pipe_resource *create_gradient_texture(struct vg_paint *p)
{
   struct pipe_context *pipe = p->base.ctx->pipe;
   struct pipe_screen *screen = pipe->screen;
   struct pipe_resource *tex = 0;
   struct pipe_resource templ;

   memset(&templ, 0, sizeof(templ));
   templ.target = PIPE_TEXTURE_1D;
   templ.format = PIPE_FORMAT_B8G8R8A8_UNORM;
   templ.last_level = 0;
   templ.width0 = 1024;
   templ.height0 = 1;
   templ.depth0 = 1;
   templ.array_size = 1;
   templ.bind = PIPE_BIND_SAMPLER_VIEW;

   tex = screen->resource_create(screen, &templ);

   { /* upload color_data */
      struct pipe_transfer *transfer =
<<<<<<< HEAD
         st_no_flush_get_transfer(p->base.ctx, tex, 0, 0,
                                  PIPE_TRANSFER_WRITE, 0, 0, 1024, 1);
=======
         pipe_get_transfer(p->base.ctx->pipe, tex, 0, 0, 0,
                                      PIPE_TRANSFER_WRITE, 0, 0, 1024, 1);
>>>>>>> 6f7c8c3c
      void *map = pipe->transfer_map(pipe, transfer);
      memcpy(map, p->gradient.color_data, sizeof(VGint)*1024);
      pipe->transfer_unmap(pipe, transfer);
      pipe->transfer_destroy(pipe, transfer);
   }

   return tex;
}

static INLINE struct pipe_sampler_view *create_gradient_sampler_view(struct vg_paint *p)
{
   struct pipe_context *pipe = p->base.ctx->pipe;
   struct pipe_resource *texture;
   struct pipe_sampler_view view_templ;
   struct pipe_sampler_view *view;

   texture = create_gradient_texture(p);

   if (!texture)
      return NULL;

   u_sampler_view_default_template(&view_templ, texture, texture->format);
   view = pipe->create_sampler_view(pipe, texture, &view_templ);
   /* want the texture to go away if the view is freed */
   pipe_resource_reference(&texture, NULL);

   return view;
}

struct vg_paint * paint_create(struct vg_context *ctx)
{
   struct vg_paint *paint = CALLOC_STRUCT(vg_paint);
   const VGfloat default_color[] = {0.0f, 0.0f, 0.0f, 1.0f};
   const VGfloat def_ling[] = {0.0f, 0.0f, 1.0f, 0.0f};
   const VGfloat def_radg[] = {0.0f, 0.0f, 0.0f, 0.0f, 1.0f};
   vg_init_object(&paint->base, ctx, VG_OBJECT_PAINT);
   vg_context_add_object(ctx, VG_OBJECT_PAINT, paint);

   paint->type = VG_PAINT_TYPE_COLOR;
   memcpy(paint->solid.color, default_color,
          4 * sizeof(VGfloat));
   paint->gradient.spread = VG_COLOR_RAMP_SPREAD_PAD;
   memcpy(paint->gradient.linear.coords, def_ling,
          4 * sizeof(VGfloat));
   memcpy(paint->gradient.radial.vals, def_radg,
          5 * sizeof(VGfloat));

   paint->gradient.sampler.wrap_s = PIPE_TEX_WRAP_CLAMP_TO_EDGE;
   paint->gradient.sampler.wrap_t = PIPE_TEX_WRAP_CLAMP_TO_EDGE;
   paint->gradient.sampler.min_img_filter = PIPE_TEX_MIPFILTER_NEAREST;
   paint->gradient.sampler.mag_img_filter = PIPE_TEX_MIPFILTER_NEAREST;
   paint->gradient.sampler.normalized_coords = 1;

   memcpy(&paint->pattern.sampler,
          &paint->gradient.sampler,
          sizeof(struct pipe_sampler_state));

   return paint;
}

void paint_destroy(struct vg_paint *paint)
{
   struct vg_context *ctx = paint->base.ctx;
   pipe_sampler_view_reference(&paint->gradient.sampler_view, NULL);
   if (paint->pattern.sampler_view)
      pipe_sampler_view_reference(&paint->pattern.sampler_view, NULL);
   if (ctx)
      vg_context_remove_object(ctx, VG_OBJECT_PAINT, paint);

   free(paint->gradient.ramp_stopsi);
   free(paint->gradient.ramp_stops);
   FREE(paint);
}

void paint_set_color(struct vg_paint *paint,
                     const VGfloat *color)
{
   paint->solid.color[0] = color[0];
   paint->solid.color[1] = color[1];
   paint->solid.color[2] = color[2];
   paint->solid.color[3] = color[3];

   paint->solid.colori[0] = FLT_TO_INT(color[0]);
   paint->solid.colori[1] = FLT_TO_INT(color[1]);
   paint->solid.colori[2] = FLT_TO_INT(color[2]);
   paint->solid.colori[3] = FLT_TO_INT(color[3]);
}

static INLINE void paint_color_buffer(struct vg_paint *paint, void *buffer)
{
   VGfloat *map = (VGfloat*)buffer;
   memcpy(buffer, paint->solid.color, 4 * sizeof(VGfloat));
   map[4] = 0.f;
   map[5] = 1.f;
   map[6] = 2.f;
   map[7] = 4.f;
}

static INLINE void paint_linear_gradient_buffer(struct vg_paint *paint,
                                                const struct matrix *inv,
                                                void *buffer)
{
   VGfloat *map = (VGfloat*)buffer;
   VGfloat dd;

   map[0] = paint->gradient.linear.coords[2] - paint->gradient.linear.coords[0];
   map[1] = paint->gradient.linear.coords[3] - paint->gradient.linear.coords[1];
   dd = (map[0] * map[0] + map[1] * map[1]);

   map[2] = (dd > 0.0f) ? 1.f / dd : 0.f;
   map[3] = 1.f;

   map[4] = 0.f;
   map[5] = 1.f;
   map[6] = 2.f;
   map[7] = 4.f;
   {
      struct matrix mat;
      matrix_load_identity(&mat);
      /* VEGA_LINEAR_GRADIENT_SHADER expects the first point to be at (0, 0) */
      matrix_translate(&mat, -paint->gradient.linear.coords[0], -paint->gradient.linear.coords[1]);
      matrix_mult(&mat, inv);

      map[8]  = mat.m[0]; map[9]  = mat.m[3]; map[10] = mat.m[6]; map[11] = 0.f;
      map[12] = mat.m[1]; map[13] = mat.m[4]; map[14] = mat.m[7]; map[15] = 0.f;
      map[16] = mat.m[2]; map[17] = mat.m[5]; map[18] = mat.m[8]; map[19] = 0.f;
   }
#if 0
   debug_printf("Coords  (%f, %f, %f, %f)\n",
                map[0], map[1], map[2], map[3]);
#endif
}


static INLINE void paint_radial_gradient_buffer(struct vg_paint *paint,
                                                const struct matrix *inv,
                                                void *buffer)
{
   const VGfloat *center = &paint->gradient.radial.vals[0];
   const VGfloat *focal = &paint->gradient.radial.vals[2];
   VGfloat rr = paint->gradient.radial.vals[4];
   VGfloat *map = (VGfloat*)buffer;
   VGfloat dd, new_focal[2];

   rr *= rr;

   map[0] = center[0] - focal[0];
   map[1] = center[1] - focal[1];
   dd = map[0] * map[0] + map[1] * map[1];

   /* focal point must lie inside the circle */
   if (0.998f * rr < dd) {
      VGfloat scale;

      scale = (dd > 0.0f) ? sqrt(0.998f * rr / dd) : 0.0f;
      map[0] *= scale;
      map[1] *= scale;

      new_focal[0] = center[0] - map[0];
      new_focal[1] = center[1] - map[1];
      dd = map[0] * map[0] + map[1] * map[1];
      focal = new_focal;
   }

   map[2] = (rr > dd) ? rr - dd : 1.0f;
   map[3] = 1.f;

   map[4] = 0.f;
   map[5] = 1.f;
   map[6] = 2.f;
   map[7] = 4.f;

   {
      struct matrix mat;
      matrix_load_identity(&mat);
      matrix_translate(&mat, -focal[0], -focal[1]);
      matrix_mult(&mat, inv);

      map[8]  = mat.m[0]; map[9]  = mat.m[3]; map[10] = mat.m[6]; map[11] = 0.f;
      map[12] = mat.m[1]; map[13] = mat.m[4]; map[14] = mat.m[7]; map[15] = 0.f;
      map[16] = mat.m[2]; map[17] = mat.m[5]; map[18] = mat.m[8]; map[19] = 0.f;
   }

#if 0
   debug_printf("Coords  (%f, %f, %f, %f)\n",
                map[0], map[1], map[2], map[3]);
#endif
}


static INLINE void  paint_pattern_buffer(struct vg_paint *paint,
                                         const struct matrix *inv,
                                         void *buffer)
{
   VGfloat *map = (VGfloat *)buffer;
   memcpy(map, paint->solid.color, 4 * sizeof(VGfloat));

   map[4] = 0.f;
   map[5] = 1.f;
   map[6] = paint->pattern.sampler_view->texture->width0;
   map[7] = paint->pattern.sampler_view->texture->height0;
   {
      struct matrix mat;

      memcpy(&mat, inv, sizeof(*inv));

      map[8]  = mat.m[0]; map[9]  = mat.m[3]; map[10] = mat.m[6]; map[11] = 0.f;
      map[12] = mat.m[1]; map[13] = mat.m[4]; map[14] = mat.m[7]; map[15] = 0.f;
      map[16] = mat.m[2]; map[17] = mat.m[5]; map[18] = mat.m[8]; map[19] = 0.f;
   }
}

void paint_set_type(struct vg_paint *paint, VGPaintType type)
{
   paint->type = type;
}

void paint_set_ramp_stops(struct vg_paint *paint, const VGfloat *stops,
                          int num)
{
   const VGfloat default_stops[] = {0.0f, 0.0f, 0.0f, 0.0f, 1.0f,
                                    1.0f, 1.0f, 1.0f, 1.0f, 1.0f};
   VGint i;
   const VGint num_stops = num / 5;
   VGfloat last_coord;

   paint->gradient.num_stops = num;
   if (num) {
      free(paint->gradient.ramp_stops);
      paint->gradient.ramp_stops = malloc(sizeof(VGfloat)*num);
      memcpy(paint->gradient.ramp_stops, stops, sizeof(VGfloat)*num);
   } else
      return;

   /* stops must be in increasing order. the last stop is 1.0. if the
    * first one is bigger than 1 then the whole sequence is invalid*/
   if (stops[0] > 1) {
      stops = default_stops;
      num = 10;
   }
   last_coord = stops[0];
   for (i = 1; i < num_stops; ++i) {
      VGint idx = 5 * i;
      VGfloat coord = stops[idx];
      if (!floatsEqual(last_coord, coord) && coord < last_coord) {
         stops = default_stops;
         num = 10;
         break;
      }
      last_coord = coord;
   }

   create_gradient_data(stops, num / 5, paint->gradient.color_data,
                        1024);

   if (paint->gradient.sampler_view) {
      pipe_sampler_view_reference(&paint->gradient.sampler_view, NULL);
      paint->gradient.sampler_view = NULL;
   }

   paint->gradient.sampler_view = create_gradient_sampler_view(paint);
}

void paint_set_colori(struct vg_paint *p,
                      VGuint rgba)
{
   p->solid.color[0] = ((rgba >> 24) & 0xff) / 255.f;
   p->solid.color[1] = ((rgba >> 16) & 0xff) / 255.f;
   p->solid.color[2] = ((rgba >>  8) & 0xff) / 255.f;
   p->solid.color[3] = ((rgba >>  0) & 0xff) / 255.f;
}

VGuint paint_colori(struct vg_paint *p)
{
#define F2B(f) (float_to_ubyte(f))

   return ((F2B(p->solid.color[0]) << 24) |
           (F2B(p->solid.color[1]) << 16) |
           (F2B(p->solid.color[2]) << 8)  |
           (F2B(p->solid.color[3]) << 0));
#undef F2B
}

void paint_set_linear_gradient(struct vg_paint *paint,
                               const VGfloat *coords)
{
   memcpy(paint->gradient.linear.coords, coords, sizeof(VGfloat) * 4);
}

void paint_set_spread_mode(struct vg_paint *paint,
                           VGint mode)
{
   paint->gradient.spread = mode;
   switch(mode) {
   case VG_COLOR_RAMP_SPREAD_PAD:
      paint->gradient.sampler.wrap_s = PIPE_TEX_WRAP_CLAMP_TO_EDGE;
      break;
   case VG_COLOR_RAMP_SPREAD_REPEAT:
      paint->gradient.sampler.wrap_s = PIPE_TEX_WRAP_REPEAT;
      break;
   case VG_COLOR_RAMP_SPREAD_REFLECT:
      paint->gradient.sampler.wrap_s = PIPE_TEX_WRAP_MIRROR_REPEAT;
      break;
   }
}

VGColorRampSpreadMode paint_spread_mode(struct vg_paint *paint)
{
   return paint->gradient.spread;
}

void paint_set_radial_gradient(struct vg_paint *paint,
                               const VGfloat *values)
{
   memcpy(paint->gradient.radial.vals, values, sizeof(VGfloat) * 5);
}

void paint_set_pattern(struct vg_paint *paint,
                       struct vg_image *img)
{
   if (paint->pattern.sampler_view)
      pipe_sampler_view_reference(&paint->pattern.sampler_view, NULL);

   paint->pattern.sampler_view = NULL;
   pipe_sampler_view_reference(&paint->pattern.sampler_view,
                               img->sampler_view);
}

void paint_set_pattern_tiling(struct vg_paint *paint,
                              VGTilingMode mode)
{
   paint->pattern.tiling_mode = mode;

   switch(mode) {
   case VG_TILE_FILL:
      paint->pattern.sampler.wrap_s = PIPE_TEX_WRAP_CLAMP_TO_BORDER;
      paint->pattern.sampler.wrap_t = PIPE_TEX_WRAP_CLAMP_TO_BORDER;
      break;
   case VG_TILE_PAD:
      paint->pattern.sampler.wrap_s = PIPE_TEX_WRAP_CLAMP_TO_EDGE;
      paint->pattern.sampler.wrap_t = PIPE_TEX_WRAP_CLAMP_TO_EDGE;
      break;
   case VG_TILE_REPEAT:
      paint->pattern.sampler.wrap_s = PIPE_TEX_WRAP_REPEAT;
      paint->pattern.sampler.wrap_t = PIPE_TEX_WRAP_REPEAT;
      break;
   case VG_TILE_REFLECT:
      paint->pattern.sampler.wrap_s = PIPE_TEX_WRAP_MIRROR_REPEAT;
      paint->pattern.sampler.wrap_t = PIPE_TEX_WRAP_MIRROR_REPEAT;
      break;
   default:
      debug_assert("!Unknown tiling mode");
   }
}

void paint_get_color(struct vg_paint *paint,
                     VGfloat *color)
{
   color[0] = paint->solid.color[0];
   color[1] = paint->solid.color[1];
   color[2] = paint->solid.color[2];
   color[3] = paint->solid.color[3];
}

void paint_ramp_stops(struct vg_paint *paint, VGfloat *stops,
                      int num)
{
   memcpy(stops, paint->gradient.ramp_stops, sizeof(VGfloat)*num);
}

void paint_linear_gradient(struct vg_paint *paint,
                           VGfloat *coords)
{
   memcpy(coords, paint->gradient.linear.coords, sizeof(VGfloat)*4);
}

void paint_radial_gradient(struct vg_paint *paint,
                           VGfloat *coords)
{
   memcpy(coords, paint->gradient.radial.vals, sizeof(VGfloat)*5);
}

int paint_num_ramp_stops(struct vg_paint *paint)
{
   return paint->gradient.num_stops;
}

VGPaintType paint_type(struct vg_paint *paint)
{
   return paint->type;
}

void paint_set_coloriv(struct vg_paint *paint,
                      const VGint *color)
{
   paint->solid.color[0] = color[0];
   paint->solid.color[1] = color[1];
   paint->solid.color[2] = color[2];
   paint->solid.color[3] = color[3];

   paint->solid.colori[0] = color[0];
   paint->solid.colori[1] = color[1];
   paint->solid.colori[2] = color[2];
   paint->solid.colori[3] = color[3];
}

void paint_get_coloriv(struct vg_paint *paint,
                      VGint *color)
{
   color[0] = paint->solid.colori[0];
   color[1] = paint->solid.colori[1];
   color[2] = paint->solid.colori[2];
   color[3] = paint->solid.colori[3];
}

void paint_set_color_ramp_premultiplied(struct vg_paint *paint,
                                        VGboolean set)
{
   paint->gradient.color_ramps_premultiplied = set;
}

VGboolean paint_color_ramp_premultiplied(struct vg_paint *paint)
{
   return paint->gradient.color_ramps_premultiplied;
}

void paint_set_ramp_stopsi(struct vg_paint *paint, const VGint *stops,
                           int num)
{
   if (num) {
      free(paint->gradient.ramp_stopsi);
      paint->gradient.ramp_stopsi = malloc(sizeof(VGint)*num);
      memcpy(paint->gradient.ramp_stopsi, stops, sizeof(VGint)*num);
   }
}

void paint_ramp_stopsi(struct vg_paint *paint, VGint *stops,
                       int num)
{
   memcpy(stops, paint->gradient.ramp_stopsi, sizeof(VGint)*num);
}

void paint_set_linear_gradienti(struct vg_paint *paint,
                                const VGint *coords)
{
   memcpy(paint->gradient.linear.coordsi, coords, sizeof(VGint) * 4);
}

void paint_linear_gradienti(struct vg_paint *paint,
                            VGint *coords)
{
   memcpy(coords, paint->gradient.linear.coordsi, sizeof(VGint)*4);
}

void paint_set_radial_gradienti(struct vg_paint *paint,
                                const VGint *values)
{
   memcpy(paint->gradient.radial.valsi, values, sizeof(VGint) * 5);
}

void paint_radial_gradienti(struct vg_paint *paint,
                            VGint *coords)
{
   memcpy(coords, paint->gradient.radial.valsi, sizeof(VGint)*5);
}

VGTilingMode paint_pattern_tiling(struct vg_paint *paint)
{
   return paint->pattern.tiling_mode;
}

VGint paint_bind_samplers(struct vg_paint *paint, struct pipe_sampler_state **samplers,
                          struct pipe_sampler_view **sampler_views)
{
   struct vg_context *ctx = vg_current_context();

   switch(paint->type) {
   case VG_PAINT_TYPE_LINEAR_GRADIENT:
   case VG_PAINT_TYPE_RADIAL_GRADIENT: {
      if (paint->gradient.sampler_view) {
         paint->gradient.sampler.min_img_filter = image_sampler_filter(ctx);
         paint->gradient.sampler.mag_img_filter = image_sampler_filter(ctx);
         samplers[0] = &paint->gradient.sampler;
         sampler_views[0] = paint->gradient.sampler_view;
         return 1;
      }
   }
      break;
   case VG_PAINT_TYPE_PATTERN: {
      memcpy(paint->pattern.sampler.border_color,
             ctx->state.vg.tile_fill_color,
             sizeof(VGfloat) * 4);
      paint->pattern.sampler.min_img_filter = image_sampler_filter(ctx);
      paint->pattern.sampler.mag_img_filter = image_sampler_filter(ctx);
      samplers[0] = &paint->pattern.sampler;
      sampler_views[0] = paint->pattern.sampler_view;
      return 1;
   }
      break;
   default:
      break;
   }
   return 0;
}

void paint_resolve_type(struct vg_paint *paint)
{
   if (paint->type == VG_PAINT_TYPE_PATTERN &&
       !paint->pattern.sampler_view) {
      paint->type = VG_PAINT_TYPE_COLOR;
   }
}

VGboolean paint_is_degenerate(struct vg_paint *paint)
{
   VGboolean degen;
   VGfloat *vals;


   switch (paint->type) {
   case VG_PAINT_TYPE_LINEAR_GRADIENT:
      vals = paint->gradient.linear.coords;
      /* two points are coincident */
      degen = (floatsEqual(vals[0], vals[2]) &&
               floatsEqual(vals[1], vals[3]));
      break;
   case VG_PAINT_TYPE_RADIAL_GRADIENT:
      vals = paint->gradient.radial.vals;
      /* radius <= 0 */
      degen = (vals[4] <= 0.0f);
      break;
   case VG_PAINT_TYPE_COLOR:
   case VG_PAINT_TYPE_PATTERN:
   default:
      degen = VG_FALSE;
      break;
   }

   return degen;
}

VGint paint_constant_buffer_size(struct vg_paint *paint)
{
   switch(paint->type) {
   case VG_PAINT_TYPE_COLOR:
      return 8 * sizeof(VGfloat);/*4 color + 4 constants (0.f,1.f,2.f,4.f)*/
      break;
   case VG_PAINT_TYPE_LINEAR_GRADIENT:
      return 20 * sizeof(VGfloat);
      break;
   case VG_PAINT_TYPE_RADIAL_GRADIENT:
      return 20 * sizeof(VGfloat);
      break;
   case VG_PAINT_TYPE_PATTERN:
      return 20 * sizeof(VGfloat);
      break;
   default:
      debug_printf("Uknown paint type: %d\n", paint->type);
   }

   return 0;
}

void paint_fill_constant_buffer(struct vg_paint *paint,
                                const struct matrix *mat,
                                void *buffer)
{
   switch(paint->type) {
   case VG_PAINT_TYPE_COLOR:
      paint_color_buffer(paint, buffer);
      break;
   case VG_PAINT_TYPE_LINEAR_GRADIENT:
      paint_linear_gradient_buffer(paint, mat, buffer);
      break;
   case VG_PAINT_TYPE_RADIAL_GRADIENT:
      paint_radial_gradient_buffer(paint, mat, buffer);
      break;
   case VG_PAINT_TYPE_PATTERN:
      paint_pattern_buffer(paint, mat, buffer);
      break;

   default:
      abort();
   }
}<|MERGE_RESOLUTION|>--- conflicted
+++ resolved
@@ -161,13 +161,8 @@
 
    { /* upload color_data */
       struct pipe_transfer *transfer =
-<<<<<<< HEAD
-         st_no_flush_get_transfer(p->base.ctx, tex, 0, 0,
-                                  PIPE_TRANSFER_WRITE, 0, 0, 1024, 1);
-=======
-         pipe_get_transfer(p->base.ctx->pipe, tex, 0, 0, 0,
-                                      PIPE_TRANSFER_WRITE, 0, 0, 1024, 1);
->>>>>>> 6f7c8c3c
+         pipe_get_transfer(p->base.ctx->pipe, tex, 0, 0,
+                           PIPE_TRANSFER_WRITE, 0, 0, 1024, 1);
       void *map = pipe->transfer_map(pipe, transfer);
       memcpy(map, p->gradient.color_data, sizeof(VGint)*1024);
       pipe->transfer_unmap(pipe, transfer);
