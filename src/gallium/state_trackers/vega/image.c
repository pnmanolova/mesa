/**************************************************************************
 *
 * Copyright 2009 VMware, Inc.  All Rights Reserved.
 *
 * Permission is hereby granted, free of charge, to any person obtaining a
 * copy of this software and associated documentation files (the
 * "Software"), to deal in the Software without restriction, including
 * without limitation the rights to use, copy, modify, merge, publish,
 * distribute, sub license, and/or sell copies of the Software, and to
 * permit persons to whom the Software is furnished to do so, subject to
 * the following conditions:
 *
 * The above copyright notice and this permission notice (including the
 * next paragraph) shall be included in all copies or substantial portions
 * of the Software.
 *
 * THE SOFTWARE IS PROVIDED "AS IS", WITHOUT WARRANTY OF ANY KIND, EXPRESS
 * OR IMPLIED, INCLUDING BUT NOT LIMITED TO THE WARRANTIES OF
 * MERCHANTABILITY, FITNESS FOR A PARTICULAR PURPOSE AND NON-INFRINGEMENT.
 * IN NO EVENT SHALL VMWARE AND/OR ITS SUPPLIERS BE LIABLE FOR
 * ANY CLAIM, DAMAGES OR OTHER LIABILITY, WHETHER IN AN ACTION OF CONTRACT,
 * TORT OR OTHERWISE, ARISING FROM, OUT OF OR IN CONNECTION WITH THE
 * SOFTWARE OR THE USE OR OTHER DEALINGS IN THE SOFTWARE.
 *
 **************************************************************************/

#include "image.h"

#include "vg_translate.h"
#include "vg_context.h"
#include "matrix.h"
#include "renderer.h"
#include "util_array.h"
#include "api_consts.h"
#include "shaders_cache.h"
#include "shader.h"

#include "pipe/p_context.h"
#include "pipe/p_screen.h"
#include "util/u_inlines.h"
#include "util/u_blit.h"
#include "util/u_format.h"
#include "util/u_tile.h"
#include "util/u_memory.h"
#include "util/u_math.h"
#include "util/u_sampler.h"

static enum pipe_format vg_format_to_pipe(VGImageFormat format)
{
   switch(format) {
   case VG_sRGB_565:
      return PIPE_FORMAT_B5G6R5_UNORM;
   case VG_sRGBA_5551:
      return PIPE_FORMAT_B5G5R5A1_UNORM;
   case VG_sRGBA_4444:
      return PIPE_FORMAT_B4G4R4A4_UNORM;
   case VG_sL_8:
   case VG_lL_8:
      return PIPE_FORMAT_L8_UNORM;
   case VG_BW_1:
      return PIPE_FORMAT_B8G8R8A8_UNORM;
   case VG_A_8:
      return PIPE_FORMAT_A8_UNORM;
#ifdef OPENVG_VERSION_1_1
   case VG_A_1:
   case VG_A_4:
      return PIPE_FORMAT_A8_UNORM;
#endif
   default:
      return PIPE_FORMAT_B8G8R8A8_UNORM;
   }
}

static INLINE void vg_sync_size(VGfloat *src_loc, VGfloat *dst_loc)
{
   src_loc[2] = MIN2(src_loc[2], dst_loc[2]);
   src_loc[3] = MIN2(src_loc[3], dst_loc[3]);
   dst_loc[2] = src_loc[2];
   dst_loc[3] = src_loc[3];
}


static void vg_copy_texture(struct vg_context *ctx,
<<<<<<< HEAD
                            struct pipe_resource *dst, VGint dx, VGint dy,
                            struct pipe_resource *src, VGint sx, VGint sy,
=======
                            struct pipe_texture *dst, VGint dx, VGint dy,
                            struct pipe_sampler_view *src, VGint sx, VGint sy,
>>>>>>> 12deb9e6
                            VGint width, VGint height)
{
   VGfloat dst_loc[4], src_loc[4];
   VGfloat dst_bounds[4], src_bounds[4];
   VGfloat src_shift[4], dst_shift[4], shift[4];

   dst_loc[0] = dx;
   dst_loc[1] = dy;
   dst_loc[2] = width;
   dst_loc[3] = height;
   dst_bounds[0] = 0.f;
   dst_bounds[1] = 0.f;
   dst_bounds[2] = dst->width0;
   dst_bounds[3] = dst->height0;

   src_loc[0] = sx;
   src_loc[1] = sy;
   src_loc[2] = width;
   src_loc[3] = height;
   src_bounds[0] = 0.f;
   src_bounds[1] = 0.f;
   src_bounds[2] = src->texture->width0;
   src_bounds[3] = src->texture->height0;

   vg_bound_rect(src_loc, src_bounds, src_shift);
   vg_bound_rect(dst_loc, dst_bounds, dst_shift);
   shift[0] = src_shift[0] - dst_shift[0];
   shift[1] = src_shift[1] - dst_shift[1];

   if (shift[0] < 0)
      vg_shift_rectx(src_loc, src_bounds, -shift[0]);
   else
      vg_shift_rectx(dst_loc, dst_bounds, shift[0]);

   if (shift[1] < 0)
      vg_shift_recty(src_loc, src_bounds, -shift[1]);
   else
      vg_shift_recty(dst_loc, dst_bounds, shift[1]);

   vg_sync_size(src_loc, dst_loc);

   if (src_loc[2] >= 0 && src_loc[3] >= 0 &&
       dst_loc[2] >= 0 && dst_loc[3] >= 0) {
      renderer_copy_texture(ctx->renderer,
                            src,
                            src_loc[0],
                            src_loc[1] + src_loc[3],
                            src_loc[0] + src_loc[2],
                            src_loc[1],
                            dst,
                            dst_loc[0],
                            dst_loc[1] + dst_loc[3],
                            dst_loc[0] + dst_loc[2],
                            dst_loc[1]);
   }

}

void vg_copy_surface(struct vg_context *ctx,
                     struct pipe_surface *dst, VGint dx, VGint dy,
                     struct pipe_surface *src, VGint sx, VGint sy,
                     VGint width, VGint height)
{
   VGfloat dst_loc[4], src_loc[4];
   VGfloat dst_bounds[4], src_bounds[4];
   VGfloat src_shift[4], dst_shift[4], shift[4];

   dst_loc[0] = dx;
   dst_loc[1] = dy;
   dst_loc[2] = width;
   dst_loc[3] = height;
   dst_bounds[0] = 0.f;
   dst_bounds[1] = 0.f;
   dst_bounds[2] = dst->width;
   dst_bounds[3] = dst->height;

   src_loc[0] = sx;
   src_loc[1] = sy;
   src_loc[2] = width;
   src_loc[3] = height;
   src_bounds[0] = 0.f;
   src_bounds[1] = 0.f;
   src_bounds[2] = src->width;
   src_bounds[3] = src->height;

   vg_bound_rect(src_loc, src_bounds, src_shift);
   vg_bound_rect(dst_loc, dst_bounds, dst_shift);
   shift[0] = src_shift[0] - dst_shift[0];
   shift[1] = src_shift[1] - dst_shift[1];

   if (shift[0] < 0)
      vg_shift_rectx(src_loc, src_bounds, -shift[0]);
   else
      vg_shift_rectx(dst_loc, dst_bounds, shift[0]);

   if (shift[1] < 0)
      vg_shift_recty(src_loc, src_bounds, -shift[1]);
   else
      vg_shift_recty(dst_loc, dst_bounds, shift[1]);

   vg_sync_size(src_loc, dst_loc);

   if (src_loc[2] > 0 && src_loc[3] > 0 &&
       dst_loc[2] > 0 && dst_loc[3] > 0) {
      if (src == dst)
         renderer_copy_surface(ctx->renderer,
                               src,
                               src_loc[0],
                               src->height - (src_loc[1] + src_loc[3]),
                               src_loc[0] + src_loc[2],
                               src->height - src_loc[1],
                               dst,
                               dst_loc[0],
                               dst->height - (dst_loc[1] + dst_loc[3]),
                               dst_loc[0] + dst_loc[2],
                               dst->height - dst_loc[1],
                               0, 0);
      else
         renderer_copy_surface(ctx->renderer,
                               src,
                               src_loc[0],
                               src->height - src_loc[1],
                               src_loc[0] + src_loc[2],
                               src->height - (src_loc[1] + src_loc[3]),
                               dst,
                               dst_loc[0],
                               dst->height - (dst_loc[1] + dst_loc[3]),
                               dst_loc[0] + dst_loc[2],
                               dst->height - dst_loc[1],
                               0, 0);
   }

}

static struct pipe_resource *image_texture(struct vg_image *img)
{
<<<<<<< HEAD
   struct pipe_resource *tex = img->texture;
=======
   struct pipe_texture *tex = img->sampler_view->texture;
>>>>>>> 12deb9e6
   return tex;
}


static void image_cleari(struct vg_image *img, VGint clear_colori,
                         VGint x, VGint y, VGint width, VGint height)
{
   VGint *clearbuf;
   VGint i;
   VGfloat dwidth, dheight;

   clearbuf = malloc(sizeof(VGint)*width*height);
   for (i = 0; i < width*height; ++i)
      clearbuf[i] = clear_colori;

   dwidth = MIN2(width, img->width);
   dheight = MIN2(height, img->height);

   image_sub_data(img, clearbuf, width * sizeof(VGint),
                  VG_sRGBA_8888,
                  x, y, dwidth, dheight);
   free(clearbuf);
}

struct vg_image * image_create(VGImageFormat format,
                               VGint width, VGint height)
{
   struct vg_context *ctx = vg_current_context();
   struct pipe_context *pipe = ctx->pipe;
   struct vg_image *image = CALLOC_STRUCT(vg_image);
   enum pipe_format pformat = vg_format_to_pipe(format);
<<<<<<< HEAD
   struct pipe_resource pt, *newtex;
=======
   struct pipe_texture pt, *newtex;
   struct pipe_sampler_view view_templ;
   struct pipe_sampler_view *view;
>>>>>>> 12deb9e6
   struct pipe_screen *screen = ctx->pipe->screen;

   vg_init_object(&image->base, ctx, VG_OBJECT_IMAGE);

   image->format = format;
   image->width = width;
   image->height = height;

   image->sampler.wrap_s = PIPE_TEX_WRAP_CLAMP_TO_EDGE;
   image->sampler.wrap_t = PIPE_TEX_WRAP_CLAMP_TO_EDGE;
   image->sampler.wrap_r = PIPE_TEX_WRAP_CLAMP_TO_EDGE;
   image->sampler.min_img_filter = PIPE_TEX_MIPFILTER_NEAREST;
   image->sampler.mag_img_filter = PIPE_TEX_MIPFILTER_NEAREST;
   image->sampler.normalized_coords = 1;

   assert(screen->is_format_supported(screen, pformat, PIPE_TEXTURE_2D,
                                      PIPE_TEXTURE_USAGE_SAMPLER, 0));

   memset(&pt, 0, sizeof(pt));
   pt.target = PIPE_TEXTURE_2D;
   pt.format = pformat;
   pt.last_level = 0;
   pt.width0 = width;
   pt.height0 = height;
   pt.depth0 = 1;
   pt.tex_usage = PIPE_TEXTURE_USAGE_SAMPLER;

   newtex = screen->resource_create(screen, &pt);

   debug_assert(newtex);

   u_sampler_view_default_template(&view_templ, newtex, newtex->format);
   view = pipe->create_sampler_view(pipe, newtex, &view_templ);
   /* want the texture to go away if the view is freed */
   pipe_texture_reference(&newtex, NULL);

   image->sampler_view = view;

   vg_context_add_object(ctx, VG_OBJECT_IMAGE, image);

   image_cleari(image, 0, 0, 0, image->width, image->height);
   return image;
}

void image_destroy(struct vg_image *img)
{
   struct vg_context *ctx = vg_current_context();
   vg_context_remove_object(ctx, VG_OBJECT_IMAGE, img);


   if (img->parent) {
      /* remove img from the parent child array */
      int idx;
      struct vg_image **array =
         (struct vg_image **)img->parent->children_array->data;

      for (idx = 0; idx < img->parent->children_array->num_elements; ++idx) {
         struct vg_image *child = array[idx];
         if (child == img) {
            break;
         }
      }
      debug_assert(idx < img->parent->children_array->num_elements);
      array_remove_element(img->parent->children_array, idx);
   }

   if (img->children_array && img->children_array->num_elements) {
      /* reparent the children */
      VGint i;
      struct vg_image *parent = img->parent;
      struct vg_image **children =
         (struct vg_image **)img->children_array->data;
      if (!parent) {
         VGint min_x = children[0]->x;
         parent = children[0];

         for (i = 1; i < img->children_array->num_elements; ++i) {
            struct vg_image *child = children[i];
            if (child->x < min_x) {
               parent = child;
            }
         }
      }

      for (i = 0; i < img->children_array->num_elements; ++i) {
         struct vg_image *child = children[i];
         if (child != parent) {
            child->parent = parent;
            if (!parent->children_array) {
               parent->children_array = array_create(
                  sizeof(struct vg_image*));
            }
            array_append_data(parent->children_array,
                              &child, 1);
         } else
            child->parent = NULL;
      }
      array_destroy(img->children_array);
   }

<<<<<<< HEAD
   pipe_resource_reference(&img->texture, NULL);
=======
   pipe_sampler_view_reference(&img->sampler_view, NULL);
>>>>>>> 12deb9e6
   free(img);
}

void image_clear(struct vg_image *img,
                 VGint x, VGint y, VGint width, VGint height)
{
   struct vg_context *ctx = vg_current_context();
   VGfloat *clear_colorf = ctx->state.vg.clear_color;
   VGubyte r, g, b ,a;
   VGint clear_colori;
   /* FIXME: this is very nasty */
   r = float_to_ubyte(clear_colorf[0]);
   g = float_to_ubyte(clear_colorf[1]);
   b = float_to_ubyte(clear_colorf[2]);
   a = float_to_ubyte(clear_colorf[3]);
   clear_colori = r << 24 | g << 16 | b << 8 | a;
   image_cleari(img, clear_colori, x, y, width, height);
}

void image_sub_data(struct vg_image *image,
                    const void * data,
                    VGint dataStride,
                    VGImageFormat dataFormat,
                    VGint x, VGint y,
                    VGint width, VGint height)
{
   const VGint yStep = 1;
   VGubyte *src = (VGubyte *)data;
   VGfloat temp[VEGA_MAX_IMAGE_WIDTH][4];
   VGfloat *df = (VGfloat*)temp;
   VGint i;
   struct vg_context *ctx = vg_current_context();
   struct pipe_context *pipe = ctx->pipe;
   struct pipe_resource *texture = image_texture(image);
   VGint xoffset = 0, yoffset = 0;

   if (x < 0) {
      xoffset -= x;
      width += x;
      x = 0;
   }
   if (y < 0) {
      yoffset -= y;
      height += y;
      y = 0;
   }

   if (width <= 0 || height <= 0) {
      vg_set_error(ctx, VG_ILLEGAL_ARGUMENT_ERROR);
      return;
   }

   if (x > image->width || y > image->width) {
      vg_set_error(ctx, VG_ILLEGAL_ARGUMENT_ERROR);
      return;
   }

   if (x + width > image->width) {
      width = image->width - x;
   }

   if (y + height > image->height) {
      height = image->height - y;
   }

   { /* upload color_data */
      struct pipe_transfer *transfer = pipe_get_transfer(
         pipe, texture, 0, 0, 0,
         PIPE_TRANSFER_WRITE, 0, 0, texture->width0, texture->height0);
      src += (dataStride * yoffset);
      for (i = 0; i < height; i++) {
         _vega_unpack_float_span_rgba(ctx, width, xoffset, src, dataFormat, temp);
         pipe_put_tile_rgba(pipe, transfer, x+image->x, y+image->y, width, 1, df);
         y += yStep;
         src += dataStride;
      }
      pipe->transfer_destroy(pipe, transfer);
   }
}

void image_get_sub_data(struct vg_image * image,
                        void * data,
                        VGint dataStride,
                        VGImageFormat dataFormat,
                        VGint sx, VGint sy,
                        VGint width, VGint height)
{
   struct vg_context *ctx = vg_current_context();
   struct pipe_context *pipe = ctx->pipe;
   VGfloat temp[VEGA_MAX_IMAGE_WIDTH][4];
   VGfloat *df = (VGfloat*)temp;
   VGint y = 0, yStep = 1;
   VGint i;
   VGubyte *dst = (VGubyte *)data;

   {
      struct pipe_transfer *transfer =
<<<<<<< HEAD
         pipe_get_transfer(pipe,
                                  image->texture,  0, 0, 0,
=======
         pipe->get_tex_transfer(pipe,
                                  image->sampler_view->texture,  0, 0, 0,
>>>>>>> 12deb9e6
                                  PIPE_TRANSFER_READ,
                                  0, 0,
                                  image->x + image->width,
                                  image->y + image->height);
      /* Do a row at a time to flip image data vertically */
      for (i = 0; i < height; i++) {
#if 0
         debug_printf("%d-%d  == %d\n", sy, height, y);
#endif
         pipe_get_tile_rgba(pipe, transfer, sx+image->x, y, width, 1, df);
         y += yStep;
         _vega_pack_rgba_span_float(ctx, width, temp, dataFormat, dst);
         dst += dataStride;
      }

      pipe->transfer_destroy(pipe, transfer);
   }
}

struct vg_image * image_child_image(struct vg_image *parent,
                                    VGint x, VGint y,
                                    VGint width, VGint height)
{
   struct vg_context *ctx = vg_current_context();
   struct vg_image *image = CALLOC_STRUCT(vg_image);

   vg_init_object(&image->base, ctx, VG_OBJECT_IMAGE);

   image->x = parent->x + x;
   image->y = parent->y + y;
   image->width = width;
   image->height = height;
   image->parent = parent;
<<<<<<< HEAD
   image->texture = 0;
   pipe_resource_reference(&image->texture,
                          parent->texture);
=======
   image->sampler_view = NULL;
   pipe_sampler_view_reference(&image->sampler_view,
                               parent->sampler_view);
>>>>>>> 12deb9e6

   image->sampler.wrap_s = PIPE_TEX_WRAP_CLAMP_TO_EDGE;
   image->sampler.wrap_t = PIPE_TEX_WRAP_CLAMP_TO_EDGE;
   image->sampler.wrap_r = PIPE_TEX_WRAP_CLAMP_TO_EDGE;
   image->sampler.min_img_filter = PIPE_TEX_MIPFILTER_NEAREST;
   image->sampler.mag_img_filter = PIPE_TEX_MIPFILTER_NEAREST;
   image->sampler.normalized_coords = 1;

   if (!parent->children_array)
      parent->children_array = array_create(
         sizeof(struct vg_image*));

   array_append_data(parent->children_array,
                     &image, 1);

   vg_context_add_object(ctx, VG_OBJECT_IMAGE, image);

   return image;
}

void image_copy(struct vg_image *dst, VGint dx, VGint dy,
                struct vg_image *src, VGint sx, VGint sy,
                VGint width, VGint height,
                VGboolean dither)
{
   struct vg_context *ctx = vg_current_context();

   if (width <= 0 || height <= 0) {
      vg_set_error(ctx, VG_ILLEGAL_ARGUMENT_ERROR);
      return;
   }
   /* make sure rendering has completed */
   ctx->pipe->flush(ctx->pipe, PIPE_FLUSH_RENDER_CACHE, NULL);
   vg_copy_texture(ctx, dst->sampler_view->texture, dst->x + dx, dst->y + dy,
                   src->sampler_view, src->x + sx, src->y + sy, width, height);
}

void image_draw(struct vg_image *img)
{
   struct vg_context *ctx = vg_current_context();
   VGfloat x1, y1;
   VGfloat x2, y2;
   VGfloat x3, y3;
   VGfloat x4, y4;
   struct matrix *matrix;

   x1 = 0;
   y1 = 0;
   x2 = img->width;
   y2 = 0;
   x3 = img->width;
   y3 = img->height;
   x4 = 0;
   y4 = img->height;

   matrix = &ctx->state.vg.image_user_to_surface_matrix;

   matrix_map_point(matrix, x1, y1, &x1, &y1);
   matrix_map_point(matrix, x2, y2, &x2, &y2);
   matrix_map_point(matrix, x3, y3, &x3, &y3);
   matrix_map_point(matrix, x4, y4, &x4, &y4);

   shader_set_drawing_image(ctx->shader, VG_TRUE);
   shader_set_paint(ctx->shader, ctx->state.vg.fill_paint);
   shader_set_image(ctx->shader, img);
   shader_bind(ctx->shader);

   renderer_texture_quad(ctx->renderer, image_texture(img),
                         img->x, img->y, img->x + img->width, img->y + img->height,
                         x1, y1, x2, y2, x3, y3, x4, y4);
}

void image_set_pixels(VGint dx, VGint dy,
                      struct vg_image *src, VGint sx, VGint sy,
                      VGint width, VGint height)
{
   struct vg_context *ctx = vg_current_context();
   struct pipe_context *pipe = ctx->pipe;
   struct pipe_screen *screen = pipe->screen;
   struct pipe_surface *surf;
   struct st_renderbuffer *strb = ctx->draw_buffer->strb;

   /* make sure rendering has completed */
   pipe->flush(pipe, PIPE_FLUSH_RENDER_CACHE, NULL);

   surf = screen->get_tex_surface(screen, image_texture(src),  0, 0, 0,
                                  PIPE_BUFFER_USAGE_GPU_READ);

   vg_copy_surface(ctx, strb->surface, dx, dy,
                   surf, sx+src->x, sy+src->y, width, height);

   screen->tex_surface_destroy(surf);
}

void image_get_pixels(struct vg_image *dst, VGint dx, VGint dy,
                      VGint sx, VGint sy,
                      VGint width, VGint height)
{
   struct vg_context *ctx = vg_current_context();
   struct pipe_context *pipe = ctx->pipe;
   struct pipe_screen *screen = pipe->screen;
   struct pipe_surface *surf;
   struct st_renderbuffer *strb = ctx->draw_buffer->strb;

   /* flip the y coordinates */
   /*dy = dst->height - dy - height;*/

   /* make sure rendering has completed */
   pipe->flush(pipe, PIPE_FLUSH_RENDER_CACHE, NULL);

   surf = screen->get_tex_surface(screen, image_texture(dst),  0, 0, 0,
                                  PIPE_BUFFER_USAGE_GPU_WRITE |
                                  PIPE_BUFFER_USAGE_GPU_READ);
   vg_copy_surface(ctx, surf, dst->x + dx, dst->y + dy,
                   strb->surface, sx, sy, width, height);

   pipe_surface_reference(&surf, NULL);
}


VGboolean vg_image_overlaps(struct vg_image *dst,
                            struct vg_image *src)
{
   if (dst == src || dst->parent == src ||
       dst == src->parent)
      return VG_TRUE;
   if (dst->parent && dst->parent == src->parent) {
      VGfloat left1 = dst->x;
      VGfloat left2 = src->x;
      VGfloat right1 = dst->x + dst->width;
      VGfloat right2 = src->x + src->width;
      VGfloat bottom1 = dst->y;
      VGfloat bottom2 = src->y;
      VGfloat top1 = dst->y + dst->height;
      VGfloat top2 = src->y + src->height;

      return !(left2 > right1 || right2 < left1 ||
               top2 > bottom1 || bottom2 < top1);
   }
   return VG_FALSE;
}

VGint image_bind_samplers(struct vg_image *img, struct pipe_sampler_state **samplers,
<<<<<<< HEAD
                          struct pipe_resource **textures)
=======
                          struct pipe_sampler_view **sampler_views)
>>>>>>> 12deb9e6
{
   img->sampler.min_img_filter = image_sampler_filter(img->base.ctx);
   img->sampler.mag_img_filter = image_sampler_filter(img->base.ctx);
   samplers[3] = &img->sampler;
   sampler_views[3] = img->sampler_view;
   return 1;
}

VGint image_sampler_filter(struct vg_context *ctx)
{
    switch(ctx->state.vg.image_quality) {
    case VG_IMAGE_QUALITY_NONANTIALIASED:
       return PIPE_TEX_FILTER_NEAREST;
       break;
    case VG_IMAGE_QUALITY_FASTER:
       return PIPE_TEX_FILTER_NEAREST;
       break;
    case VG_IMAGE_QUALITY_BETTER:
       /* possibly use anisotropic filtering */
       return PIPE_TEX_FILTER_LINEAR;
       break;
    default:
       debug_printf("Unknown image quality");
    }
    return PIPE_TEX_FILTER_NEAREST;
}<|MERGE_RESOLUTION|>--- conflicted
+++ resolved
@@ -81,13 +81,8 @@
 
 
 static void vg_copy_texture(struct vg_context *ctx,
-<<<<<<< HEAD
                             struct pipe_resource *dst, VGint dx, VGint dy,
-                            struct pipe_resource *src, VGint sx, VGint sy,
-=======
-                            struct pipe_texture *dst, VGint dx, VGint dy,
                             struct pipe_sampler_view *src, VGint sx, VGint sy,
->>>>>>> 12deb9e6
                             VGint width, VGint height)
 {
    VGfloat dst_loc[4], src_loc[4];
@@ -224,11 +219,7 @@
 
 static struct pipe_resource *image_texture(struct vg_image *img)
 {
-<<<<<<< HEAD
-   struct pipe_resource *tex = img->texture;
-=======
-   struct pipe_texture *tex = img->sampler_view->texture;
->>>>>>> 12deb9e6
+   struct pipe_resource *tex = img->sampler_view->texture;
    return tex;
 }
 
@@ -260,13 +251,9 @@
    struct pipe_context *pipe = ctx->pipe;
    struct vg_image *image = CALLOC_STRUCT(vg_image);
    enum pipe_format pformat = vg_format_to_pipe(format);
-<<<<<<< HEAD
    struct pipe_resource pt, *newtex;
-=======
-   struct pipe_texture pt, *newtex;
    struct pipe_sampler_view view_templ;
    struct pipe_sampler_view *view;
->>>>>>> 12deb9e6
    struct pipe_screen *screen = ctx->pipe->screen;
 
    vg_init_object(&image->base, ctx, VG_OBJECT_IMAGE);
@@ -367,11 +354,7 @@
       array_destroy(img->children_array);
    }
 
-<<<<<<< HEAD
-   pipe_resource_reference(&img->texture, NULL);
-=======
    pipe_sampler_view_reference(&img->sampler_view, NULL);
->>>>>>> 12deb9e6
    free(img);
 }
 
@@ -469,13 +452,8 @@
 
    {
       struct pipe_transfer *transfer =
-<<<<<<< HEAD
          pipe_get_transfer(pipe,
-                                  image->texture,  0, 0, 0,
-=======
-         pipe->get_tex_transfer(pipe,
                                   image->sampler_view->texture,  0, 0, 0,
->>>>>>> 12deb9e6
                                   PIPE_TRANSFER_READ,
                                   0, 0,
                                   image->x + image->width,
@@ -509,15 +487,9 @@
    image->width = width;
    image->height = height;
    image->parent = parent;
-<<<<<<< HEAD
-   image->texture = 0;
-   pipe_resource_reference(&image->texture,
-                          parent->texture);
-=======
    image->sampler_view = NULL;
    pipe_sampler_view_reference(&image->sampler_view,
                                parent->sampler_view);
->>>>>>> 12deb9e6
 
    image->sampler.wrap_s = PIPE_TEX_WRAP_CLAMP_TO_EDGE;
    image->sampler.wrap_t = PIPE_TEX_WRAP_CLAMP_TO_EDGE;
@@ -661,11 +633,7 @@
 }
 
 VGint image_bind_samplers(struct vg_image *img, struct pipe_sampler_state **samplers,
-<<<<<<< HEAD
-                          struct pipe_resource **textures)
-=======
                           struct pipe_sampler_view **sampler_views)
->>>>>>> 12deb9e6
 {
    img->sampler.min_img_filter = image_sampler_filter(img->base.ctx);
    img->sampler.mag_img_filter = image_sampler_filter(img->base.ctx);
