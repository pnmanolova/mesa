/*
 * Mesa 3-D graphics library
 * Version:  7.8
 *
 * Copyright (C) 2009-2010 Chia-I Wu <olv@0xlab.org>
 *
 * Permission is hereby granted, free of charge, to any person obtaining a
 * copy of this software and associated documentation files (the "Software"),
 * to deal in the Software without restriction, including without limitation
 * the rights to use, copy, modify, merge, publish, distribute, sublicense,
 * and/or sell copies of the Software, and to permit persons to whom the
 * Software is furnished to do so, subject to the following conditions:
 *
 * The above copyright notice and this permission notice shall be included
 * in all copies or substantial portions of the Software.
 *
 * THE SOFTWARE IS PROVIDED "AS IS", WITHOUT WARRANTY OF ANY KIND, EXPRESS
 * OR IMPLIED, INCLUDING BUT NOT LIMITED TO THE WARRANTIES OF MERCHANTABILITY,
 * FITNESS FOR A PARTICULAR PURPOSE AND NONINFRINGEMENT.  IN NO EVENT SHALL
 * BRIAN PAUL BE LIABLE FOR ANY CLAIM, DAMAGES OR OTHER LIABILITY, WHETHER IN
 * AN ACTION OF CONTRACT, TORT OR OTHERWISE, ARISING FROM, OUT OF OR IN
 * CONNECTION WITH THE SOFTWARE OR THE USE OR OTHER DEALINGS IN THE SOFTWARE.
 */

#include "util/u_memory.h"
#include "util/u_math.h"
#include "util/u_format.h"
#include "util/u_inlines.h"
#include "util/u_hash_table.h"
#include "pipe/p_compiler.h"
#include "pipe/p_screen.h"
#include "pipe/p_context.h"
#include "pipe/p_state.h"
#include "state_tracker/drm_api.h"
#include "egllog.h"

#include "native_x11.h"
#include "x11_screen.h"

enum dri2_surface_type {
   DRI2_SURFACE_TYPE_WINDOW,
   DRI2_SURFACE_TYPE_PIXMAP,
};

struct dri2_display {
   struct native_display base;
   Display *dpy;
   boolean own_dpy;

   struct native_event_handler *event_handler;

   struct drm_api *api;
   struct x11_screen *xscr;
   int xscr_number;
   const char *dri_driver;
   int dri_major, dri_minor;

   struct dri2_config *configs;
   int num_configs;

   struct util_hash_table *surfaces;
};

struct dri2_surface {
   struct native_surface base;
   Drawable drawable;
   enum dri2_surface_type type;
   enum pipe_format color_format;
   struct dri2_display *dri2dpy;

   unsigned int server_stamp;
   unsigned int client_stamp;
   int width, height;
   struct pipe_resource *textures[NUM_NATIVE_ATTACHMENTS];
   uint valid_mask;

   boolean have_back, have_fake;

   struct x11_drawable_buffer *last_xbufs;
   int last_num_xbufs;
};

struct dri2_config {
   struct native_config base;
};

static INLINE struct dri2_display *
dri2_display(const struct native_display *ndpy)
{
   return (struct dri2_display *) ndpy;
}

static INLINE struct dri2_surface *
dri2_surface(const struct native_surface *nsurf)
{
   return (struct dri2_surface *) nsurf;
}

static INLINE struct dri2_config *
dri2_config(const struct native_config *nconf)
{
   return (struct dri2_config *) nconf;
}

/**
 * Process the buffers returned by the server.
 */
static void
dri2_surface_process_drawable_buffers(struct native_surface *nsurf,
                                      struct x11_drawable_buffer *xbufs,
                                      int num_xbufs)
{
   struct dri2_surface *dri2surf = dri2_surface(nsurf);
   struct dri2_display *dri2dpy = dri2surf->dri2dpy;
   struct pipe_resource templ;
   struct winsys_handle whandle;
   uint valid_mask;
   int i;

   /* free the old textures */
   for (i = 0; i < NUM_NATIVE_ATTACHMENTS; i++)
      pipe_resource_reference(&dri2surf->textures[i], NULL);
   dri2surf->valid_mask = 0x0;

   dri2surf->have_back = FALSE;
   dri2surf->have_fake = FALSE;

   if (!xbufs)
      return;

   memset(&templ, 0, sizeof(templ));
   templ.target = PIPE_TEXTURE_2D;
   templ.last_level = 0;
   templ.width0 = dri2surf->width;
   templ.height0 = dri2surf->height;
   templ.depth0 = 1;
   templ.format = dri2surf->color_format;
   templ.bind = PIPE_BIND_RENDER_TARGET;

   valid_mask = 0x0;
   for (i = 0; i < num_xbufs; i++) {
      struct x11_drawable_buffer *xbuf = &xbufs[i];
      const char *desc;
      enum native_attachment natt;

      switch (xbuf->attachment) {
      case DRI2BufferFrontLeft:
         natt = NATIVE_ATTACHMENT_FRONT_LEFT;
         desc = "DRI2 Front Buffer";
         break;
      case DRI2BufferFakeFrontLeft:
         natt = NATIVE_ATTACHMENT_FRONT_LEFT;
         desc = "DRI2 Fake Front Buffer";
         dri2surf->have_fake = TRUE;
         break;
      case DRI2BufferBackLeft:
         natt = NATIVE_ATTACHMENT_BACK_LEFT;
         desc = "DRI2 Back Buffer";
         dri2surf->have_back = TRUE;
         break;
      default:
         desc = NULL;
         break;
      }

      if (!desc || dri2surf->textures[natt]) {
         if (!desc)
            _eglLog(_EGL_WARNING, "unknown buffer %d", xbuf->attachment);
         else
            _eglLog(_EGL_WARNING, "both real and fake front buffers are listed");
         continue;
      }

      memset(&whandle, 0, sizeof(whandle));
      whandle.stride = xbuf->pitch;
      whandle.handle = xbuf->name;
      dri2surf->textures[natt] = dri2dpy->base.screen->resource_from_handle(
         dri2dpy->base.screen, &templ, &whandle);
      if (dri2surf->textures[natt])
         valid_mask |= 1 << natt;
   }

   dri2surf->valid_mask = valid_mask;
}

/**
 * Get the buffers from the server.
 */
static void
dri2_surface_get_buffers(struct native_surface *nsurf, uint buffer_mask)
{
   struct dri2_surface *dri2surf = dri2_surface(nsurf);
   struct dri2_display *dri2dpy = dri2surf->dri2dpy;
   unsigned int dri2atts[NUM_NATIVE_ATTACHMENTS];
   int num_ins, num_outs, att;
   struct x11_drawable_buffer *xbufs;

   /* prepare the attachments */
   num_ins = 0;
   for (att = 0; att < NUM_NATIVE_ATTACHMENTS; att++) {
      if (native_attachment_mask_test(buffer_mask, att)) {
         unsigned int dri2att;

         switch (att) {
         case NATIVE_ATTACHMENT_FRONT_LEFT:
            dri2att = DRI2BufferFrontLeft;
            break;
         case NATIVE_ATTACHMENT_BACK_LEFT:
            dri2att = DRI2BufferBackLeft;
            break;
         case NATIVE_ATTACHMENT_FRONT_RIGHT:
            dri2att = DRI2BufferFrontRight;
            break;
         case NATIVE_ATTACHMENT_BACK_RIGHT:
            dri2att = DRI2BufferBackRight;
            break;
         default:
            assert(0);
            dri2att = 0;
            break;
         }

         dri2atts[num_ins] = dri2att;
         num_ins++;
      }
   }

   xbufs = x11_drawable_get_buffers(dri2dpy->xscr, dri2surf->drawable,
                                    &dri2surf->width, &dri2surf->height,
                                    dri2atts, FALSE, num_ins, &num_outs);

   /* we should be able to do better... */
   if (xbufs && dri2surf->last_num_xbufs == num_outs &&
       memcmp(dri2surf->last_xbufs, xbufs, sizeof(*xbufs) * num_outs) == 0) {
      free(xbufs);
      dri2surf->client_stamp = dri2surf->server_stamp;
      return;
   }

   dri2_surface_process_drawable_buffers(&dri2surf->base, xbufs, num_outs);

   dri2surf->server_stamp++;
   dri2surf->client_stamp = dri2surf->server_stamp;

   if (dri2surf->last_xbufs)
      free(dri2surf->last_xbufs);
   dri2surf->last_xbufs = xbufs;
   dri2surf->last_num_xbufs = num_outs;
}

/**
 * Update the buffers of the surface.  This is a slow function due to the
 * round-trip to the server.
 */
static boolean
dri2_surface_update_buffers(struct native_surface *nsurf, uint buffer_mask)
{
   struct dri2_surface *dri2surf = dri2_surface(nsurf);
<<<<<<< HEAD
   struct dri2_display *dri2dpy = dri2surf->dri2dpy;

   /* create textures for pbuffer */
   if (dri2surf->type == DRI2_SURFACE_TYPE_PBUFFER) {
      struct pipe_screen *screen = dri2dpy->base.screen;
      struct pipe_resource templ;
      uint new_valid = 0x0;
      int att;

      buffer_mask &= ~dri2surf->valid_mask;
      if (!buffer_mask)
         return TRUE;

      memset(&templ, 0, sizeof(templ));
      templ.target = PIPE_TEXTURE_2D;
      templ.last_level = 0;
      templ.width0 = dri2surf->width;
      templ.height0 = dri2surf->height;
      templ.depth0 = 1;
      templ.format = dri2surf->color_format;
      templ.bind = PIPE_BIND_RENDER_TARGET;

      for (att = 0; att < NUM_NATIVE_ATTACHMENTS; att++) {
         if (native_attachment_mask_test(buffer_mask, att)) {
            assert(!dri2surf->textures[att]);

            dri2surf->textures[att] = screen->resource_create(screen, &templ);
            if (!dri2surf->textures[att])
               break;

            new_valid |= 1 << att;
            if (new_valid == buffer_mask)
               break;
         }
      }
      dri2surf->valid_mask |= new_valid;
      /* no need to update the stamps */
   }
   else {
      dri2_surface_get_buffers(&dri2surf->base, buffer_mask);
   }
=======

   dri2_surface_get_buffers(&dri2surf->base, buffer_mask);
>>>>>>> 54526154

   return ((dri2surf->valid_mask & buffer_mask) == buffer_mask);
}

/**
 * Return TRUE if the surface receives DRI2_InvalidateBuffers events.
 */
static INLINE boolean
dri2_surface_receive_events(struct native_surface *nsurf)
{
   struct dri2_surface *dri2surf = dri2_surface(nsurf);
   return (dri2surf->dri2dpy->dri_minor >= 3);
}

static boolean
dri2_surface_flush_frontbuffer(struct native_surface *nsurf)
{
   struct dri2_surface *dri2surf = dri2_surface(nsurf);
   struct dri2_display *dri2dpy = dri2surf->dri2dpy;

   /* copy to real front buffer */
   if (dri2surf->have_fake)
      x11_drawable_copy_buffers(dri2dpy->xscr, dri2surf->drawable,
            0, 0, dri2surf->width, dri2surf->height,
            DRI2BufferFakeFrontLeft, DRI2BufferFrontLeft);

   /* force buffers to be updated in next validation call */
   if (!dri2_surface_receive_events(&dri2surf->base)) {
      dri2surf->server_stamp++;
      dri2dpy->event_handler->invalid_surface(&dri2dpy->base,
            &dri2surf->base, dri2surf->server_stamp);
   }

   return TRUE;
}

static boolean
dri2_surface_swap_buffers(struct native_surface *nsurf)
{
   struct dri2_surface *dri2surf = dri2_surface(nsurf);
   struct dri2_display *dri2dpy = dri2surf->dri2dpy;

   /* copy to front buffer */
   if (dri2surf->have_back)
      x11_drawable_copy_buffers(dri2dpy->xscr, dri2surf->drawable,
            0, 0, dri2surf->width, dri2surf->height,
            DRI2BufferBackLeft, DRI2BufferFrontLeft);

   /* and update fake front buffer */
   if (dri2surf->have_fake)
      x11_drawable_copy_buffers(dri2dpy->xscr, dri2surf->drawable,
            0, 0, dri2surf->width, dri2surf->height,
            DRI2BufferFrontLeft, DRI2BufferFakeFrontLeft);

   /* force buffers to be updated in next validation call */
   if (!dri2_surface_receive_events(&dri2surf->base)) {
      dri2surf->server_stamp++;
      dri2dpy->event_handler->invalid_surface(&dri2dpy->base,
            &dri2surf->base, dri2surf->server_stamp);
   }

   return TRUE;
}

static boolean
dri2_surface_validate(struct native_surface *nsurf, uint attachment_mask,
                      unsigned int *seq_num, struct pipe_resource **textures,
                      int *width, int *height)
{
   struct dri2_surface *dri2surf = dri2_surface(nsurf);

   if (dri2surf->server_stamp != dri2surf->client_stamp ||
       (dri2surf->valid_mask & attachment_mask) != attachment_mask) {
      if (!dri2_surface_update_buffers(&dri2surf->base, attachment_mask))
         return FALSE;
   }

   if (seq_num)
      *seq_num = dri2surf->client_stamp;

   if (textures) {
      int att;
      for (att = 0; att < NUM_NATIVE_ATTACHMENTS; att++) {
         if (native_attachment_mask_test(attachment_mask, att)) {
            struct pipe_resource *ptex = dri2surf->textures[att];

            textures[att] = NULL;
            pipe_resource_reference(&textures[att], ptex);
         }
      }
   }

   if (width)
      *width = dri2surf->width;
   if (height)
      *height = dri2surf->height;

   return TRUE;
}

static void
dri2_surface_wait(struct native_surface *nsurf)
{
   struct dri2_surface *dri2surf = dri2_surface(nsurf);
   struct dri2_display *dri2dpy = dri2surf->dri2dpy;

   if (dri2surf->have_fake) {
      x11_drawable_copy_buffers(dri2dpy->xscr, dri2surf->drawable,
            0, 0, dri2surf->width, dri2surf->height,
            DRI2BufferFrontLeft, DRI2BufferFakeFrontLeft);
   }
}

static void
dri2_surface_destroy(struct native_surface *nsurf)
{
   struct dri2_surface *dri2surf = dri2_surface(nsurf);
   int i;

   if (dri2surf->last_xbufs)
      free(dri2surf->last_xbufs);

   for (i = 0; i < NUM_NATIVE_ATTACHMENTS; i++) {
      struct pipe_resource *ptex = dri2surf->textures[i];
      pipe_resource_reference(&ptex, NULL);
   }

   if (dri2surf->drawable) {
      x11_drawable_enable_dri2(dri2surf->dri2dpy->xscr,
            dri2surf->drawable, FALSE);

      util_hash_table_remove(dri2surf->dri2dpy->surfaces,
            (void *) dri2surf->drawable);
   }
   free(dri2surf);
}

static struct dri2_surface *
dri2_display_create_surface(struct native_display *ndpy,
                            enum dri2_surface_type type,
                            Drawable drawable,
                            const struct native_config *nconf)
{
   struct dri2_display *dri2dpy = dri2_display(ndpy);
   struct dri2_config *dri2conf = dri2_config(nconf);
   struct dri2_surface *dri2surf;

   dri2surf = CALLOC_STRUCT(dri2_surface);
   if (!dri2surf)
      return NULL;

   dri2surf->dri2dpy = dri2dpy;
   dri2surf->type = type;
   dri2surf->drawable = drawable;
   dri2surf->color_format = dri2conf->base.color_format;

   dri2surf->base.destroy = dri2_surface_destroy;
   dri2surf->base.swap_buffers = dri2_surface_swap_buffers;
   dri2surf->base.flush_frontbuffer = dri2_surface_flush_frontbuffer;
   dri2surf->base.validate = dri2_surface_validate;
   dri2surf->base.wait = dri2_surface_wait;

   if (drawable) {
      x11_drawable_enable_dri2(dri2dpy->xscr, drawable, TRUE);
      /* initialize the geometry */
      dri2_surface_update_buffers(&dri2surf->base, 0x0);

      util_hash_table_set(dri2surf->dri2dpy->surfaces,
            (void *) dri2surf->drawable, (void *) &dri2surf->base);
   }

   return dri2surf;
}

static struct native_surface *
dri2_display_create_window_surface(struct native_display *ndpy,
                                   EGLNativeWindowType win,
                                   const struct native_config *nconf)
{
   struct dri2_surface *dri2surf;

   dri2surf = dri2_display_create_surface(ndpy, DRI2_SURFACE_TYPE_WINDOW,
         (Drawable) win, nconf);
   return (dri2surf) ? &dri2surf->base : NULL;
}

static struct native_surface *
dri2_display_create_pixmap_surface(struct native_display *ndpy,
                                   EGLNativePixmapType pix,
                                   const struct native_config *nconf)
{
   struct dri2_surface *dri2surf;

   dri2surf = dri2_display_create_surface(ndpy, DRI2_SURFACE_TYPE_PIXMAP,
         (Drawable) pix, nconf);
   return (dri2surf) ? &dri2surf->base : NULL;
}

static int
choose_color_format(const __GLcontextModes *mode, enum pipe_format formats[32])
{
   int count = 0;

   switch (mode->rgbBits) {
   case 32:
      formats[count++] = PIPE_FORMAT_B8G8R8A8_UNORM;
      formats[count++] = PIPE_FORMAT_A8R8G8B8_UNORM;
      break;
   case 24:
      formats[count++] = PIPE_FORMAT_B8G8R8X8_UNORM;
      formats[count++] = PIPE_FORMAT_X8R8G8B8_UNORM;
      formats[count++] = PIPE_FORMAT_B8G8R8A8_UNORM;
      formats[count++] = PIPE_FORMAT_A8R8G8B8_UNORM;
      break;
   case 16:
      formats[count++] = PIPE_FORMAT_B5G6R5_UNORM;
      break;
   default:
      break;
   }

   return count;
}

static int
choose_depth_stencil_format(const __GLcontextModes *mode,
                            enum pipe_format formats[32])
{
   int count = 0;

   switch (mode->depthBits) {
   case 32:
      formats[count++] = PIPE_FORMAT_Z32_UNORM;
      break;
   case 24:
      if (mode->stencilBits) {
         formats[count++] = PIPE_FORMAT_Z24_UNORM_S8_USCALED;
         formats[count++] = PIPE_FORMAT_S8_USCALED_Z24_UNORM;
      }
      else {
         formats[count++] = PIPE_FORMAT_Z24X8_UNORM;
         formats[count++] = PIPE_FORMAT_X8Z24_UNORM;
      }
      break;
   case 16:
      formats[count++] = PIPE_FORMAT_Z16_UNORM;
      break;
   default:
      break;
   }

   return count;
}

static boolean
is_format_supported(struct pipe_screen *screen,
                    enum pipe_format fmt, boolean is_color)
{
   return screen->is_format_supported(screen, fmt, PIPE_TEXTURE_2D,
         (is_color) ? PIPE_BIND_RENDER_TARGET :
         PIPE_BIND_DEPTH_STENCIL, 0);
}

static boolean
dri2_display_convert_config(struct native_display *ndpy,
                            const __GLcontextModes *mode,
                            struct native_config *nconf)
{
   enum pipe_format formats[32];
   int num_formats, i;

   if (!(mode->renderType & GLX_RGBA_BIT) || !mode->rgbMode)
      return FALSE;

   /* skip single-buffered configs */
   if (!mode->doubleBufferMode)
      return FALSE;

   nconf->mode = *mode;
   nconf->mode.renderType = GLX_RGBA_BIT;
   nconf->mode.rgbMode = TRUE;
   /* pbuffer is always supported */
   nconf->mode.drawableType |= GLX_PBUFFER_BIT;
   /* the swap method is always copy */
   nconf->mode.swapMethod = GLX_SWAP_COPY_OML;

   /* fix up */
   nconf->mode.rgbBits =
      nconf->mode.redBits + nconf->mode.greenBits +
      nconf->mode.blueBits + nconf->mode.alphaBits;
   if (!(nconf->mode.drawableType & GLX_WINDOW_BIT)) {
      nconf->mode.visualID = 0;
      nconf->mode.visualType = GLX_NONE;
   }
   if (!(nconf->mode.drawableType & GLX_PBUFFER_BIT)) {
      nconf->mode.bindToTextureRgb = FALSE;
      nconf->mode.bindToTextureRgba = FALSE;
   }

   nconf->color_format = PIPE_FORMAT_NONE;
   nconf->depth_format = PIPE_FORMAT_NONE;
   nconf->stencil_format = PIPE_FORMAT_NONE;

   /* choose color format */
   num_formats = choose_color_format(mode, formats);
   for (i = 0; i < num_formats; i++) {
      if (is_format_supported(ndpy->screen, formats[i], TRUE)) {
         nconf->color_format = formats[i];
         break;
      }
   }
   if (nconf->color_format == PIPE_FORMAT_NONE)
      return FALSE;

   /* choose depth/stencil format */
   num_formats = choose_depth_stencil_format(mode, formats);
   for (i = 0; i < num_formats; i++) {
      if (is_format_supported(ndpy->screen, formats[i], FALSE)) {
         nconf->depth_format = formats[i];
         nconf->stencil_format = formats[i];
         break;
      }
   }
   if ((nconf->mode.depthBits && nconf->depth_format == PIPE_FORMAT_NONE) ||
       (nconf->mode.stencilBits && nconf->stencil_format == PIPE_FORMAT_NONE))
      return FALSE;

   return TRUE;
}

static const struct native_config **
dri2_display_get_configs(struct native_display *ndpy, int *num_configs)
{
   struct dri2_display *dri2dpy = dri2_display(ndpy);
   const struct native_config **configs;
   int i;

   /* first time */
   if (!dri2dpy->configs) {
      const __GLcontextModes *modes;
      int num_modes, count;

      modes = x11_screen_get_glx_configs(dri2dpy->xscr);
      if (!modes)
         return NULL;
      num_modes = x11_context_modes_count(modes);

      dri2dpy->configs = calloc(num_modes, sizeof(*dri2dpy->configs));
      if (!dri2dpy->configs)
         return NULL;

      count = 0;
      for (i = 0; i < num_modes; i++) {
         struct native_config *nconf = &dri2dpy->configs[count].base;
         if (dri2_display_convert_config(&dri2dpy->base, modes, nconf))
            count++;
         modes = modes->next;
      }

      dri2dpy->num_configs = count;
   }

   configs = malloc(dri2dpy->num_configs * sizeof(*configs));
   if (configs) {
      for (i = 0; i < dri2dpy->num_configs; i++)
         configs[i] = (const struct native_config *) &dri2dpy->configs[i];
      if (num_configs)
         *num_configs = dri2dpy->num_configs;
   }

   return configs;
}

static boolean
dri2_display_is_pixmap_supported(struct native_display *ndpy,
                                 EGLNativePixmapType pix,
                                 const struct native_config *nconf)
{
   struct dri2_display *dri2dpy = dri2_display(ndpy);
   uint depth, nconf_depth;

   depth = x11_drawable_get_depth(dri2dpy->xscr, (Drawable) pix);
   nconf_depth = util_format_get_blocksizebits(nconf->color_format);

   /* simple depth match for now */
   return (depth == nconf_depth || (depth == 24 && depth + 8 == nconf_depth));
}

static int
dri2_display_get_param(struct native_display *ndpy,
                       enum native_param_type param)
{
   int val;

   switch (param) {
   case NATIVE_PARAM_USE_NATIVE_BUFFER:
      /* DRI2GetBuffers use the native buffers */
      val = TRUE;
      break;
   default:
      val = 0;
      break;
   }

   return val;
}

static void
dri2_display_destroy(struct native_display *ndpy)
{
   struct dri2_display *dri2dpy = dri2_display(ndpy);

   if (dri2dpy->configs)
      free(dri2dpy->configs);

   if (dri2dpy->base.screen)
      dri2dpy->base.screen->destroy(dri2dpy->base.screen);

   if (dri2dpy->surfaces)
      util_hash_table_destroy(dri2dpy->surfaces);

   if (dri2dpy->xscr)
      x11_screen_destroy(dri2dpy->xscr);
   if (dri2dpy->own_dpy)
      XCloseDisplay(dri2dpy->dpy);
   if (dri2dpy->api && dri2dpy->api->destroy)
      dri2dpy->api->destroy(dri2dpy->api);
   free(dri2dpy);
}

static void
dri2_display_invalidate_buffers(struct x11_screen *xscr, Drawable drawable,
                                void *user_data)
{
   struct native_display *ndpy = (struct native_display* ) user_data;
   struct dri2_display *dri2dpy = dri2_display(ndpy);
   struct native_surface *nsurf;
   struct dri2_surface *dri2surf;

   nsurf = (struct native_surface *)
      util_hash_table_get(dri2dpy->surfaces, (void *) drawable);
   if (!nsurf)
      return;

   dri2surf = dri2_surface(nsurf);

   dri2surf->server_stamp++;
   dri2dpy->event_handler->invalid_surface(&dri2dpy->base,
         &dri2surf->base, dri2surf->server_stamp);
}

/**
 * Initialize DRI2 and pipe screen.
 */
static boolean
dri2_display_init_screen(struct native_display *ndpy)
{
   struct dri2_display *dri2dpy = dri2_display(ndpy);
   const char *driver = dri2dpy->api->name;
   struct drm_create_screen_arg arg;
   int fd;

   if (!x11_screen_support(dri2dpy->xscr, X11_SCREEN_EXTENSION_DRI2) ||
       !x11_screen_support(dri2dpy->xscr, X11_SCREEN_EXTENSION_GLX)) {
      _eglLog(_EGL_WARNING, "GLX/DRI2 is not supported");
      return FALSE;
   }

   dri2dpy->dri_driver = x11_screen_probe_dri2(dri2dpy->xscr,
         &dri2dpy->dri_major, &dri2dpy->dri_minor);
   if (!dri2dpy->dri_driver || !driver ||
       strcmp(dri2dpy->dri_driver, driver) != 0) {
      _eglLog(_EGL_WARNING, "Driver mismatch: %s != %s",
            dri2dpy->dri_driver, dri2dpy->api->name);
      return FALSE;
   }

   fd = x11_screen_enable_dri2(dri2dpy->xscr,
         dri2_display_invalidate_buffers, &dri2dpy->base);
   if (fd < 0)
      return FALSE;

   memset(&arg, 0, sizeof(arg));
   arg.mode = DRM_CREATE_NORMAL;
   dri2dpy->base.screen = dri2dpy->api->create_screen(dri2dpy->api, fd, &arg);
   if (!dri2dpy->base.screen) {
      _eglLog(_EGL_WARNING, "failed to create DRM screen");
      return FALSE;
   }

   return TRUE;
}

static unsigned
dri2_display_hash_table_hash(void *key)
{
   XID drawable = pointer_to_uintptr(key);
   return (unsigned) drawable;
}

static int
dri2_display_hash_table_compare(void *key1, void *key2)
{
   return (key1 - key2);
}

struct native_display *
x11_create_dri2_display(EGLNativeDisplayType dpy,
                        struct native_event_handler *event_handler,
                        struct drm_api *api)
{
   struct dri2_display *dri2dpy;

   dri2dpy = CALLOC_STRUCT(dri2_display);
   if (!dri2dpy)
      return NULL;

   dri2dpy->event_handler = event_handler;
   dri2dpy->api = api;

   dri2dpy->dpy = dpy;
   if (!dri2dpy->dpy) {
      dri2dpy->dpy = XOpenDisplay(NULL);
      if (!dri2dpy->dpy) {
         dri2_display_destroy(&dri2dpy->base);
         return NULL;
      }
      dri2dpy->own_dpy = TRUE;
   }

   dri2dpy->xscr_number = DefaultScreen(dri2dpy->dpy);
   dri2dpy->xscr = x11_screen_create(dri2dpy->dpy, dri2dpy->xscr_number);
   if (!dri2dpy->xscr) {
      dri2_display_destroy(&dri2dpy->base);
      return NULL;
   }

   if (!dri2_display_init_screen(&dri2dpy->base)) {
      dri2_display_destroy(&dri2dpy->base);
      return NULL;
   }

   dri2dpy->surfaces = util_hash_table_create(dri2_display_hash_table_hash,
         dri2_display_hash_table_compare);
   if (!dri2dpy->surfaces) {
      dri2_display_destroy(&dri2dpy->base);
      return NULL;
   }

   dri2dpy->base.destroy = dri2_display_destroy;
   dri2dpy->base.get_param = dri2_display_get_param;
   dri2dpy->base.get_configs = dri2_display_get_configs;
   dri2dpy->base.is_pixmap_supported = dri2_display_is_pixmap_supported;
   dri2dpy->base.create_window_surface = dri2_display_create_window_surface;
   dri2dpy->base.create_pixmap_surface = dri2_display_create_pixmap_surface;

   return &dri2dpy->base;
}<|MERGE_RESOLUTION|>--- conflicted
+++ resolved
@@ -256,52 +256,8 @@
 dri2_surface_update_buffers(struct native_surface *nsurf, uint buffer_mask)
 {
    struct dri2_surface *dri2surf = dri2_surface(nsurf);
-<<<<<<< HEAD
-   struct dri2_display *dri2dpy = dri2surf->dri2dpy;
-
-   /* create textures for pbuffer */
-   if (dri2surf->type == DRI2_SURFACE_TYPE_PBUFFER) {
-      struct pipe_screen *screen = dri2dpy->base.screen;
-      struct pipe_resource templ;
-      uint new_valid = 0x0;
-      int att;
-
-      buffer_mask &= ~dri2surf->valid_mask;
-      if (!buffer_mask)
-         return TRUE;
-
-      memset(&templ, 0, sizeof(templ));
-      templ.target = PIPE_TEXTURE_2D;
-      templ.last_level = 0;
-      templ.width0 = dri2surf->width;
-      templ.height0 = dri2surf->height;
-      templ.depth0 = 1;
-      templ.format = dri2surf->color_format;
-      templ.bind = PIPE_BIND_RENDER_TARGET;
-
-      for (att = 0; att < NUM_NATIVE_ATTACHMENTS; att++) {
-         if (native_attachment_mask_test(buffer_mask, att)) {
-            assert(!dri2surf->textures[att]);
-
-            dri2surf->textures[att] = screen->resource_create(screen, &templ);
-            if (!dri2surf->textures[att])
-               break;
-
-            new_valid |= 1 << att;
-            if (new_valid == buffer_mask)
-               break;
-         }
-      }
-      dri2surf->valid_mask |= new_valid;
-      /* no need to update the stamps */
-   }
-   else {
-      dri2_surface_get_buffers(&dri2surf->base, buffer_mask);
-   }
-=======
 
    dri2_surface_get_buffers(&dri2surf->base, buffer_mask);
->>>>>>> 54526154
 
    return ((dri2surf->valid_mask & buffer_mask) == buffer_mask);
 }
