/*
 * (C) Copyright IBM Corporation 2004
 * All Rights Reserved.
 *
 * Permission is hereby granted, free of charge, to any person obtaining a
 * copy of this software and associated documentation files (the "Software"),
 * to deal in the Software without restriction, including without limitation
 * on the rights to use, copy, modify, merge, publish, distribute, sub
 * license, and/or sell copies of the Software, and to permit persons to whom
 * the Software is furnished to do so, subject to the following conditions:
 *
 * The above copyright notice and this permission notice (including the next
 * paragraph) shall be included in all copies or substantial portions of the
 * Software.
 *
 * THE SOFTWARE IS PROVIDED "AS IS", WITHOUT WARRANTY OF ANY KIND, EXPRESS OR
 * IMPLIED, INCLUDING BUT NOT LIMITED TO THE WARRANTIES OF MERCHANTABILITY,
 * FITNESS FOR A PARTICULAR PURPOSE AND NON-INFRINGEMENT.  IN NO EVENT SHALL
 * IBM AND/OR THEIR SUPPLIERS BE LIABLE FOR ANY CLAIM, DAMAGES OR OTHER
 * LIABILITY, WHETHER IN AN ACTION OF CONTRACT, TORT OR OTHERWISE, ARISING
 * FROM, OUT OF OR IN CONNECTION WITH THE SOFTWARE OR THE USE OR OTHER
 * DEALINGS IN THE SOFTWARE.
 */

/**
 * \file glx_pbuffer.c
 * Implementation of pbuffer related functions.
 *
 * \author Ian Romanick <idr@us.ibm.com>
 */

#include <inttypes.h>
#include "glxclient.h"
#include <X11/extensions/extutil.h>
#include <X11/extensions/Xext.h>
#include <assert.h>
#include <string.h>
#include "glxextensions.h"

#ifdef GLX_USE_APPLEGL
#include <pthread.h>
#include "apple_glx_drawable.h"
#include "glx_error.h"
#endif

#define WARN_ONCE_GLX_1_3(a, b) {		\
		static int warned=1;		\
		if(warned) {			\
			warn_GLX_1_3((a), b );	\
			warned=0;		\
		}				\
	}

/**
 * Emit a warning when clients use GLX 1.3 functions on pre-1.3 systems.
 */
static void
warn_GLX_1_3(Display * dpy, const char *function_name)
{
   __GLXdisplayPrivate *priv = __glXInitialize(dpy);

   if (priv->minorVersion < 3) {
      fprintf(stderr,
              "WARNING: Application calling GLX 1.3 function \"%s\" "
              "when GLX 1.3 is not supported!  This is an application bug!\n",
              function_name);
   }
}

#ifndef GLX_USE_APPLEGL
/**
 * Change a drawable's attribute.
 *
 * This function is used to implement \c glXSelectEvent and
 * \c glXSelectEventSGIX.
 *
 * \note
 * This function dynamically determines whether to use the SGIX_pbuffer
 * version of the protocol or the GLX 1.3 version of the protocol.
 *
 * \todo
 * This function needs to be modified to work with direct-rendering drivers.
 */
static void
ChangeDrawableAttribute(Display * dpy, GLXDrawable drawable,
                        const CARD32 * attribs, size_t num_attribs)
{
   __GLXdisplayPrivate *priv = __glXInitialize(dpy);
   CARD32 *output;
   CARD8 opcode;

   if ((dpy == NULL) || (drawable == 0)) {
      return;
   }

   opcode = __glXSetupForCommand(dpy);
   if (!opcode)
      return;

   LockDisplay(dpy);

   if ((priv->majorVersion > 1) || (priv->minorVersion >= 3)) {
      xGLXChangeDrawableAttributesReq *req;

      GetReqExtra(GLXChangeDrawableAttributes, 8 + (8 * num_attribs), req);
      output = (CARD32 *) (req + 1);

      req->reqType = opcode;
      req->glxCode = X_GLXChangeDrawableAttributes;
      req->drawable = drawable;
      req->numAttribs = (CARD32) num_attribs;
   }
   else {
      xGLXVendorPrivateWithReplyReq *vpreq;

      GetReqExtra(GLXVendorPrivateWithReply, 4 + (8 * num_attribs), vpreq);
      output = (CARD32 *) (vpreq + 1);

      vpreq->reqType = opcode;
      vpreq->glxCode = X_GLXVendorPrivateWithReply;
      vpreq->vendorCode = X_GLXvop_ChangeDrawableAttributesSGIX;

      output[0] = (CARD32) drawable;
      output++;
   }

   (void) memcpy(output, attribs, sizeof(CARD32) * 2 * num_attribs);

   UnlockDisplay(dpy);
   SyncHandle();

   return;
}


#ifdef GLX_DIRECT_RENDERING
static GLenum
determineTextureTarget(const int *attribs, int numAttribs)
{
   GLenum target = 0;
   int i;

   for (i = 0; i < numAttribs; i++) {
      if (attribs[2 * i] == GLX_TEXTURE_TARGET_EXT) {
         switch (attribs[2 * i + 1]) {
         case GLX_TEXTURE_2D_EXT:
            target = GL_TEXTURE_2D;
            break;
         case GLX_TEXTURE_RECTANGLE_EXT:
            target = GL_TEXTURE_RECTANGLE_ARB;
            break;
         }
      }
   }

   return target;
}

static GLenum
determineTextureFormat(const int *attribs, int numAttribs)
{
   int i;

   for (i = 0; i < numAttribs; i++) {
      if (attribs[2 * i] == GLX_TEXTURE_FORMAT_EXT)
         return attribs[2 * i + 1];
   }

   return 0;
}

static void
CreateDRIDrawable(Display *dpy, const __GLcontextModes *fbconfig,
		  XID drawable, XID glxdrawable,
		  const int *attrib_list, size_t num_attribs)
{
   __GLXdisplayPrivate *const priv = __glXInitialize(dpy);
   __GLXDRIdrawable *pdraw;
   __GLXscreenConfigs *psc;

   psc = &priv->screenConfigs[fbconfig->screen];
   if (psc->driScreen == NULL)
      return;

   pdraw = psc->driScreen->createDrawable(psc, drawable,
					  glxdrawable, fbconfig);
   if (pdraw == NULL) {
      fprintf(stderr, "failed to create drawable\n");
      return;
   }

   if (__glxHashInsert(psc->drawHash, glxdrawable, pdraw)) {
      (*pdraw->destroyDrawable) (pdraw);
      return; /* FIXME: Check what we're supposed to do here... */
   }

   pdraw->textureTarget = determineTextureTarget(attrib_list, num_attribs);
   pdraw->textureFormat = determineTextureFormat(attrib_list, num_attribs);
}

static void
DestroyDRIDrawable(Display *dpy, GLXDrawable drawable, int destroy_xdrawable)
{
   int screen;
   __GLXdisplayPrivate *const priv = __glXInitialize(dpy);
   __GLXDRIdrawable *pdraw = GetGLXDRIDrawable(dpy, drawable, &screen);
   __GLXscreenConfigs *psc = &priv->screenConfigs[screen];

   if (pdraw != NULL) {
      if (destroy_xdrawable)
         XFreePixmap(psc->dpy, pdraw->xDrawable);
      (*pdraw->destroyDrawable) (pdraw);
      __glxHashDelete(psc->drawHash, drawable);
   }
}

#else

static void
CreateDRIDrawable(Display *dpy, const __GLcontextModes * fbconfig,
		  XID drawable, XID glxdrawable,
		  const int *attrib_list, size_t num_attribs)
{
}

static void
DestroyDRIDrawable(Display *dpy, GLXDrawable drawable, int destroy_xdrawable)
{
}

#endif

/**
 * Get a drawable's attribute.
 *
 * This function is used to implement \c glXGetSelectedEvent and
 * \c glXGetSelectedEventSGIX.
 *
 * \note
 * This function dynamically determines whether to use the SGIX_pbuffer
 * version of the protocol or the GLX 1.3 version of the protocol.
 *
 * \todo
 * The number of attributes returned is likely to be small, probably less than
 * 10.  Given that, this routine should try to use an array on the stack to
 * capture the reply rather than always calling Xmalloc.
 *
 * \todo
 * This function needs to be modified to work with direct-rendering drivers.
 */
static int
GetDrawableAttribute(Display * dpy, GLXDrawable drawable,
                     int attribute, unsigned int *value)
{
   __GLXdisplayPrivate *priv;
   xGLXGetDrawableAttributesReply reply;
   CARD32 *data;
   CARD8 opcode;
   unsigned int length;
   unsigned int i;
   unsigned int num_attributes;
   GLboolean use_glx_1_3;

   if ((dpy == NULL) || (drawable == 0)) {
      return 0;
   }

   priv = __glXInitialize(dpy);
   use_glx_1_3 = ((priv->majorVersion > 1) || (priv->minorVersion >= 3));

   *value = 0;


   opcode = __glXSetupForCommand(dpy);
   if (!opcode)
      return 0;

   LockDisplay(dpy);

   if (use_glx_1_3) {
      xGLXGetDrawableAttributesReq *req;

      GetReqExtra(GLXGetDrawableAttributes, 4, req);
      req->reqType = opcode;
      req->glxCode = X_GLXGetDrawableAttributes;
      req->drawable = drawable;
   }
   else {
      xGLXVendorPrivateWithReplyReq *vpreq;

      GetReqExtra(GLXVendorPrivateWithReply, 4, vpreq);
      data = (CARD32 *) (vpreq + 1);
      data[0] = (CARD32) drawable;

      vpreq->reqType = opcode;
      vpreq->glxCode = X_GLXVendorPrivateWithReply;
      vpreq->vendorCode = X_GLXvop_GetDrawableAttributesSGIX;
   }

   _XReply(dpy, (xReply *) & reply, 0, False);

   if (reply.type == X_Error) {
      UnlockDisplay(dpy);
      SyncHandle();
      return 0;
   }

   length = reply.length;
   if (length) {
      num_attributes = (use_glx_1_3) ? reply.numAttribs : length / 2;
      data = (CARD32 *) Xmalloc(length * sizeof(CARD32));
      if (data == NULL) {
         /* Throw data on the floor */
         _XEatData(dpy, length);
      }
      else {
         _XRead(dpy, (char *) data, length * sizeof(CARD32));

         /* Search the set of returned attributes for the attribute requested by
          * the caller.
          */
         for (i = 0; i < num_attributes; i++) {
            if (data[i * 2] == attribute) {
               *value = data[(i * 2) + 1];
               break;
            }
         }

#if defined(GLX_DIRECT_RENDERING) && !defined(GLX_USE_APPLEGL)
         {
            __GLXDRIdrawable *pdraw = GetGLXDRIDrawable(dpy, drawable, NULL);

            if (pdraw != NULL && !pdraw->textureTarget)
               pdraw->textureTarget =
                  determineTextureTarget((const int *) data, num_attributes);
            if (pdraw != NULL && !pdraw->textureFormat)
               pdraw->textureFormat =
                  determineTextureFormat((const int *) data, num_attributes);
         }
#endif

         Xfree(data);
      }
   }

   UnlockDisplay(dpy);
   SyncHandle();

   return 0;
}

/**
 * Create a non-pbuffer GLX drawable.
 *
 * \todo
 * This function needs to be modified to work with direct-rendering drivers.
 */
static GLXDrawable
CreateDrawable(Display * dpy, const __GLcontextModes * fbconfig,
               Drawable drawable, const int *attrib_list, CARD8 glxCode)
{
   xGLXCreateWindowReq *req;
   CARD32 *data;
   unsigned int i;
   CARD8 opcode;

   i = 0;
   if (attrib_list) {
      while (attrib_list[i * 2] != None)
         i++;
   }

   opcode = __glXSetupForCommand(dpy);
   if (!opcode)
      return None;

   LockDisplay(dpy);
   GetReqExtra(GLXCreateWindow, 8 * i, req);
   data = (CARD32 *) (req + 1);

   req->reqType = opcode;
   req->glxCode = glxCode;
   req->screen = (CARD32) fbconfig->screen;
   req->fbconfig = fbconfig->fbconfigID;
   req->window = (CARD32) drawable;
   req->glxwindow = (GLXWindow) XAllocID(dpy);
   req->numAttribs = (CARD32) i;

   if (attrib_list)
      memcpy(data, attrib_list, 8 * i);

   UnlockDisplay(dpy);
   SyncHandle();

<<<<<<< HEAD
   CreateDRIDrawable(dpy, fbconfig, drawable, req->glxwindow, attrib_list, i);
=======
#if defined(GLX_DIRECT_RENDERING) && !defined(GLX_USE_APPLEGL)
   do {
      /* FIXME: Maybe delay __DRIdrawable creation until the drawable
       * is actually bound to a context... */

      __GLXdisplayPrivate *const priv = __glXInitialize(dpy);
      __GLXDRIdrawable *pdraw;
      __GLXscreenConfigs *psc;

      psc = &priv->screenConfigs[fbconfig->screen];
      if (psc->driScreen == NULL)
         break;
      pdraw = psc->driScreen->createDrawable(psc, drawable,
                                             req->glxwindow, fbconfig);
      if (pdraw == NULL) {
         fprintf(stderr, "failed to create drawable\n");
         break;
      }

      if (__glxHashInsert(psc->drawHash, req->glxwindow, pdraw)) {
         (*pdraw->destroyDrawable) (pdraw);
         return None;           /* FIXME: Check what we're supposed to do here... */
      }

      pdraw->textureTarget = determineTextureTarget(attrib_list, i);
      pdraw->textureFormat = determineTextureFormat(attrib_list, i);
   } while (0);
#endif
>>>>>>> eecd2a59

   return (GLXDrawable) req->glxwindow;
}


/**
 * Destroy a non-pbuffer GLX drawable.
 */
static void
DestroyDrawable(Display * dpy, GLXDrawable drawable, CARD32 glxCode)
{
   xGLXDestroyPbufferReq *req;
   CARD8 opcode;

   if ((dpy == NULL) || (drawable == 0)) {
      return;
   }


   opcode = __glXSetupForCommand(dpy);
   if (!opcode)
      return;

   LockDisplay(dpy);

   GetReqExtra(GLXDestroyPbuffer, 4, req);
   req->reqType = opcode;
   req->glxCode = glxCode;
   req->pbuffer = (GLXPbuffer) drawable;

   UnlockDisplay(dpy);
   SyncHandle();

<<<<<<< HEAD
   DestroyDRIDrawable(dpy, drawable, GL_FALSE);
=======
#if defined(GLX_DIRECT_RENDERING) && !defined(GLX_USE_APPLEGL)
   {
      int screen;
      __GLXdisplayPrivate *const priv = __glXInitialize(dpy);
      __GLXDRIdrawable *pdraw = GetGLXDRIDrawable(dpy, drawable, &screen);
      __GLXscreenConfigs *psc = &priv->screenConfigs[screen];

      if (pdraw != NULL) {
         (*pdraw->destroyDrawable) (pdraw);
         __glxHashDelete(psc->drawHash, drawable);
      }
   }
#endif
>>>>>>> eecd2a59

   return;
}


/**
 * Create a pbuffer.
 *
 * This function is used to implement \c glXCreatePbuffer and
 * \c glXCreateGLXPbufferSGIX.
 *
 * \note
 * This function dynamically determines whether to use the SGIX_pbuffer
 * version of the protocol or the GLX 1.3 version of the protocol.
 *
 * \todo
 * This function needs to be modified to work with direct-rendering drivers.
 */
static GLXDrawable
CreatePbuffer(Display * dpy, const __GLcontextModes * fbconfig,
              unsigned int width, unsigned int height,
              const int *attrib_list, GLboolean size_in_attribs)
{
   __GLXdisplayPrivate *priv = __glXInitialize(dpy);
   GLXDrawable id = 0;
   CARD32 *data;
   CARD8 opcode;
   unsigned int i;
   Pixmap pixmap;

   i = 0;
   if (attrib_list) {
      while (attrib_list[i * 2])
         i++;
   }

   opcode = __glXSetupForCommand(dpy);
   if (!opcode)
      return None;

   LockDisplay(dpy);
   id = XAllocID(dpy);

   if ((priv->majorVersion > 1) || (priv->minorVersion >= 3)) {
      xGLXCreatePbufferReq *req;
      unsigned int extra = (size_in_attribs) ? 0 : 2;

      GetReqExtra(GLXCreatePbuffer, (8 * (i + extra)), req);
      data = (CARD32 *) (req + 1);

      req->reqType = opcode;
      req->glxCode = X_GLXCreatePbuffer;
      req->screen = (CARD32) fbconfig->screen;
      req->fbconfig = fbconfig->fbconfigID;
      req->pbuffer = (GLXPbuffer) id;
      req->numAttribs = (CARD32) (i + extra);

      if (!size_in_attribs) {
         data[(2 * i) + 0] = GLX_PBUFFER_WIDTH;
         data[(2 * i) + 1] = width;
         data[(2 * i) + 2] = GLX_PBUFFER_HEIGHT;
         data[(2 * i) + 3] = height;
         data += 4;
      }
   }
   else {
      xGLXVendorPrivateReq *vpreq;

      GetReqExtra(GLXVendorPrivate, 20 + (8 * i), vpreq);
      data = (CARD32 *) (vpreq + 1);

      vpreq->reqType = opcode;
      vpreq->glxCode = X_GLXVendorPrivate;
      vpreq->vendorCode = X_GLXvop_CreateGLXPbufferSGIX;

      data[0] = (CARD32) fbconfig->screen;
      data[1] = (CARD32) fbconfig->fbconfigID;
      data[2] = (CARD32) id;
      data[3] = (CARD32) width;
      data[4] = (CARD32) height;
      data += 5;
   }

   (void) memcpy(data, attrib_list, sizeof(CARD32) * 2 * i);

   UnlockDisplay(dpy);
   SyncHandle();

   pixmap = XCreatePixmap(dpy, RootWindow(dpy, fbconfig->screen),
			  width, height, fbconfig->rgbBits);

   CreateDRIDrawable(dpy, fbconfig, pixmap, id, attrib_list, i);

   return id;
}

<<<<<<< HEAD
/**
 * Destroy a pbuffer.
 *
 * This function is used to implement \c glXDestroyPbuffer and
 * \c glXDestroyGLXPbufferSGIX.
 *
 * \note
 * This function dynamically determines whether to use the SGIX_pbuffer
 * version of the protocol or the GLX 1.3 version of the protocol.
 */
static void
DestroyPbuffer(Display * dpy, GLXDrawable drawable)
{
   __GLXdisplayPrivate *priv = __glXInitialize(dpy);
   CARD8 opcode;

   if ((dpy == NULL) || (drawable == 0)) {
      return;
   }

   opcode = __glXSetupForCommand(dpy);
   if (!opcode)
      return;

   LockDisplay(dpy);

   if ((priv->majorVersion > 1) || (priv->minorVersion >= 3)) {
      xGLXDestroyPbufferReq *req;

      GetReq(GLXDestroyPbuffer, req);
      req->reqType = opcode;
      req->glxCode = X_GLXDestroyPbuffer;
      req->pbuffer = (GLXPbuffer) drawable;
   }
   else {
      xGLXVendorPrivateWithReplyReq *vpreq;
      CARD32 *data;

      GetReqExtra(GLXVendorPrivateWithReply, 4, vpreq);
      data = (CARD32 *) (vpreq + 1);

      data[0] = (CARD32) drawable;

      vpreq->reqType = opcode;
      vpreq->glxCode = X_GLXVendorPrivateWithReply;
      vpreq->vendorCode = X_GLXvop_DestroyGLXPbufferSGIX;
   }

   UnlockDisplay(dpy);
   SyncHandle();

   DestroyDRIDrawable(dpy, drawable, GL_TRUE);

   return;
}

=======
>>>>>>> eecd2a59
/**
 * Create a new pbuffer.
 */
PUBLIC GLXPbufferSGIX
glXCreateGLXPbufferSGIX(Display * dpy, GLXFBConfigSGIX config,
                        unsigned int width, unsigned int height,
                        int *attrib_list)
{
   return (GLXPbufferSGIX) CreatePbuffer(dpy, (__GLcontextModes *) config,
                                         width, height,
                                         attrib_list, GL_FALSE);
}

#endif /* GLX_USE_APPLEGL */

/**
 * Create a new pbuffer.
 */
PUBLIC GLXPbuffer
glXCreatePbuffer(Display * dpy, GLXFBConfig config, const int *attrib_list)
{
   int i, width, height;
#ifdef GLX_USE_APPLEGL
   GLXPbuffer result;
   int errorcode;
#endif

   width = 0;
   height = 0;

   WARN_ONCE_GLX_1_3(dpy, __func__);

#ifdef GLX_USE_APPLEGL
   for (i = 0; attrib_list[i]; ++i) {
      switch (attrib_list[i]) {
      case GLX_PBUFFER_WIDTH:
         width = attrib_list[i + 1];
         ++i;
         break;

      case GLX_PBUFFER_HEIGHT:
         height = attrib_list[i + 1];
         ++i;
         break;

      case GLX_LARGEST_PBUFFER:
         /* This is a hint we should probably handle, but how? */
         ++i;
         break;

      case GLX_PRESERVED_CONTENTS:
         /* The contents are always preserved with AppleSGLX with CGL. */
         ++i;
         break;

      default:
         return None;
      }
   }

   if (apple_glx_pbuffer_create(dpy, config, width, height, &errorcode,
                                &result)) {
      /* 
       * apple_glx_pbuffer_create only sets the errorcode to core X11
       * errors. 
       */
      __glXSendError(dpy, errorcode, 0, X_GLXCreatePbuffer, true);

      return None;
   }

   return result;
#else
   for (i = 0; attrib_list[i * 2]; i++) {
      switch (attrib_list[i * 2]) {
      case GLX_PBUFFER_WIDTH:
         width = attrib_list[i * 2 + 1];
         break;
      case GLX_PBUFFER_HEIGHT:
         height = attrib_list[i * 2 + 1];
         break;
      }
   }

   return (GLXPbuffer) CreatePbuffer(dpy, (__GLcontextModes *) config,
                                     width, height, attrib_list, GL_TRUE);
#endif
}


/**
 * Destroy an existing pbuffer.
 */
PUBLIC void
glXDestroyPbuffer(Display * dpy, GLXPbuffer pbuf)
{
#ifdef GLX_USE_APPLEGL
   if (apple_glx_pbuffer_destroy(dpy, pbuf)) {
      __glXSendError(dpy, GLXBadPbuffer, pbuf, X_GLXDestroyPbuffer, false);
   }
#else
   DestroyPbuffer(dpy, pbuf);
#endif
}


/**
 * Query an attribute of a drawable.
 */
PUBLIC void
glXQueryDrawable(Display * dpy, GLXDrawable drawable,
                 int attribute, unsigned int *value)
{
   WARN_ONCE_GLX_1_3(dpy, __func__);
#ifdef GLX_USE_APPLEGL
   Window root;
   int x, y;
   unsigned int width, height, bd, depth;

   if (apple_glx_pixmap_query(drawable, attribute, value))
      return;                   /*done */

   if (apple_glx_pbuffer_query(drawable, attribute, value))
      return;                   /*done */

   /*
    * The OpenGL spec states that we should report GLXBadDrawable if
    * the drawable is invalid, however doing so would require that we
    * use XSetErrorHandler(), which is known to not be thread safe.
    * If we use a round-trip call to validate the drawable, there could
    * be a race, so instead we just opt in favor of letting the
    * XGetGeometry request fail with a GetGeometry request X error 
    * rather than GLXBadDrawable, in what is hoped to be a rare
    * case of an invalid drawable.  In practice most and possibly all
    * X11 apps using GLX shouldn't notice a difference.
    */
   if (XGetGeometry
       (dpy, drawable, &root, &x, &y, &width, &height, &bd, &depth)) {
      switch (attribute) {
      case GLX_WIDTH:
         *value = width;
         break;

      case GLX_HEIGHT:
         *value = height;
         break;
      }
   }
#else
   GetDrawableAttribute(dpy, drawable, attribute, value);
#endif
}


#ifndef GLX_USE_APPLEGL
/**
 * Query an attribute of a pbuffer.
 */
PUBLIC int
glXQueryGLXPbufferSGIX(Display * dpy, GLXPbufferSGIX drawable,
                       int attribute, unsigned int *value)
{
   return GetDrawableAttribute(dpy, drawable, attribute, value);
}
#endif

/**
 * Select the event mask for a drawable.
 */
PUBLIC void
glXSelectEvent(Display * dpy, GLXDrawable drawable, unsigned long mask)
{
#ifdef GLX_USE_APPLEGL
   XWindowAttributes xwattr;

   if (apple_glx_pbuffer_set_event_mask(drawable, mask))
      return;                   /*done */

   /* 
    * The spec allows a window, but currently there are no valid
    * events for a window, so do nothing.
    */
   if (XGetWindowAttributes(dpy, drawable, &xwattr))
      return;                   /*done */
   /* The drawable seems to be invalid.  Report an error. */

   __glXSendError(dpy, GLXBadDrawable, drawable,
                  X_GLXChangeDrawableAttributes, false);
#else
   CARD32 attribs[2];

   attribs[0] = (CARD32) GLX_EVENT_MASK;
   attribs[1] = (CARD32) mask;

   ChangeDrawableAttribute(dpy, drawable, attribs, 1);
#endif
}


/**
 * Get the selected event mask for a drawable.
 */
PUBLIC void
glXGetSelectedEvent(Display * dpy, GLXDrawable drawable, unsigned long *mask)
{
#ifdef GLX_USE_APPLEGL
   XWindowAttributes xwattr;

   if (apple_glx_pbuffer_get_event_mask(drawable, mask))
      return;                   /*done */

   /* 
    * The spec allows a window, but currently there are no valid
    * events for a window, so do nothing, but set the mask to 0.
    */
   if (XGetWindowAttributes(dpy, drawable, &xwattr)) {
      /* The window is valid, so set the mask to 0. */
      *mask = 0;
      return;                   /*done */
   }
   /* The drawable seems to be invalid.  Report an error. */

   __glXSendError(dpy, GLXBadDrawable, drawable, X_GLXGetDrawableAttributes,
                  true);
#else
   unsigned int value;


   /* The non-sense with value is required because on LP64 platforms
    * sizeof(unsigned int) != sizeof(unsigned long).  On little-endian
    * we could just type-cast the pointer, but why?
    */

   GetDrawableAttribute(dpy, drawable, GLX_EVENT_MASK_SGIX, &value);
   *mask = value;
#endif
}


PUBLIC GLXPixmap
glXCreatePixmap(Display * dpy, GLXFBConfig config, Pixmap pixmap,
                const int *attrib_list)
{
   WARN_ONCE_GLX_1_3(dpy, __func__);

#ifdef GLX_USE_APPLEGL
   const __GLcontextModes *modes = (const __GLcontextModes *) config;

   if (apple_glx_pixmap_create(dpy, modes->screen, pixmap, modes))
      return None;

   return pixmap;
#else
   return CreateDrawable(dpy, (__GLcontextModes *) config,
                         (Drawable) pixmap, attrib_list, X_GLXCreatePixmap);
#endif
}


PUBLIC GLXWindow
glXCreateWindow(Display * dpy, GLXFBConfig config, Window win,
                const int *attrib_list)
{
   WARN_ONCE_GLX_1_3(dpy, __func__);
#ifdef GLX_USE_APPLEGL
   XWindowAttributes xwattr;
   XVisualInfo *visinfo;

   (void) attrib_list;          /*unused according to GLX 1.4 */

   XGetWindowAttributes(dpy, win, &xwattr);

   visinfo = glXGetVisualFromFBConfig(dpy, config);

   if (NULL == visinfo) {
      __glXSendError(dpy, GLXBadFBConfig, 0, X_GLXCreateWindow, false);
      return None;
   }

   if (visinfo->visualid != XVisualIDFromVisual(xwattr.visual)) {
      __glXSendError(dpy, BadMatch, 0, X_GLXCreateWindow, true);
      return None;
   }

   XFree(visinfo);

   return win;
#else
   return CreateDrawable(dpy, (__GLcontextModes *) config,
                         (Drawable) win, attrib_list, X_GLXCreateWindow);
#endif
}


PUBLIC void
glXDestroyPixmap(Display * dpy, GLXPixmap pixmap)
{
   WARN_ONCE_GLX_1_3(dpy, __func__);
#ifdef GLX_USE_APPLEGL
   if (apple_glx_pixmap_destroy(dpy, pixmap))
      __glXSendError(dpy, GLXBadPixmap, pixmap, X_GLXDestroyPixmap, false);
#else
   DestroyDrawable(dpy, (GLXDrawable) pixmap, X_GLXDestroyPixmap);
#endif
}


PUBLIC void
glXDestroyWindow(Display * dpy, GLXWindow win)
{
   WARN_ONCE_GLX_1_3(dpy, __func__);
#ifndef GLX_USE_APPLEGL
   DestroyDrawable(dpy, (GLXDrawable) win, X_GLXDestroyWindow);
#endif
}

#ifndef GLX_USE_APPLEGL
PUBLIC
GLX_ALIAS_VOID(glXDestroyGLXPbufferSGIX,
               (Display * dpy, GLXPbufferSGIX pbuf),
               (dpy, pbuf), glXDestroyPbuffer)

PUBLIC
GLX_ALIAS_VOID(glXSelectEventSGIX,
               (Display * dpy, GLXDrawable drawable,
                unsigned long mask), (dpy, drawable, mask), glXSelectEvent)

PUBLIC
GLX_ALIAS_VOID(glXGetSelectedEventSGIX,
               (Display * dpy, GLXDrawable drawable,
                unsigned long *mask), (dpy, drawable, mask),
               glXGetSelectedEvent)
#endif<|MERGE_RESOLUTION|>--- conflicted
+++ resolved
@@ -392,38 +392,7 @@
    UnlockDisplay(dpy);
    SyncHandle();
 
-<<<<<<< HEAD
    CreateDRIDrawable(dpy, fbconfig, drawable, req->glxwindow, attrib_list, i);
-=======
-#if defined(GLX_DIRECT_RENDERING) && !defined(GLX_USE_APPLEGL)
-   do {
-      /* FIXME: Maybe delay __DRIdrawable creation until the drawable
-       * is actually bound to a context... */
-
-      __GLXdisplayPrivate *const priv = __glXInitialize(dpy);
-      __GLXDRIdrawable *pdraw;
-      __GLXscreenConfigs *psc;
-
-      psc = &priv->screenConfigs[fbconfig->screen];
-      if (psc->driScreen == NULL)
-         break;
-      pdraw = psc->driScreen->createDrawable(psc, drawable,
-                                             req->glxwindow, fbconfig);
-      if (pdraw == NULL) {
-         fprintf(stderr, "failed to create drawable\n");
-         break;
-      }
-
-      if (__glxHashInsert(psc->drawHash, req->glxwindow, pdraw)) {
-         (*pdraw->destroyDrawable) (pdraw);
-         return None;           /* FIXME: Check what we're supposed to do here... */
-      }
-
-      pdraw->textureTarget = determineTextureTarget(attrib_list, i);
-      pdraw->textureFormat = determineTextureFormat(attrib_list, i);
-   } while (0);
-#endif
->>>>>>> eecd2a59
 
    return (GLXDrawable) req->glxwindow;
 }
@@ -457,23 +426,7 @@
    UnlockDisplay(dpy);
    SyncHandle();
 
-<<<<<<< HEAD
    DestroyDRIDrawable(dpy, drawable, GL_FALSE);
-=======
-#if defined(GLX_DIRECT_RENDERING) && !defined(GLX_USE_APPLEGL)
-   {
-      int screen;
-      __GLXdisplayPrivate *const priv = __glXInitialize(dpy);
-      __GLXDRIdrawable *pdraw = GetGLXDRIDrawable(dpy, drawable, &screen);
-      __GLXscreenConfigs *psc = &priv->screenConfigs[screen];
-
-      if (pdraw != NULL) {
-         (*pdraw->destroyDrawable) (pdraw);
-         __glxHashDelete(psc->drawHash, drawable);
-      }
-   }
-#endif
->>>>>>> eecd2a59
 
    return;
 }
@@ -570,7 +523,6 @@
    return id;
 }
 
-<<<<<<< HEAD
 /**
  * Destroy a pbuffer.
  *
@@ -627,8 +579,6 @@
    return;
 }
 
-=======
->>>>>>> eecd2a59
 /**
  * Create a new pbuffer.
  */
