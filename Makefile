--- conflicted
+++ resolved
@@ -37,12 +37,9 @@
 	  -name depend -o -name depend.bak ')' -exec rm -f '{}' ';'
 
 
-<<<<<<< HEAD
-=======
 distclean: realclean
 
 
->>>>>>> a975da7a
 install:
 	@for dir in $(SUBDIRS) ; do \
 		if [ -d $$dir ] ; then \
